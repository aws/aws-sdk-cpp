﻿/*
* Copyright 2010-2016 Amazon.com, Inc. or its affiliates. All Rights Reserved.
*
* Licensed under the Apache License, Version 2.0 (the "License").
* You may not use this file except in compliance with the License.
* A copy of the License is located at
*
*  http://aws.amazon.com/apache2.0
*
* or in the "license" file accompanying this file. This file is distributed
* on an "AS IS" BASIS, WITHOUT WARRANTIES OR CONDITIONS OF ANY KIND, either
* express or implied. See the License for the specific language governing
* permissions and limitations under the License.
*/
#include <aws/s3/model/HeadObjectResult.h>
#include <aws/core/utils/xml/XmlSerializer.h>
#include <aws/core/AmazonWebServiceResult.h>
#include <aws/core/utils/StringUtils.h>
#include <aws/core/utils/memory/stl/AWSStringStream.h>

#include <utility>

using namespace Aws::S3::Model;
using namespace Aws::Utils::Xml;
using namespace Aws::Utils;
using namespace Aws;

HeadObjectResult::HeadObjectResult() : 
    m_deleteMarker(false),
    m_contentLength(0),
    m_missingMeta(0),
    m_serverSideEncryption(ServerSideEncryption::NOT_SET),
    m_storageClass(StorageClass::NOT_SET),
    m_requestCharged(RequestCharged::NOT_SET),
    m_replicationStatus(ReplicationStatus::NOT_SET),
    m_partsCount(0)
{
}

HeadObjectResult::HeadObjectResult(const AmazonWebServiceResult<XmlDocument>& result) : 
    m_deleteMarker(false),
    m_contentLength(0),
    m_missingMeta(0),
    m_serverSideEncryption(ServerSideEncryption::NOT_SET),
    m_storageClass(StorageClass::NOT_SET),
    m_requestCharged(RequestCharged::NOT_SET),
    m_replicationStatus(ReplicationStatus::NOT_SET),
    m_partsCount(0)
{
  *this = result;
}

HeadObjectResult& HeadObjectResult::operator =(const AmazonWebServiceResult<XmlDocument>& result)
{
  const XmlDocument& xmlDocument = result.GetPayload();
  XmlNode resultNode = xmlDocument.GetRootElement();

  if(!resultNode.IsNull())
  {
  }

  const auto& headers = result.GetHeaderValueCollection();
  const auto& deleteMarkerIter = headers.find("x-amz-delete-marker");
  if(deleteMarkerIter != headers.end())
  {
     m_deleteMarker = StringUtils::ConvertToBool(deleteMarkerIter->second.c_str());
  }

  const auto& acceptRangesIter = headers.find("accept-ranges");
  if(acceptRangesIter != headers.end())
  {
    m_acceptRanges = acceptRangesIter->second;
  }

  const auto& expirationIter = headers.find("x-amz-expiration");
  if(expirationIter != headers.end())
  {
    m_expiration = expirationIter->second;
  }

  const auto& restoreIter = headers.find("x-amz-restore");
  if(restoreIter != headers.end())
  {
    m_restore = restoreIter->second;
  }

  const auto& lastModifiedIter = headers.find("last-modified");
  if(lastModifiedIter != headers.end())
  {
<<<<<<< HEAD
     m_lastModified = StringUtils::ConvertHeaderToDoubleDate(lastModifiedIter->second.c_str());
=======
    m_lastModified = DateTime(lastModifiedIter->second, DateFormat::RFC822);
>>>>>>> 408a2945
  }

  const auto& contentLengthIter = headers.find("content-length");
  if(contentLengthIter != headers.end())
  {
     m_contentLength = StringUtils::ConvertToInt64(contentLengthIter->second.c_str());
  }

  const auto& eTagIter = headers.find("etag");
  if(eTagIter != headers.end())
  {
    m_eTag = eTagIter->second;
  }

  const auto& missingMetaIter = headers.find("x-amz-missing-meta");
  if(missingMetaIter != headers.end())
  {
     m_missingMeta = StringUtils::ConvertToInt32(missingMetaIter->second.c_str());
  }

  const auto& versionIdIter = headers.find("x-amz-version-id");
  if(versionIdIter != headers.end())
  {
    m_versionId = versionIdIter->second;
  }

  const auto& cacheControlIter = headers.find("cache-control");
  if(cacheControlIter != headers.end())
  {
    m_cacheControl = cacheControlIter->second;
  }

  const auto& contentDispositionIter = headers.find("content-disposition");
  if(contentDispositionIter != headers.end())
  {
    m_contentDisposition = contentDispositionIter->second;
  }

  const auto& contentEncodingIter = headers.find("content-encoding");
  if(contentEncodingIter != headers.end())
  {
    m_contentEncoding = contentEncodingIter->second;
  }

  const auto& contentLanguageIter = headers.find("content-language");
  if(contentLanguageIter != headers.end())
  {
    m_contentLanguage = contentLanguageIter->second;
  }

  const auto& contentTypeIter = headers.find("content-type");
  if(contentTypeIter != headers.end())
  {
    m_contentType = contentTypeIter->second;
  }

  const auto& expiresIter = headers.find("expires");
  if(expiresIter != headers.end())
  {
    m_expires = DateTime(expiresIter->second, DateFormat::RFC822);
  }

  const auto& websiteRedirectLocationIter = headers.find("x-amz-website-redirect-location");
  if(websiteRedirectLocationIter != headers.end())
  {
    m_websiteRedirectLocation = websiteRedirectLocationIter->second;
  }

  const auto& serverSideEncryptionIter = headers.find("x-amz-server-side-encryption");
  if(serverSideEncryptionIter != headers.end())
  {
    m_serverSideEncryption = ServerSideEncryptionMapper::GetServerSideEncryptionForName(serverSideEncryptionIter->second);
  }

  std::size_t prefixSize = sizeof("x-amz-meta-") - 1; //subtract the NULL terminator out
  for(const auto& item : headers)
  {
    std::size_t foundPrefix = item.first.find("x-amz-meta-");

    if(foundPrefix != std::string::npos)
    {
      m_metadata[item.first.substr(prefixSize)] = item.second;
    }
  }

  const auto& sSECustomerAlgorithmIter = headers.find("x-amz-server-side-encryption-customer-algorithm");
  if(sSECustomerAlgorithmIter != headers.end())
  {
    m_sSECustomerAlgorithm = sSECustomerAlgorithmIter->second;
  }

  const auto& sSECustomerKeyMD5Iter = headers.find("x-amz-server-side-encryption-customer-key-md5");
  if(sSECustomerKeyMD5Iter != headers.end())
  {
    m_sSECustomerKeyMD5 = sSECustomerKeyMD5Iter->second;
  }

  const auto& sSEKMSKeyIdIter = headers.find("x-amz-server-side-encryption-aws-kms-key-id");
  if(sSEKMSKeyIdIter != headers.end())
  {
    m_sSEKMSKeyId = sSEKMSKeyIdIter->second;
  }

  const auto& storageClassIter = headers.find("x-amz-storage-class");
  if(storageClassIter != headers.end())
  {
    m_storageClass = StorageClassMapper::GetStorageClassForName(storageClassIter->second);
  }

  const auto& requestChargedIter = headers.find("x-amz-request-charged");
  if(requestChargedIter != headers.end())
  {
    m_requestCharged = RequestChargedMapper::GetRequestChargedForName(requestChargedIter->second);
  }

  const auto& replicationStatusIter = headers.find("x-amz-replication-status");
  if(replicationStatusIter != headers.end())
  {
    m_replicationStatus = ReplicationStatusMapper::GetReplicationStatusForName(replicationStatusIter->second);
  }

  const auto& partsCountIter = headers.find("x-amz-mp-parts-count");
  if(partsCountIter != headers.end())
  {
     m_partsCount = StringUtils::ConvertToInt32(partsCountIter->second.c_str());
  }

  return *this;
}<|MERGE_RESOLUTION|>--- conflicted
+++ resolved
@@ -87,11 +87,7 @@
   const auto& lastModifiedIter = headers.find("last-modified");
   if(lastModifiedIter != headers.end())
   {
-<<<<<<< HEAD
-     m_lastModified = StringUtils::ConvertHeaderToDoubleDate(lastModifiedIter->second.c_str());
-=======
     m_lastModified = DateTime(lastModifiedIter->second, DateFormat::RFC822);
->>>>>>> 408a2945
   }
 
   const auto& contentLengthIter = headers.find("content-length");
