--- conflicted
+++ resolved
@@ -48,11 +48,7 @@
     XmlNode lastModifiedNode = resultNode.FirstChild("LastModified");
     if(!lastModifiedNode.IsNull())
     {
-<<<<<<< HEAD
-      m_lastModified = StringUtils::ConvertXmlToDoubleDate(StringUtils::Trim(lastModifiedNode.GetText().c_str()).c_str());
-=======
       m_lastModified = DateTime(StringUtils::Trim(lastModifiedNode.GetText().c_str()).c_str(), DateFormat::ISO_8601);
->>>>>>> 408a2945
     }
   }
 
