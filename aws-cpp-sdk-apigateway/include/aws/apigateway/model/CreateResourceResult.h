﻿/*
* Copyright 2010-2016 Amazon.com, Inc. or its affiliates. All Rights Reserved.
*
* Licensed under the Apache License, Version 2.0 (the "License").
* You may not use this file except in compliance with the License.
* A copy of the License is located at
*
*  http://aws.amazon.com/apache2.0
*
* or in the "license" file accompanying this file. This file is distributed
* on an "AS IS" BASIS, WITHOUT WARRANTIES OR CONDITIONS OF ANY KIND, either
* express or implied. See the License for the specific language governing
* permissions and limitations under the License.
*/
#pragma once
#include <aws/apigateway/APIGateway_EXPORTS.h>
#include <aws/core/utils/memory/stl/AWSString.h>
#include <aws/core/utils/memory/stl/AWSMap.h>
#include <aws/apigateway/model/Method.h>

namespace Aws
{
template<typename RESULT_TYPE>
class AmazonWebServiceResult;

namespace Utils
{
namespace Json
{
  class JsonValue;
} // namespace Json
} // namespace Utils
namespace APIGateway
{
namespace Model
{
  /**
   * <p>Represents an API resource.</p> <div class="seeAlso"> <a
   * href="http://docs.aws.amazon.com/apigateway/latest/developerguide/how-to-create-api.html">Create
   * an API</a> </div>
   */
  class AWS_APIGATEWAY_API CreateResourceResult
  {
  public:
    CreateResourceResult();
    CreateResourceResult(const AmazonWebServiceResult<Aws::Utils::Json::JsonValue>& result);
    CreateResourceResult& operator=(const AmazonWebServiceResult<Aws::Utils::Json::JsonValue>& result);

    /**
     * <p>The resource's identifier.</p>
     */
    inline const Aws::String& GetId() const{ return m_id; }

    /**
     * <p>The resource's identifier.</p>
     */
    inline void SetId(const Aws::String& value) { m_id = value; }

    /**
     * <p>The resource's identifier.</p>
     */
    inline void SetId(Aws::String&& value) { m_id = value; }

    /**
     * <p>The resource's identifier.</p>
     */
    inline void SetId(const char* value) { m_id.assign(value); }

    /**
     * <p>The resource's identifier.</p>
     */
    inline CreateResourceResult& WithId(const Aws::String& value) { SetId(value); return *this;}

    /**
     * <p>The resource's identifier.</p>
     */
    inline CreateResourceResult& WithId(Aws::String&& value) { SetId(value); return *this;}

    /**
     * <p>The resource's identifier.</p>
     */
    inline CreateResourceResult& WithId(const char* value) { SetId(value); return *this;}

    /**
     * <p>The parent resource's identifier.</p>
     */
    inline const Aws::String& GetParentId() const{ return m_parentId; }

    /**
     * <p>The parent resource's identifier.</p>
     */
    inline void SetParentId(const Aws::String& value) { m_parentId = value; }

    /**
     * <p>The parent resource's identifier.</p>
     */
    inline void SetParentId(Aws::String&& value) { m_parentId = value; }

    /**
     * <p>The parent resource's identifier.</p>
     */
    inline void SetParentId(const char* value) { m_parentId.assign(value); }

    /**
     * <p>The parent resource's identifier.</p>
     */
    inline CreateResourceResult& WithParentId(const Aws::String& value) { SetParentId(value); return *this;}

    /**
     * <p>The parent resource's identifier.</p>
     */
    inline CreateResourceResult& WithParentId(Aws::String&& value) { SetParentId(value); return *this;}

    /**
     * <p>The parent resource's identifier.</p>
     */
    inline CreateResourceResult& WithParentId(const char* value) { SetParentId(value); return *this;}

    /**
     * <p>The last path segment for this resource.</p>
     */
    inline const Aws::String& GetPathPart() const{ return m_pathPart; }

    /**
     * <p>The last path segment for this resource.</p>
     */
    inline void SetPathPart(const Aws::String& value) { m_pathPart = value; }

    /**
     * <p>The last path segment for this resource.</p>
     */
    inline void SetPathPart(Aws::String&& value) { m_pathPart = value; }

    /**
     * <p>The last path segment for this resource.</p>
     */
    inline void SetPathPart(const char* value) { m_pathPart.assign(value); }

    /**
     * <p>The last path segment for this resource.</p>
     */
    inline CreateResourceResult& WithPathPart(const Aws::String& value) { SetPathPart(value); return *this;}

    /**
     * <p>The last path segment for this resource.</p>
     */
    inline CreateResourceResult& WithPathPart(Aws::String&& value) { SetPathPart(value); return *this;}

    /**
     * <p>The last path segment for this resource.</p>
     */
    inline CreateResourceResult& WithPathPart(const char* value) { SetPathPart(value); return *this;}

    /**
     * <p>The full path for this resource.</p>
     */
    inline const Aws::String& GetPath() const{ return m_path; }

    /**
     * <p>The full path for this resource.</p>
     */
    inline void SetPath(const Aws::String& value) { m_path = value; }

    /**
     * <p>The full path for this resource.</p>
     */
    inline void SetPath(Aws::String&& value) { m_path = value; }

    /**
     * <p>The full path for this resource.</p>
     */
    inline void SetPath(const char* value) { m_path.assign(value); }

    /**
     * <p>The full path for this resource.</p>
     */
    inline CreateResourceResult& WithPath(const Aws::String& value) { SetPath(value); return *this;}

    /**
     * <p>The full path for this resource.</p>
     */
    inline CreateResourceResult& WithPath(Aws::String&& value) { SetPath(value); return *this;}

    /**
     * <p>The full path for this resource.</p>
     */
    inline CreateResourceResult& WithPath(const char* value) { SetPath(value); return *this;}

    /**
<<<<<<< HEAD
     * <p>Map of methods for this resource, which is included only if the request uses
     * the <b>embed</b> query option.</p>
=======
     * <p>Gets an API resource's method of a given HTTP verb.</p> <div class="remarks">
     * <p>The resource methods are a map of methods indexed by methods' HTTP verbs
     * enabled on the resource. This method map is included in the <code>200 OK</code>
     * response of the <code>GET /restapis/{restapi_id}/resources/{resource_id}</code>
     * or <code>GET /restapis/{restapi_id}/resources/{resource_id}?embed=methods</code>
     * request.</p> <h4>Example: Get the GET method of an API resource</h4>
     * <h5>Request</h5> <pre><code>GET
     * /restapis/fugvjdxtri/resources/3kzxbg5sa2/methods/GET HTTP/1.1 Content-Type:
     * application/json Host: apigateway.us-east-1.amazonaws.com X-Amz-Date:
     * 20160608T031827Z Authorization: AWS4-HMAC-SHA256
     * Credential={access_key_ID}/20160608/us-east-1/apigateway/aws4_request,
     * SignedHeaders=content-type;host;x-amz-date, Signature={sig4_hash}</code></pre>
     * <h5>Response</h5> <pre><code>{ "_links": { "curies": [ { "href":
     * "http://docs.aws.amazon.com/apigateway/latest/developerguide/restapi-integration-{rel}.html",
     * "name": "integration", "templated": true }, { "href":
     * "http://docs.aws.amazon.com/apigateway/latest/developerguide/restapi-integration-response-{rel}.html",
     * "name": "integrationresponse", "templated": true }, { "href":
     * "http://docs.aws.amazon.com/apigateway/latest/developerguide/restapi-method-{rel}.html",
     * "name": "method", "templated": true }, { "href":
     * "http://docs.aws.amazon.com/apigateway/latest/developerguide/restapi-method-response-{rel}.html",
     * "name": "methodresponse", "templated": true } ], "self": { "href":
     * "/restapis/fugvjdxtri/resources/3kzxbg5sa2/methods/GET", "name": "GET", "title":
     * "GET" }, "integration:put": { "href":
     * "/restapis/fugvjdxtri/resources/3kzxbg5sa2/methods/GET/integration" },
     * "method:delete": { "href":
     * "/restapis/fugvjdxtri/resources/3kzxbg5sa2/methods/GET" }, "method:integration":
     * { "href": "/restapis/fugvjdxtri/resources/3kzxbg5sa2/methods/GET/integration" },
     * "method:responses": { "href":
     * "/restapis/fugvjdxtri/resources/3kzxbg5sa2/methods/GET/responses/200", "name":
     * "200", "title": "200" }, "method:update": { "href":
     * "/restapis/fugvjdxtri/resources/3kzxbg5sa2/methods/GET" }, "methodresponse:put":
     * { "href":
     * "/restapis/fugvjdxtri/resources/3kzxbg5sa2/methods/GET/responses/{status_code}",
     * "templated": true } }, "apiKeyRequired": false, "authorizationType": "NONE",
     * "httpMethod": "GET", "_embedded": { "method:integration": { "_links": { "self":
     * { "href": "/restapis/fugvjdxtri/resources/3kzxbg5sa2/methods/GET/integration" },
     * "integration:delete": { "href":
     * "/restapis/fugvjdxtri/resources/3kzxbg5sa2/methods/GET/integration" },
     * "integration:responses": { "href":
     * "/restapis/fugvjdxtri/resources/3kzxbg5sa2/methods/GET/integration/responses/200",
     * "name": "200", "title": "200" }, "integration:update": { "href":
     * "/restapis/fugvjdxtri/resources/3kzxbg5sa2/methods/GET/integration" },
     * "integrationresponse:put": { "href":
     * "/restapis/fugvjdxtri/resources/3kzxbg5sa2/methods/GET/integration/responses/{status_code}",
     * "templated": true } }, "cacheKeyParameters": [], "cacheNamespace": "3kzxbg5sa2",
     * "credentials": "arn:aws:iam::123456789012:role/apigAwsProxyRole", "httpMethod":
     * "POST", "passthroughBehavior": "WHEN_NO_MATCH", "requestParameters": {
     * "integration.request.header.Content-Type": "'application/x-amz-json-1.1'" },
     * "requestTemplates": { "application/json": "{\n}" }, "type": "AWS", "uri":
     * "arn:aws:apigateway:us-east-1:kinesis:action/ListStreams", "_embedded": {
     * "integration:responses": { "_links": { "self": { "href":
     * "/restapis/fugvjdxtri/resources/3kzxbg5sa2/methods/GET/integration/responses/200",
     * "name": "200", "title": "200" }, "integrationresponse:delete": { "href":
     * "/restapis/fugvjdxtri/resources/3kzxbg5sa2/methods/GET/integration/responses/200"
     * }, "integrationresponse:update": { "href":
     * "/restapis/fugvjdxtri/resources/3kzxbg5sa2/methods/GET/integration/responses/200"
     * } }, "responseParameters": { "method.response.header.Content-Type":
     * "'application/xml'" }, "responseTemplates": { "application/json":
     * "$util.urlDecode(\"%3CkinesisStreams%3E#foreach($stream in
     * $input.path('$.StreamNames'))%3Cstream%3E%3Cname%3E$stream%3C/name%3E%3C/stream%3E#end%3C/kinesisStreams%3E\")\n"
     * }, "statusCode": "200" } } }, "method:responses": { "_links": { "self": {
     * "href": "/restapis/fugvjdxtri/resources/3kzxbg5sa2/methods/GET/responses/200",
     * "name": "200", "title": "200" }, "methodresponse:delete": { "href":
     * "/restapis/fugvjdxtri/resources/3kzxbg5sa2/methods/GET/responses/200" },
     * "methodresponse:update": { "href":
     * "/restapis/fugvjdxtri/resources/3kzxbg5sa2/methods/GET/responses/200" } },
     * "responseModels": { "application/json": "Empty" }, "responseParameters": {
     * "method.response.header.Content-Type": false }, "statusCode": "200" } }
     * }</code></pre> <p>If the <code>OPTIONS</code> is enabled on the resource, you
     * can follow the example here to get that method. Just replace the
     * <code>GET</code> of the last path segment in the request URL with
     * <code>OPTIONS</code>.</p> </div> <div class="seeAlso"> </div>
>>>>>>> c0fde026
     */
    inline const Aws::Map<Aws::String, Method>& GetResourceMethods() const{ return m_resourceMethods; }

    /**
<<<<<<< HEAD
     * <p>Map of methods for this resource, which is included only if the request uses
     * the <b>embed</b> query option.</p>
=======
     * <p>Gets an API resource's method of a given HTTP verb.</p> <div class="remarks">
     * <p>The resource methods are a map of methods indexed by methods' HTTP verbs
     * enabled on the resource. This method map is included in the <code>200 OK</code>
     * response of the <code>GET /restapis/{restapi_id}/resources/{resource_id}</code>
     * or <code>GET /restapis/{restapi_id}/resources/{resource_id}?embed=methods</code>
     * request.</p> <h4>Example: Get the GET method of an API resource</h4>
     * <h5>Request</h5> <pre><code>GET
     * /restapis/fugvjdxtri/resources/3kzxbg5sa2/methods/GET HTTP/1.1 Content-Type:
     * application/json Host: apigateway.us-east-1.amazonaws.com X-Amz-Date:
     * 20160608T031827Z Authorization: AWS4-HMAC-SHA256
     * Credential={access_key_ID}/20160608/us-east-1/apigateway/aws4_request,
     * SignedHeaders=content-type;host;x-amz-date, Signature={sig4_hash}</code></pre>
     * <h5>Response</h5> <pre><code>{ "_links": { "curies": [ { "href":
     * "http://docs.aws.amazon.com/apigateway/latest/developerguide/restapi-integration-{rel}.html",
     * "name": "integration", "templated": true }, { "href":
     * "http://docs.aws.amazon.com/apigateway/latest/developerguide/restapi-integration-response-{rel}.html",
     * "name": "integrationresponse", "templated": true }, { "href":
     * "http://docs.aws.amazon.com/apigateway/latest/developerguide/restapi-method-{rel}.html",
     * "name": "method", "templated": true }, { "href":
     * "http://docs.aws.amazon.com/apigateway/latest/developerguide/restapi-method-response-{rel}.html",
     * "name": "methodresponse", "templated": true } ], "self": { "href":
     * "/restapis/fugvjdxtri/resources/3kzxbg5sa2/methods/GET", "name": "GET", "title":
     * "GET" }, "integration:put": { "href":
     * "/restapis/fugvjdxtri/resources/3kzxbg5sa2/methods/GET/integration" },
     * "method:delete": { "href":
     * "/restapis/fugvjdxtri/resources/3kzxbg5sa2/methods/GET" }, "method:integration":
     * { "href": "/restapis/fugvjdxtri/resources/3kzxbg5sa2/methods/GET/integration" },
     * "method:responses": { "href":
     * "/restapis/fugvjdxtri/resources/3kzxbg5sa2/methods/GET/responses/200", "name":
     * "200", "title": "200" }, "method:update": { "href":
     * "/restapis/fugvjdxtri/resources/3kzxbg5sa2/methods/GET" }, "methodresponse:put":
     * { "href":
     * "/restapis/fugvjdxtri/resources/3kzxbg5sa2/methods/GET/responses/{status_code}",
     * "templated": true } }, "apiKeyRequired": false, "authorizationType": "NONE",
     * "httpMethod": "GET", "_embedded": { "method:integration": { "_links": { "self":
     * { "href": "/restapis/fugvjdxtri/resources/3kzxbg5sa2/methods/GET/integration" },
     * "integration:delete": { "href":
     * "/restapis/fugvjdxtri/resources/3kzxbg5sa2/methods/GET/integration" },
     * "integration:responses": { "href":
     * "/restapis/fugvjdxtri/resources/3kzxbg5sa2/methods/GET/integration/responses/200",
     * "name": "200", "title": "200" }, "integration:update": { "href":
     * "/restapis/fugvjdxtri/resources/3kzxbg5sa2/methods/GET/integration" },
     * "integrationresponse:put": { "href":
     * "/restapis/fugvjdxtri/resources/3kzxbg5sa2/methods/GET/integration/responses/{status_code}",
     * "templated": true } }, "cacheKeyParameters": [], "cacheNamespace": "3kzxbg5sa2",
     * "credentials": "arn:aws:iam::123456789012:role/apigAwsProxyRole", "httpMethod":
     * "POST", "passthroughBehavior": "WHEN_NO_MATCH", "requestParameters": {
     * "integration.request.header.Content-Type": "'application/x-amz-json-1.1'" },
     * "requestTemplates": { "application/json": "{\n}" }, "type": "AWS", "uri":
     * "arn:aws:apigateway:us-east-1:kinesis:action/ListStreams", "_embedded": {
     * "integration:responses": { "_links": { "self": { "href":
     * "/restapis/fugvjdxtri/resources/3kzxbg5sa2/methods/GET/integration/responses/200",
     * "name": "200", "title": "200" }, "integrationresponse:delete": { "href":
     * "/restapis/fugvjdxtri/resources/3kzxbg5sa2/methods/GET/integration/responses/200"
     * }, "integrationresponse:update": { "href":
     * "/restapis/fugvjdxtri/resources/3kzxbg5sa2/methods/GET/integration/responses/200"
     * } }, "responseParameters": { "method.response.header.Content-Type":
     * "'application/xml'" }, "responseTemplates": { "application/json":
     * "$util.urlDecode(\"%3CkinesisStreams%3E#foreach($stream in
     * $input.path('$.StreamNames'))%3Cstream%3E%3Cname%3E$stream%3C/name%3E%3C/stream%3E#end%3C/kinesisStreams%3E\")\n"
     * }, "statusCode": "200" } } }, "method:responses": { "_links": { "self": {
     * "href": "/restapis/fugvjdxtri/resources/3kzxbg5sa2/methods/GET/responses/200",
     * "name": "200", "title": "200" }, "methodresponse:delete": { "href":
     * "/restapis/fugvjdxtri/resources/3kzxbg5sa2/methods/GET/responses/200" },
     * "methodresponse:update": { "href":
     * "/restapis/fugvjdxtri/resources/3kzxbg5sa2/methods/GET/responses/200" } },
     * "responseModels": { "application/json": "Empty" }, "responseParameters": {
     * "method.response.header.Content-Type": false }, "statusCode": "200" } }
     * }</code></pre> <p>If the <code>OPTIONS</code> is enabled on the resource, you
     * can follow the example here to get that method. Just replace the
     * <code>GET</code> of the last path segment in the request URL with
     * <code>OPTIONS</code>.</p> </div> <div class="seeAlso"> </div>
>>>>>>> c0fde026
     */
    inline void SetResourceMethods(const Aws::Map<Aws::String, Method>& value) { m_resourceMethods = value; }

    /**
<<<<<<< HEAD
     * <p>Map of methods for this resource, which is included only if the request uses
     * the <b>embed</b> query option.</p>
=======
     * <p>Gets an API resource's method of a given HTTP verb.</p> <div class="remarks">
     * <p>The resource methods are a map of methods indexed by methods' HTTP verbs
     * enabled on the resource. This method map is included in the <code>200 OK</code>
     * response of the <code>GET /restapis/{restapi_id}/resources/{resource_id}</code>
     * or <code>GET /restapis/{restapi_id}/resources/{resource_id}?embed=methods</code>
     * request.</p> <h4>Example: Get the GET method of an API resource</h4>
     * <h5>Request</h5> <pre><code>GET
     * /restapis/fugvjdxtri/resources/3kzxbg5sa2/methods/GET HTTP/1.1 Content-Type:
     * application/json Host: apigateway.us-east-1.amazonaws.com X-Amz-Date:
     * 20160608T031827Z Authorization: AWS4-HMAC-SHA256
     * Credential={access_key_ID}/20160608/us-east-1/apigateway/aws4_request,
     * SignedHeaders=content-type;host;x-amz-date, Signature={sig4_hash}</code></pre>
     * <h5>Response</h5> <pre><code>{ "_links": { "curies": [ { "href":
     * "http://docs.aws.amazon.com/apigateway/latest/developerguide/restapi-integration-{rel}.html",
     * "name": "integration", "templated": true }, { "href":
     * "http://docs.aws.amazon.com/apigateway/latest/developerguide/restapi-integration-response-{rel}.html",
     * "name": "integrationresponse", "templated": true }, { "href":
     * "http://docs.aws.amazon.com/apigateway/latest/developerguide/restapi-method-{rel}.html",
     * "name": "method", "templated": true }, { "href":
     * "http://docs.aws.amazon.com/apigateway/latest/developerguide/restapi-method-response-{rel}.html",
     * "name": "methodresponse", "templated": true } ], "self": { "href":
     * "/restapis/fugvjdxtri/resources/3kzxbg5sa2/methods/GET", "name": "GET", "title":
     * "GET" }, "integration:put": { "href":
     * "/restapis/fugvjdxtri/resources/3kzxbg5sa2/methods/GET/integration" },
     * "method:delete": { "href":
     * "/restapis/fugvjdxtri/resources/3kzxbg5sa2/methods/GET" }, "method:integration":
     * { "href": "/restapis/fugvjdxtri/resources/3kzxbg5sa2/methods/GET/integration" },
     * "method:responses": { "href":
     * "/restapis/fugvjdxtri/resources/3kzxbg5sa2/methods/GET/responses/200", "name":
     * "200", "title": "200" }, "method:update": { "href":
     * "/restapis/fugvjdxtri/resources/3kzxbg5sa2/methods/GET" }, "methodresponse:put":
     * { "href":
     * "/restapis/fugvjdxtri/resources/3kzxbg5sa2/methods/GET/responses/{status_code}",
     * "templated": true } }, "apiKeyRequired": false, "authorizationType": "NONE",
     * "httpMethod": "GET", "_embedded": { "method:integration": { "_links": { "self":
     * { "href": "/restapis/fugvjdxtri/resources/3kzxbg5sa2/methods/GET/integration" },
     * "integration:delete": { "href":
     * "/restapis/fugvjdxtri/resources/3kzxbg5sa2/methods/GET/integration" },
     * "integration:responses": { "href":
     * "/restapis/fugvjdxtri/resources/3kzxbg5sa2/methods/GET/integration/responses/200",
     * "name": "200", "title": "200" }, "integration:update": { "href":
     * "/restapis/fugvjdxtri/resources/3kzxbg5sa2/methods/GET/integration" },
     * "integrationresponse:put": { "href":
     * "/restapis/fugvjdxtri/resources/3kzxbg5sa2/methods/GET/integration/responses/{status_code}",
     * "templated": true } }, "cacheKeyParameters": [], "cacheNamespace": "3kzxbg5sa2",
     * "credentials": "arn:aws:iam::123456789012:role/apigAwsProxyRole", "httpMethod":
     * "POST", "passthroughBehavior": "WHEN_NO_MATCH", "requestParameters": {
     * "integration.request.header.Content-Type": "'application/x-amz-json-1.1'" },
     * "requestTemplates": { "application/json": "{\n}" }, "type": "AWS", "uri":
     * "arn:aws:apigateway:us-east-1:kinesis:action/ListStreams", "_embedded": {
     * "integration:responses": { "_links": { "self": { "href":
     * "/restapis/fugvjdxtri/resources/3kzxbg5sa2/methods/GET/integration/responses/200",
     * "name": "200", "title": "200" }, "integrationresponse:delete": { "href":
     * "/restapis/fugvjdxtri/resources/3kzxbg5sa2/methods/GET/integration/responses/200"
     * }, "integrationresponse:update": { "href":
     * "/restapis/fugvjdxtri/resources/3kzxbg5sa2/methods/GET/integration/responses/200"
     * } }, "responseParameters": { "method.response.header.Content-Type":
     * "'application/xml'" }, "responseTemplates": { "application/json":
     * "$util.urlDecode(\"%3CkinesisStreams%3E#foreach($stream in
     * $input.path('$.StreamNames'))%3Cstream%3E%3Cname%3E$stream%3C/name%3E%3C/stream%3E#end%3C/kinesisStreams%3E\")\n"
     * }, "statusCode": "200" } } }, "method:responses": { "_links": { "self": {
     * "href": "/restapis/fugvjdxtri/resources/3kzxbg5sa2/methods/GET/responses/200",
     * "name": "200", "title": "200" }, "methodresponse:delete": { "href":
     * "/restapis/fugvjdxtri/resources/3kzxbg5sa2/methods/GET/responses/200" },
     * "methodresponse:update": { "href":
     * "/restapis/fugvjdxtri/resources/3kzxbg5sa2/methods/GET/responses/200" } },
     * "responseModels": { "application/json": "Empty" }, "responseParameters": {
     * "method.response.header.Content-Type": false }, "statusCode": "200" } }
     * }</code></pre> <p>If the <code>OPTIONS</code> is enabled on the resource, you
     * can follow the example here to get that method. Just replace the
     * <code>GET</code> of the last path segment in the request URL with
     * <code>OPTIONS</code>.</p> </div> <div class="seeAlso"> </div>
>>>>>>> c0fde026
     */
    inline void SetResourceMethods(Aws::Map<Aws::String, Method>&& value) { m_resourceMethods = value; }

    /**
<<<<<<< HEAD
     * <p>Map of methods for this resource, which is included only if the request uses
     * the <b>embed</b> query option.</p>
=======
     * <p>Gets an API resource's method of a given HTTP verb.</p> <div class="remarks">
     * <p>The resource methods are a map of methods indexed by methods' HTTP verbs
     * enabled on the resource. This method map is included in the <code>200 OK</code>
     * response of the <code>GET /restapis/{restapi_id}/resources/{resource_id}</code>
     * or <code>GET /restapis/{restapi_id}/resources/{resource_id}?embed=methods</code>
     * request.</p> <h4>Example: Get the GET method of an API resource</h4>
     * <h5>Request</h5> <pre><code>GET
     * /restapis/fugvjdxtri/resources/3kzxbg5sa2/methods/GET HTTP/1.1 Content-Type:
     * application/json Host: apigateway.us-east-1.amazonaws.com X-Amz-Date:
     * 20160608T031827Z Authorization: AWS4-HMAC-SHA256
     * Credential={access_key_ID}/20160608/us-east-1/apigateway/aws4_request,
     * SignedHeaders=content-type;host;x-amz-date, Signature={sig4_hash}</code></pre>
     * <h5>Response</h5> <pre><code>{ "_links": { "curies": [ { "href":
     * "http://docs.aws.amazon.com/apigateway/latest/developerguide/restapi-integration-{rel}.html",
     * "name": "integration", "templated": true }, { "href":
     * "http://docs.aws.amazon.com/apigateway/latest/developerguide/restapi-integration-response-{rel}.html",
     * "name": "integrationresponse", "templated": true }, { "href":
     * "http://docs.aws.amazon.com/apigateway/latest/developerguide/restapi-method-{rel}.html",
     * "name": "method", "templated": true }, { "href":
     * "http://docs.aws.amazon.com/apigateway/latest/developerguide/restapi-method-response-{rel}.html",
     * "name": "methodresponse", "templated": true } ], "self": { "href":
     * "/restapis/fugvjdxtri/resources/3kzxbg5sa2/methods/GET", "name": "GET", "title":
     * "GET" }, "integration:put": { "href":
     * "/restapis/fugvjdxtri/resources/3kzxbg5sa2/methods/GET/integration" },
     * "method:delete": { "href":
     * "/restapis/fugvjdxtri/resources/3kzxbg5sa2/methods/GET" }, "method:integration":
     * { "href": "/restapis/fugvjdxtri/resources/3kzxbg5sa2/methods/GET/integration" },
     * "method:responses": { "href":
     * "/restapis/fugvjdxtri/resources/3kzxbg5sa2/methods/GET/responses/200", "name":
     * "200", "title": "200" }, "method:update": { "href":
     * "/restapis/fugvjdxtri/resources/3kzxbg5sa2/methods/GET" }, "methodresponse:put":
     * { "href":
     * "/restapis/fugvjdxtri/resources/3kzxbg5sa2/methods/GET/responses/{status_code}",
     * "templated": true } }, "apiKeyRequired": false, "authorizationType": "NONE",
     * "httpMethod": "GET", "_embedded": { "method:integration": { "_links": { "self":
     * { "href": "/restapis/fugvjdxtri/resources/3kzxbg5sa2/methods/GET/integration" },
     * "integration:delete": { "href":
     * "/restapis/fugvjdxtri/resources/3kzxbg5sa2/methods/GET/integration" },
     * "integration:responses": { "href":
     * "/restapis/fugvjdxtri/resources/3kzxbg5sa2/methods/GET/integration/responses/200",
     * "name": "200", "title": "200" }, "integration:update": { "href":
     * "/restapis/fugvjdxtri/resources/3kzxbg5sa2/methods/GET/integration" },
     * "integrationresponse:put": { "href":
     * "/restapis/fugvjdxtri/resources/3kzxbg5sa2/methods/GET/integration/responses/{status_code}",
     * "templated": true } }, "cacheKeyParameters": [], "cacheNamespace": "3kzxbg5sa2",
     * "credentials": "arn:aws:iam::123456789012:role/apigAwsProxyRole", "httpMethod":
     * "POST", "passthroughBehavior": "WHEN_NO_MATCH", "requestParameters": {
     * "integration.request.header.Content-Type": "'application/x-amz-json-1.1'" },
     * "requestTemplates": { "application/json": "{\n}" }, "type": "AWS", "uri":
     * "arn:aws:apigateway:us-east-1:kinesis:action/ListStreams", "_embedded": {
     * "integration:responses": { "_links": { "self": { "href":
     * "/restapis/fugvjdxtri/resources/3kzxbg5sa2/methods/GET/integration/responses/200",
     * "name": "200", "title": "200" }, "integrationresponse:delete": { "href":
     * "/restapis/fugvjdxtri/resources/3kzxbg5sa2/methods/GET/integration/responses/200"
     * }, "integrationresponse:update": { "href":
     * "/restapis/fugvjdxtri/resources/3kzxbg5sa2/methods/GET/integration/responses/200"
     * } }, "responseParameters": { "method.response.header.Content-Type":
     * "'application/xml'" }, "responseTemplates": { "application/json":
     * "$util.urlDecode(\"%3CkinesisStreams%3E#foreach($stream in
     * $input.path('$.StreamNames'))%3Cstream%3E%3Cname%3E$stream%3C/name%3E%3C/stream%3E#end%3C/kinesisStreams%3E\")\n"
     * }, "statusCode": "200" } } }, "method:responses": { "_links": { "self": {
     * "href": "/restapis/fugvjdxtri/resources/3kzxbg5sa2/methods/GET/responses/200",
     * "name": "200", "title": "200" }, "methodresponse:delete": { "href":
     * "/restapis/fugvjdxtri/resources/3kzxbg5sa2/methods/GET/responses/200" },
     * "methodresponse:update": { "href":
     * "/restapis/fugvjdxtri/resources/3kzxbg5sa2/methods/GET/responses/200" } },
     * "responseModels": { "application/json": "Empty" }, "responseParameters": {
     * "method.response.header.Content-Type": false }, "statusCode": "200" } }
     * }</code></pre> <p>If the <code>OPTIONS</code> is enabled on the resource, you
     * can follow the example here to get that method. Just replace the
     * <code>GET</code> of the last path segment in the request URL with
     * <code>OPTIONS</code>.</p> </div> <div class="seeAlso"> </div>
>>>>>>> c0fde026
     */
    inline CreateResourceResult& WithResourceMethods(const Aws::Map<Aws::String, Method>& value) { SetResourceMethods(value); return *this;}

    /**
<<<<<<< HEAD
     * <p>Map of methods for this resource, which is included only if the request uses
     * the <b>embed</b> query option.</p>
=======
     * <p>Gets an API resource's method of a given HTTP verb.</p> <div class="remarks">
     * <p>The resource methods are a map of methods indexed by methods' HTTP verbs
     * enabled on the resource. This method map is included in the <code>200 OK</code>
     * response of the <code>GET /restapis/{restapi_id}/resources/{resource_id}</code>
     * or <code>GET /restapis/{restapi_id}/resources/{resource_id}?embed=methods</code>
     * request.</p> <h4>Example: Get the GET method of an API resource</h4>
     * <h5>Request</h5> <pre><code>GET
     * /restapis/fugvjdxtri/resources/3kzxbg5sa2/methods/GET HTTP/1.1 Content-Type:
     * application/json Host: apigateway.us-east-1.amazonaws.com X-Amz-Date:
     * 20160608T031827Z Authorization: AWS4-HMAC-SHA256
     * Credential={access_key_ID}/20160608/us-east-1/apigateway/aws4_request,
     * SignedHeaders=content-type;host;x-amz-date, Signature={sig4_hash}</code></pre>
     * <h5>Response</h5> <pre><code>{ "_links": { "curies": [ { "href":
     * "http://docs.aws.amazon.com/apigateway/latest/developerguide/restapi-integration-{rel}.html",
     * "name": "integration", "templated": true }, { "href":
     * "http://docs.aws.amazon.com/apigateway/latest/developerguide/restapi-integration-response-{rel}.html",
     * "name": "integrationresponse", "templated": true }, { "href":
     * "http://docs.aws.amazon.com/apigateway/latest/developerguide/restapi-method-{rel}.html",
     * "name": "method", "templated": true }, { "href":
     * "http://docs.aws.amazon.com/apigateway/latest/developerguide/restapi-method-response-{rel}.html",
     * "name": "methodresponse", "templated": true } ], "self": { "href":
     * "/restapis/fugvjdxtri/resources/3kzxbg5sa2/methods/GET", "name": "GET", "title":
     * "GET" }, "integration:put": { "href":
     * "/restapis/fugvjdxtri/resources/3kzxbg5sa2/methods/GET/integration" },
     * "method:delete": { "href":
     * "/restapis/fugvjdxtri/resources/3kzxbg5sa2/methods/GET" }, "method:integration":
     * { "href": "/restapis/fugvjdxtri/resources/3kzxbg5sa2/methods/GET/integration" },
     * "method:responses": { "href":
     * "/restapis/fugvjdxtri/resources/3kzxbg5sa2/methods/GET/responses/200", "name":
     * "200", "title": "200" }, "method:update": { "href":
     * "/restapis/fugvjdxtri/resources/3kzxbg5sa2/methods/GET" }, "methodresponse:put":
     * { "href":
     * "/restapis/fugvjdxtri/resources/3kzxbg5sa2/methods/GET/responses/{status_code}",
     * "templated": true } }, "apiKeyRequired": false, "authorizationType": "NONE",
     * "httpMethod": "GET", "_embedded": { "method:integration": { "_links": { "self":
     * { "href": "/restapis/fugvjdxtri/resources/3kzxbg5sa2/methods/GET/integration" },
     * "integration:delete": { "href":
     * "/restapis/fugvjdxtri/resources/3kzxbg5sa2/methods/GET/integration" },
     * "integration:responses": { "href":
     * "/restapis/fugvjdxtri/resources/3kzxbg5sa2/methods/GET/integration/responses/200",
     * "name": "200", "title": "200" }, "integration:update": { "href":
     * "/restapis/fugvjdxtri/resources/3kzxbg5sa2/methods/GET/integration" },
     * "integrationresponse:put": { "href":
     * "/restapis/fugvjdxtri/resources/3kzxbg5sa2/methods/GET/integration/responses/{status_code}",
     * "templated": true } }, "cacheKeyParameters": [], "cacheNamespace": "3kzxbg5sa2",
     * "credentials": "arn:aws:iam::123456789012:role/apigAwsProxyRole", "httpMethod":
     * "POST", "passthroughBehavior": "WHEN_NO_MATCH", "requestParameters": {
     * "integration.request.header.Content-Type": "'application/x-amz-json-1.1'" },
     * "requestTemplates": { "application/json": "{\n}" }, "type": "AWS", "uri":
     * "arn:aws:apigateway:us-east-1:kinesis:action/ListStreams", "_embedded": {
     * "integration:responses": { "_links": { "self": { "href":
     * "/restapis/fugvjdxtri/resources/3kzxbg5sa2/methods/GET/integration/responses/200",
     * "name": "200", "title": "200" }, "integrationresponse:delete": { "href":
     * "/restapis/fugvjdxtri/resources/3kzxbg5sa2/methods/GET/integration/responses/200"
     * }, "integrationresponse:update": { "href":
     * "/restapis/fugvjdxtri/resources/3kzxbg5sa2/methods/GET/integration/responses/200"
     * } }, "responseParameters": { "method.response.header.Content-Type":
     * "'application/xml'" }, "responseTemplates": { "application/json":
     * "$util.urlDecode(\"%3CkinesisStreams%3E#foreach($stream in
     * $input.path('$.StreamNames'))%3Cstream%3E%3Cname%3E$stream%3C/name%3E%3C/stream%3E#end%3C/kinesisStreams%3E\")\n"
     * }, "statusCode": "200" } } }, "method:responses": { "_links": { "self": {
     * "href": "/restapis/fugvjdxtri/resources/3kzxbg5sa2/methods/GET/responses/200",
     * "name": "200", "title": "200" }, "methodresponse:delete": { "href":
     * "/restapis/fugvjdxtri/resources/3kzxbg5sa2/methods/GET/responses/200" },
     * "methodresponse:update": { "href":
     * "/restapis/fugvjdxtri/resources/3kzxbg5sa2/methods/GET/responses/200" } },
     * "responseModels": { "application/json": "Empty" }, "responseParameters": {
     * "method.response.header.Content-Type": false }, "statusCode": "200" } }
     * }</code></pre> <p>If the <code>OPTIONS</code> is enabled on the resource, you
     * can follow the example here to get that method. Just replace the
     * <code>GET</code> of the last path segment in the request URL with
     * <code>OPTIONS</code>.</p> </div> <div class="seeAlso"> </div>
>>>>>>> c0fde026
     */
    inline CreateResourceResult& WithResourceMethods(Aws::Map<Aws::String, Method>&& value) { SetResourceMethods(value); return *this;}

    /**
<<<<<<< HEAD
     * <p>Map of methods for this resource, which is included only if the request uses
     * the <b>embed</b> query option.</p>
=======
     * <p>Gets an API resource's method of a given HTTP verb.</p> <div class="remarks">
     * <p>The resource methods are a map of methods indexed by methods' HTTP verbs
     * enabled on the resource. This method map is included in the <code>200 OK</code>
     * response of the <code>GET /restapis/{restapi_id}/resources/{resource_id}</code>
     * or <code>GET /restapis/{restapi_id}/resources/{resource_id}?embed=methods</code>
     * request.</p> <h4>Example: Get the GET method of an API resource</h4>
     * <h5>Request</h5> <pre><code>GET
     * /restapis/fugvjdxtri/resources/3kzxbg5sa2/methods/GET HTTP/1.1 Content-Type:
     * application/json Host: apigateway.us-east-1.amazonaws.com X-Amz-Date:
     * 20160608T031827Z Authorization: AWS4-HMAC-SHA256
     * Credential={access_key_ID}/20160608/us-east-1/apigateway/aws4_request,
     * SignedHeaders=content-type;host;x-amz-date, Signature={sig4_hash}</code></pre>
     * <h5>Response</h5> <pre><code>{ "_links": { "curies": [ { "href":
     * "http://docs.aws.amazon.com/apigateway/latest/developerguide/restapi-integration-{rel}.html",
     * "name": "integration", "templated": true }, { "href":
     * "http://docs.aws.amazon.com/apigateway/latest/developerguide/restapi-integration-response-{rel}.html",
     * "name": "integrationresponse", "templated": true }, { "href":
     * "http://docs.aws.amazon.com/apigateway/latest/developerguide/restapi-method-{rel}.html",
     * "name": "method", "templated": true }, { "href":
     * "http://docs.aws.amazon.com/apigateway/latest/developerguide/restapi-method-response-{rel}.html",
     * "name": "methodresponse", "templated": true } ], "self": { "href":
     * "/restapis/fugvjdxtri/resources/3kzxbg5sa2/methods/GET", "name": "GET", "title":
     * "GET" }, "integration:put": { "href":
     * "/restapis/fugvjdxtri/resources/3kzxbg5sa2/methods/GET/integration" },
     * "method:delete": { "href":
     * "/restapis/fugvjdxtri/resources/3kzxbg5sa2/methods/GET" }, "method:integration":
     * { "href": "/restapis/fugvjdxtri/resources/3kzxbg5sa2/methods/GET/integration" },
     * "method:responses": { "href":
     * "/restapis/fugvjdxtri/resources/3kzxbg5sa2/methods/GET/responses/200", "name":
     * "200", "title": "200" }, "method:update": { "href":
     * "/restapis/fugvjdxtri/resources/3kzxbg5sa2/methods/GET" }, "methodresponse:put":
     * { "href":
     * "/restapis/fugvjdxtri/resources/3kzxbg5sa2/methods/GET/responses/{status_code}",
     * "templated": true } }, "apiKeyRequired": false, "authorizationType": "NONE",
     * "httpMethod": "GET", "_embedded": { "method:integration": { "_links": { "self":
     * { "href": "/restapis/fugvjdxtri/resources/3kzxbg5sa2/methods/GET/integration" },
     * "integration:delete": { "href":
     * "/restapis/fugvjdxtri/resources/3kzxbg5sa2/methods/GET/integration" },
     * "integration:responses": { "href":
     * "/restapis/fugvjdxtri/resources/3kzxbg5sa2/methods/GET/integration/responses/200",
     * "name": "200", "title": "200" }, "integration:update": { "href":
     * "/restapis/fugvjdxtri/resources/3kzxbg5sa2/methods/GET/integration" },
     * "integrationresponse:put": { "href":
     * "/restapis/fugvjdxtri/resources/3kzxbg5sa2/methods/GET/integration/responses/{status_code}",
     * "templated": true } }, "cacheKeyParameters": [], "cacheNamespace": "3kzxbg5sa2",
     * "credentials": "arn:aws:iam::123456789012:role/apigAwsProxyRole", "httpMethod":
     * "POST", "passthroughBehavior": "WHEN_NO_MATCH", "requestParameters": {
     * "integration.request.header.Content-Type": "'application/x-amz-json-1.1'" },
     * "requestTemplates": { "application/json": "{\n}" }, "type": "AWS", "uri":
     * "arn:aws:apigateway:us-east-1:kinesis:action/ListStreams", "_embedded": {
     * "integration:responses": { "_links": { "self": { "href":
     * "/restapis/fugvjdxtri/resources/3kzxbg5sa2/methods/GET/integration/responses/200",
     * "name": "200", "title": "200" }, "integrationresponse:delete": { "href":
     * "/restapis/fugvjdxtri/resources/3kzxbg5sa2/methods/GET/integration/responses/200"
     * }, "integrationresponse:update": { "href":
     * "/restapis/fugvjdxtri/resources/3kzxbg5sa2/methods/GET/integration/responses/200"
     * } }, "responseParameters": { "method.response.header.Content-Type":
     * "'application/xml'" }, "responseTemplates": { "application/json":
     * "$util.urlDecode(\"%3CkinesisStreams%3E#foreach($stream in
     * $input.path('$.StreamNames'))%3Cstream%3E%3Cname%3E$stream%3C/name%3E%3C/stream%3E#end%3C/kinesisStreams%3E\")\n"
     * }, "statusCode": "200" } } }, "method:responses": { "_links": { "self": {
     * "href": "/restapis/fugvjdxtri/resources/3kzxbg5sa2/methods/GET/responses/200",
     * "name": "200", "title": "200" }, "methodresponse:delete": { "href":
     * "/restapis/fugvjdxtri/resources/3kzxbg5sa2/methods/GET/responses/200" },
     * "methodresponse:update": { "href":
     * "/restapis/fugvjdxtri/resources/3kzxbg5sa2/methods/GET/responses/200" } },
     * "responseModels": { "application/json": "Empty" }, "responseParameters": {
     * "method.response.header.Content-Type": false }, "statusCode": "200" } }
     * }</code></pre> <p>If the <code>OPTIONS</code> is enabled on the resource, you
     * can follow the example here to get that method. Just replace the
     * <code>GET</code> of the last path segment in the request URL with
     * <code>OPTIONS</code>.</p> </div> <div class="seeAlso"> </div>
>>>>>>> c0fde026
     */
    inline CreateResourceResult& AddResourceMethods(const Aws::String& key, const Method& value) { m_resourceMethods[key] = value; return *this; }

    /**
<<<<<<< HEAD
     * <p>Map of methods for this resource, which is included only if the request uses
     * the <b>embed</b> query option.</p>
=======
     * <p>Gets an API resource's method of a given HTTP verb.</p> <div class="remarks">
     * <p>The resource methods are a map of methods indexed by methods' HTTP verbs
     * enabled on the resource. This method map is included in the <code>200 OK</code>
     * response of the <code>GET /restapis/{restapi_id}/resources/{resource_id}</code>
     * or <code>GET /restapis/{restapi_id}/resources/{resource_id}?embed=methods</code>
     * request.</p> <h4>Example: Get the GET method of an API resource</h4>
     * <h5>Request</h5> <pre><code>GET
     * /restapis/fugvjdxtri/resources/3kzxbg5sa2/methods/GET HTTP/1.1 Content-Type:
     * application/json Host: apigateway.us-east-1.amazonaws.com X-Amz-Date:
     * 20160608T031827Z Authorization: AWS4-HMAC-SHA256
     * Credential={access_key_ID}/20160608/us-east-1/apigateway/aws4_request,
     * SignedHeaders=content-type;host;x-amz-date, Signature={sig4_hash}</code></pre>
     * <h5>Response</h5> <pre><code>{ "_links": { "curies": [ { "href":
     * "http://docs.aws.amazon.com/apigateway/latest/developerguide/restapi-integration-{rel}.html",
     * "name": "integration", "templated": true }, { "href":
     * "http://docs.aws.amazon.com/apigateway/latest/developerguide/restapi-integration-response-{rel}.html",
     * "name": "integrationresponse", "templated": true }, { "href":
     * "http://docs.aws.amazon.com/apigateway/latest/developerguide/restapi-method-{rel}.html",
     * "name": "method", "templated": true }, { "href":
     * "http://docs.aws.amazon.com/apigateway/latest/developerguide/restapi-method-response-{rel}.html",
     * "name": "methodresponse", "templated": true } ], "self": { "href":
     * "/restapis/fugvjdxtri/resources/3kzxbg5sa2/methods/GET", "name": "GET", "title":
     * "GET" }, "integration:put": { "href":
     * "/restapis/fugvjdxtri/resources/3kzxbg5sa2/methods/GET/integration" },
     * "method:delete": { "href":
     * "/restapis/fugvjdxtri/resources/3kzxbg5sa2/methods/GET" }, "method:integration":
     * { "href": "/restapis/fugvjdxtri/resources/3kzxbg5sa2/methods/GET/integration" },
     * "method:responses": { "href":
     * "/restapis/fugvjdxtri/resources/3kzxbg5sa2/methods/GET/responses/200", "name":
     * "200", "title": "200" }, "method:update": { "href":
     * "/restapis/fugvjdxtri/resources/3kzxbg5sa2/methods/GET" }, "methodresponse:put":
     * { "href":
     * "/restapis/fugvjdxtri/resources/3kzxbg5sa2/methods/GET/responses/{status_code}",
     * "templated": true } }, "apiKeyRequired": false, "authorizationType": "NONE",
     * "httpMethod": "GET", "_embedded": { "method:integration": { "_links": { "self":
     * { "href": "/restapis/fugvjdxtri/resources/3kzxbg5sa2/methods/GET/integration" },
     * "integration:delete": { "href":
     * "/restapis/fugvjdxtri/resources/3kzxbg5sa2/methods/GET/integration" },
     * "integration:responses": { "href":
     * "/restapis/fugvjdxtri/resources/3kzxbg5sa2/methods/GET/integration/responses/200",
     * "name": "200", "title": "200" }, "integration:update": { "href":
     * "/restapis/fugvjdxtri/resources/3kzxbg5sa2/methods/GET/integration" },
     * "integrationresponse:put": { "href":
     * "/restapis/fugvjdxtri/resources/3kzxbg5sa2/methods/GET/integration/responses/{status_code}",
     * "templated": true } }, "cacheKeyParameters": [], "cacheNamespace": "3kzxbg5sa2",
     * "credentials": "arn:aws:iam::123456789012:role/apigAwsProxyRole", "httpMethod":
     * "POST", "passthroughBehavior": "WHEN_NO_MATCH", "requestParameters": {
     * "integration.request.header.Content-Type": "'application/x-amz-json-1.1'" },
     * "requestTemplates": { "application/json": "{\n}" }, "type": "AWS", "uri":
     * "arn:aws:apigateway:us-east-1:kinesis:action/ListStreams", "_embedded": {
     * "integration:responses": { "_links": { "self": { "href":
     * "/restapis/fugvjdxtri/resources/3kzxbg5sa2/methods/GET/integration/responses/200",
     * "name": "200", "title": "200" }, "integrationresponse:delete": { "href":
     * "/restapis/fugvjdxtri/resources/3kzxbg5sa2/methods/GET/integration/responses/200"
     * }, "integrationresponse:update": { "href":
     * "/restapis/fugvjdxtri/resources/3kzxbg5sa2/methods/GET/integration/responses/200"
     * } }, "responseParameters": { "method.response.header.Content-Type":
     * "'application/xml'" }, "responseTemplates": { "application/json":
     * "$util.urlDecode(\"%3CkinesisStreams%3E#foreach($stream in
     * $input.path('$.StreamNames'))%3Cstream%3E%3Cname%3E$stream%3C/name%3E%3C/stream%3E#end%3C/kinesisStreams%3E\")\n"
     * }, "statusCode": "200" } } }, "method:responses": { "_links": { "self": {
     * "href": "/restapis/fugvjdxtri/resources/3kzxbg5sa2/methods/GET/responses/200",
     * "name": "200", "title": "200" }, "methodresponse:delete": { "href":
     * "/restapis/fugvjdxtri/resources/3kzxbg5sa2/methods/GET/responses/200" },
     * "methodresponse:update": { "href":
     * "/restapis/fugvjdxtri/resources/3kzxbg5sa2/methods/GET/responses/200" } },
     * "responseModels": { "application/json": "Empty" }, "responseParameters": {
     * "method.response.header.Content-Type": false }, "statusCode": "200" } }
     * }</code></pre> <p>If the <code>OPTIONS</code> is enabled on the resource, you
     * can follow the example here to get that method. Just replace the
     * <code>GET</code> of the last path segment in the request URL with
     * <code>OPTIONS</code>.</p> </div> <div class="seeAlso"> </div>
>>>>>>> c0fde026
     */
    inline CreateResourceResult& AddResourceMethods(Aws::String&& key, const Method& value) { m_resourceMethods[key] = value; return *this; }

    /**
<<<<<<< HEAD
     * <p>Map of methods for this resource, which is included only if the request uses
     * the <b>embed</b> query option.</p>
=======
     * <p>Gets an API resource's method of a given HTTP verb.</p> <div class="remarks">
     * <p>The resource methods are a map of methods indexed by methods' HTTP verbs
     * enabled on the resource. This method map is included in the <code>200 OK</code>
     * response of the <code>GET /restapis/{restapi_id}/resources/{resource_id}</code>
     * or <code>GET /restapis/{restapi_id}/resources/{resource_id}?embed=methods</code>
     * request.</p> <h4>Example: Get the GET method of an API resource</h4>
     * <h5>Request</h5> <pre><code>GET
     * /restapis/fugvjdxtri/resources/3kzxbg5sa2/methods/GET HTTP/1.1 Content-Type:
     * application/json Host: apigateway.us-east-1.amazonaws.com X-Amz-Date:
     * 20160608T031827Z Authorization: AWS4-HMAC-SHA256
     * Credential={access_key_ID}/20160608/us-east-1/apigateway/aws4_request,
     * SignedHeaders=content-type;host;x-amz-date, Signature={sig4_hash}</code></pre>
     * <h5>Response</h5> <pre><code>{ "_links": { "curies": [ { "href":
     * "http://docs.aws.amazon.com/apigateway/latest/developerguide/restapi-integration-{rel}.html",
     * "name": "integration", "templated": true }, { "href":
     * "http://docs.aws.amazon.com/apigateway/latest/developerguide/restapi-integration-response-{rel}.html",
     * "name": "integrationresponse", "templated": true }, { "href":
     * "http://docs.aws.amazon.com/apigateway/latest/developerguide/restapi-method-{rel}.html",
     * "name": "method", "templated": true }, { "href":
     * "http://docs.aws.amazon.com/apigateway/latest/developerguide/restapi-method-response-{rel}.html",
     * "name": "methodresponse", "templated": true } ], "self": { "href":
     * "/restapis/fugvjdxtri/resources/3kzxbg5sa2/methods/GET", "name": "GET", "title":
     * "GET" }, "integration:put": { "href":
     * "/restapis/fugvjdxtri/resources/3kzxbg5sa2/methods/GET/integration" },
     * "method:delete": { "href":
     * "/restapis/fugvjdxtri/resources/3kzxbg5sa2/methods/GET" }, "method:integration":
     * { "href": "/restapis/fugvjdxtri/resources/3kzxbg5sa2/methods/GET/integration" },
     * "method:responses": { "href":
     * "/restapis/fugvjdxtri/resources/3kzxbg5sa2/methods/GET/responses/200", "name":
     * "200", "title": "200" }, "method:update": { "href":
     * "/restapis/fugvjdxtri/resources/3kzxbg5sa2/methods/GET" }, "methodresponse:put":
     * { "href":
     * "/restapis/fugvjdxtri/resources/3kzxbg5sa2/methods/GET/responses/{status_code}",
     * "templated": true } }, "apiKeyRequired": false, "authorizationType": "NONE",
     * "httpMethod": "GET", "_embedded": { "method:integration": { "_links": { "self":
     * { "href": "/restapis/fugvjdxtri/resources/3kzxbg5sa2/methods/GET/integration" },
     * "integration:delete": { "href":
     * "/restapis/fugvjdxtri/resources/3kzxbg5sa2/methods/GET/integration" },
     * "integration:responses": { "href":
     * "/restapis/fugvjdxtri/resources/3kzxbg5sa2/methods/GET/integration/responses/200",
     * "name": "200", "title": "200" }, "integration:update": { "href":
     * "/restapis/fugvjdxtri/resources/3kzxbg5sa2/methods/GET/integration" },
     * "integrationresponse:put": { "href":
     * "/restapis/fugvjdxtri/resources/3kzxbg5sa2/methods/GET/integration/responses/{status_code}",
     * "templated": true } }, "cacheKeyParameters": [], "cacheNamespace": "3kzxbg5sa2",
     * "credentials": "arn:aws:iam::123456789012:role/apigAwsProxyRole", "httpMethod":
     * "POST", "passthroughBehavior": "WHEN_NO_MATCH", "requestParameters": {
     * "integration.request.header.Content-Type": "'application/x-amz-json-1.1'" },
     * "requestTemplates": { "application/json": "{\n}" }, "type": "AWS", "uri":
     * "arn:aws:apigateway:us-east-1:kinesis:action/ListStreams", "_embedded": {
     * "integration:responses": { "_links": { "self": { "href":
     * "/restapis/fugvjdxtri/resources/3kzxbg5sa2/methods/GET/integration/responses/200",
     * "name": "200", "title": "200" }, "integrationresponse:delete": { "href":
     * "/restapis/fugvjdxtri/resources/3kzxbg5sa2/methods/GET/integration/responses/200"
     * }, "integrationresponse:update": { "href":
     * "/restapis/fugvjdxtri/resources/3kzxbg5sa2/methods/GET/integration/responses/200"
     * } }, "responseParameters": { "method.response.header.Content-Type":
     * "'application/xml'" }, "responseTemplates": { "application/json":
     * "$util.urlDecode(\"%3CkinesisStreams%3E#foreach($stream in
     * $input.path('$.StreamNames'))%3Cstream%3E%3Cname%3E$stream%3C/name%3E%3C/stream%3E#end%3C/kinesisStreams%3E\")\n"
     * }, "statusCode": "200" } } }, "method:responses": { "_links": { "self": {
     * "href": "/restapis/fugvjdxtri/resources/3kzxbg5sa2/methods/GET/responses/200",
     * "name": "200", "title": "200" }, "methodresponse:delete": { "href":
     * "/restapis/fugvjdxtri/resources/3kzxbg5sa2/methods/GET/responses/200" },
     * "methodresponse:update": { "href":
     * "/restapis/fugvjdxtri/resources/3kzxbg5sa2/methods/GET/responses/200" } },
     * "responseModels": { "application/json": "Empty" }, "responseParameters": {
     * "method.response.header.Content-Type": false }, "statusCode": "200" } }
     * }</code></pre> <p>If the <code>OPTIONS</code> is enabled on the resource, you
     * can follow the example here to get that method. Just replace the
     * <code>GET</code> of the last path segment in the request URL with
     * <code>OPTIONS</code>.</p> </div> <div class="seeAlso"> </div>
>>>>>>> c0fde026
     */
    inline CreateResourceResult& AddResourceMethods(const Aws::String& key, Method&& value) { m_resourceMethods[key] = value; return *this; }

    /**
<<<<<<< HEAD
     * <p>Map of methods for this resource, which is included only if the request uses
     * the <b>embed</b> query option.</p>
=======
     * <p>Gets an API resource's method of a given HTTP verb.</p> <div class="remarks">
     * <p>The resource methods are a map of methods indexed by methods' HTTP verbs
     * enabled on the resource. This method map is included in the <code>200 OK</code>
     * response of the <code>GET /restapis/{restapi_id}/resources/{resource_id}</code>
     * or <code>GET /restapis/{restapi_id}/resources/{resource_id}?embed=methods</code>
     * request.</p> <h4>Example: Get the GET method of an API resource</h4>
     * <h5>Request</h5> <pre><code>GET
     * /restapis/fugvjdxtri/resources/3kzxbg5sa2/methods/GET HTTP/1.1 Content-Type:
     * application/json Host: apigateway.us-east-1.amazonaws.com X-Amz-Date:
     * 20160608T031827Z Authorization: AWS4-HMAC-SHA256
     * Credential={access_key_ID}/20160608/us-east-1/apigateway/aws4_request,
     * SignedHeaders=content-type;host;x-amz-date, Signature={sig4_hash}</code></pre>
     * <h5>Response</h5> <pre><code>{ "_links": { "curies": [ { "href":
     * "http://docs.aws.amazon.com/apigateway/latest/developerguide/restapi-integration-{rel}.html",
     * "name": "integration", "templated": true }, { "href":
     * "http://docs.aws.amazon.com/apigateway/latest/developerguide/restapi-integration-response-{rel}.html",
     * "name": "integrationresponse", "templated": true }, { "href":
     * "http://docs.aws.amazon.com/apigateway/latest/developerguide/restapi-method-{rel}.html",
     * "name": "method", "templated": true }, { "href":
     * "http://docs.aws.amazon.com/apigateway/latest/developerguide/restapi-method-response-{rel}.html",
     * "name": "methodresponse", "templated": true } ], "self": { "href":
     * "/restapis/fugvjdxtri/resources/3kzxbg5sa2/methods/GET", "name": "GET", "title":
     * "GET" }, "integration:put": { "href":
     * "/restapis/fugvjdxtri/resources/3kzxbg5sa2/methods/GET/integration" },
     * "method:delete": { "href":
     * "/restapis/fugvjdxtri/resources/3kzxbg5sa2/methods/GET" }, "method:integration":
     * { "href": "/restapis/fugvjdxtri/resources/3kzxbg5sa2/methods/GET/integration" },
     * "method:responses": { "href":
     * "/restapis/fugvjdxtri/resources/3kzxbg5sa2/methods/GET/responses/200", "name":
     * "200", "title": "200" }, "method:update": { "href":
     * "/restapis/fugvjdxtri/resources/3kzxbg5sa2/methods/GET" }, "methodresponse:put":
     * { "href":
     * "/restapis/fugvjdxtri/resources/3kzxbg5sa2/methods/GET/responses/{status_code}",
     * "templated": true } }, "apiKeyRequired": false, "authorizationType": "NONE",
     * "httpMethod": "GET", "_embedded": { "method:integration": { "_links": { "self":
     * { "href": "/restapis/fugvjdxtri/resources/3kzxbg5sa2/methods/GET/integration" },
     * "integration:delete": { "href":
     * "/restapis/fugvjdxtri/resources/3kzxbg5sa2/methods/GET/integration" },
     * "integration:responses": { "href":
     * "/restapis/fugvjdxtri/resources/3kzxbg5sa2/methods/GET/integration/responses/200",
     * "name": "200", "title": "200" }, "integration:update": { "href":
     * "/restapis/fugvjdxtri/resources/3kzxbg5sa2/methods/GET/integration" },
     * "integrationresponse:put": { "href":
     * "/restapis/fugvjdxtri/resources/3kzxbg5sa2/methods/GET/integration/responses/{status_code}",
     * "templated": true } }, "cacheKeyParameters": [], "cacheNamespace": "3kzxbg5sa2",
     * "credentials": "arn:aws:iam::123456789012:role/apigAwsProxyRole", "httpMethod":
     * "POST", "passthroughBehavior": "WHEN_NO_MATCH", "requestParameters": {
     * "integration.request.header.Content-Type": "'application/x-amz-json-1.1'" },
     * "requestTemplates": { "application/json": "{\n}" }, "type": "AWS", "uri":
     * "arn:aws:apigateway:us-east-1:kinesis:action/ListStreams", "_embedded": {
     * "integration:responses": { "_links": { "self": { "href":
     * "/restapis/fugvjdxtri/resources/3kzxbg5sa2/methods/GET/integration/responses/200",
     * "name": "200", "title": "200" }, "integrationresponse:delete": { "href":
     * "/restapis/fugvjdxtri/resources/3kzxbg5sa2/methods/GET/integration/responses/200"
     * }, "integrationresponse:update": { "href":
     * "/restapis/fugvjdxtri/resources/3kzxbg5sa2/methods/GET/integration/responses/200"
     * } }, "responseParameters": { "method.response.header.Content-Type":
     * "'application/xml'" }, "responseTemplates": { "application/json":
     * "$util.urlDecode(\"%3CkinesisStreams%3E#foreach($stream in
     * $input.path('$.StreamNames'))%3Cstream%3E%3Cname%3E$stream%3C/name%3E%3C/stream%3E#end%3C/kinesisStreams%3E\")\n"
     * }, "statusCode": "200" } } }, "method:responses": { "_links": { "self": {
     * "href": "/restapis/fugvjdxtri/resources/3kzxbg5sa2/methods/GET/responses/200",
     * "name": "200", "title": "200" }, "methodresponse:delete": { "href":
     * "/restapis/fugvjdxtri/resources/3kzxbg5sa2/methods/GET/responses/200" },
     * "methodresponse:update": { "href":
     * "/restapis/fugvjdxtri/resources/3kzxbg5sa2/methods/GET/responses/200" } },
     * "responseModels": { "application/json": "Empty" }, "responseParameters": {
     * "method.response.header.Content-Type": false }, "statusCode": "200" } }
     * }</code></pre> <p>If the <code>OPTIONS</code> is enabled on the resource, you
     * can follow the example here to get that method. Just replace the
     * <code>GET</code> of the last path segment in the request URL with
     * <code>OPTIONS</code>.</p> </div> <div class="seeAlso"> </div>
>>>>>>> c0fde026
     */
    inline CreateResourceResult& AddResourceMethods(Aws::String&& key, Method&& value) { m_resourceMethods[key] = value; return *this; }

    /**
<<<<<<< HEAD
     * <p>Map of methods for this resource, which is included only if the request uses
     * the <b>embed</b> query option.</p>
=======
     * <p>Gets an API resource's method of a given HTTP verb.</p> <div class="remarks">
     * <p>The resource methods are a map of methods indexed by methods' HTTP verbs
     * enabled on the resource. This method map is included in the <code>200 OK</code>
     * response of the <code>GET /restapis/{restapi_id}/resources/{resource_id}</code>
     * or <code>GET /restapis/{restapi_id}/resources/{resource_id}?embed=methods</code>
     * request.</p> <h4>Example: Get the GET method of an API resource</h4>
     * <h5>Request</h5> <pre><code>GET
     * /restapis/fugvjdxtri/resources/3kzxbg5sa2/methods/GET HTTP/1.1 Content-Type:
     * application/json Host: apigateway.us-east-1.amazonaws.com X-Amz-Date:
     * 20160608T031827Z Authorization: AWS4-HMAC-SHA256
     * Credential={access_key_ID}/20160608/us-east-1/apigateway/aws4_request,
     * SignedHeaders=content-type;host;x-amz-date, Signature={sig4_hash}</code></pre>
     * <h5>Response</h5> <pre><code>{ "_links": { "curies": [ { "href":
     * "http://docs.aws.amazon.com/apigateway/latest/developerguide/restapi-integration-{rel}.html",
     * "name": "integration", "templated": true }, { "href":
     * "http://docs.aws.amazon.com/apigateway/latest/developerguide/restapi-integration-response-{rel}.html",
     * "name": "integrationresponse", "templated": true }, { "href":
     * "http://docs.aws.amazon.com/apigateway/latest/developerguide/restapi-method-{rel}.html",
     * "name": "method", "templated": true }, { "href":
     * "http://docs.aws.amazon.com/apigateway/latest/developerguide/restapi-method-response-{rel}.html",
     * "name": "methodresponse", "templated": true } ], "self": { "href":
     * "/restapis/fugvjdxtri/resources/3kzxbg5sa2/methods/GET", "name": "GET", "title":
     * "GET" }, "integration:put": { "href":
     * "/restapis/fugvjdxtri/resources/3kzxbg5sa2/methods/GET/integration" },
     * "method:delete": { "href":
     * "/restapis/fugvjdxtri/resources/3kzxbg5sa2/methods/GET" }, "method:integration":
     * { "href": "/restapis/fugvjdxtri/resources/3kzxbg5sa2/methods/GET/integration" },
     * "method:responses": { "href":
     * "/restapis/fugvjdxtri/resources/3kzxbg5sa2/methods/GET/responses/200", "name":
     * "200", "title": "200" }, "method:update": { "href":
     * "/restapis/fugvjdxtri/resources/3kzxbg5sa2/methods/GET" }, "methodresponse:put":
     * { "href":
     * "/restapis/fugvjdxtri/resources/3kzxbg5sa2/methods/GET/responses/{status_code}",
     * "templated": true } }, "apiKeyRequired": false, "authorizationType": "NONE",
     * "httpMethod": "GET", "_embedded": { "method:integration": { "_links": { "self":
     * { "href": "/restapis/fugvjdxtri/resources/3kzxbg5sa2/methods/GET/integration" },
     * "integration:delete": { "href":
     * "/restapis/fugvjdxtri/resources/3kzxbg5sa2/methods/GET/integration" },
     * "integration:responses": { "href":
     * "/restapis/fugvjdxtri/resources/3kzxbg5sa2/methods/GET/integration/responses/200",
     * "name": "200", "title": "200" }, "integration:update": { "href":
     * "/restapis/fugvjdxtri/resources/3kzxbg5sa2/methods/GET/integration" },
     * "integrationresponse:put": { "href":
     * "/restapis/fugvjdxtri/resources/3kzxbg5sa2/methods/GET/integration/responses/{status_code}",
     * "templated": true } }, "cacheKeyParameters": [], "cacheNamespace": "3kzxbg5sa2",
     * "credentials": "arn:aws:iam::123456789012:role/apigAwsProxyRole", "httpMethod":
     * "POST", "passthroughBehavior": "WHEN_NO_MATCH", "requestParameters": {
     * "integration.request.header.Content-Type": "'application/x-amz-json-1.1'" },
     * "requestTemplates": { "application/json": "{\n}" }, "type": "AWS", "uri":
     * "arn:aws:apigateway:us-east-1:kinesis:action/ListStreams", "_embedded": {
     * "integration:responses": { "_links": { "self": { "href":
     * "/restapis/fugvjdxtri/resources/3kzxbg5sa2/methods/GET/integration/responses/200",
     * "name": "200", "title": "200" }, "integrationresponse:delete": { "href":
     * "/restapis/fugvjdxtri/resources/3kzxbg5sa2/methods/GET/integration/responses/200"
     * }, "integrationresponse:update": { "href":
     * "/restapis/fugvjdxtri/resources/3kzxbg5sa2/methods/GET/integration/responses/200"
     * } }, "responseParameters": { "method.response.header.Content-Type":
     * "'application/xml'" }, "responseTemplates": { "application/json":
     * "$util.urlDecode(\"%3CkinesisStreams%3E#foreach($stream in
     * $input.path('$.StreamNames'))%3Cstream%3E%3Cname%3E$stream%3C/name%3E%3C/stream%3E#end%3C/kinesisStreams%3E\")\n"
     * }, "statusCode": "200" } } }, "method:responses": { "_links": { "self": {
     * "href": "/restapis/fugvjdxtri/resources/3kzxbg5sa2/methods/GET/responses/200",
     * "name": "200", "title": "200" }, "methodresponse:delete": { "href":
     * "/restapis/fugvjdxtri/resources/3kzxbg5sa2/methods/GET/responses/200" },
     * "methodresponse:update": { "href":
     * "/restapis/fugvjdxtri/resources/3kzxbg5sa2/methods/GET/responses/200" } },
     * "responseModels": { "application/json": "Empty" }, "responseParameters": {
     * "method.response.header.Content-Type": false }, "statusCode": "200" } }
     * }</code></pre> <p>If the <code>OPTIONS</code> is enabled on the resource, you
     * can follow the example here to get that method. Just replace the
     * <code>GET</code> of the last path segment in the request URL with
     * <code>OPTIONS</code>.</p> </div> <div class="seeAlso"> </div>
>>>>>>> c0fde026
     */
    inline CreateResourceResult& AddResourceMethods(const char* key, Method&& value) { m_resourceMethods[key] = value; return *this; }

    /**
<<<<<<< HEAD
     * <p>Map of methods for this resource, which is included only if the request uses
     * the <b>embed</b> query option.</p>
=======
     * <p>Gets an API resource's method of a given HTTP verb.</p> <div class="remarks">
     * <p>The resource methods are a map of methods indexed by methods' HTTP verbs
     * enabled on the resource. This method map is included in the <code>200 OK</code>
     * response of the <code>GET /restapis/{restapi_id}/resources/{resource_id}</code>
     * or <code>GET /restapis/{restapi_id}/resources/{resource_id}?embed=methods</code>
     * request.</p> <h4>Example: Get the GET method of an API resource</h4>
     * <h5>Request</h5> <pre><code>GET
     * /restapis/fugvjdxtri/resources/3kzxbg5sa2/methods/GET HTTP/1.1 Content-Type:
     * application/json Host: apigateway.us-east-1.amazonaws.com X-Amz-Date:
     * 20160608T031827Z Authorization: AWS4-HMAC-SHA256
     * Credential={access_key_ID}/20160608/us-east-1/apigateway/aws4_request,
     * SignedHeaders=content-type;host;x-amz-date, Signature={sig4_hash}</code></pre>
     * <h5>Response</h5> <pre><code>{ "_links": { "curies": [ { "href":
     * "http://docs.aws.amazon.com/apigateway/latest/developerguide/restapi-integration-{rel}.html",
     * "name": "integration", "templated": true }, { "href":
     * "http://docs.aws.amazon.com/apigateway/latest/developerguide/restapi-integration-response-{rel}.html",
     * "name": "integrationresponse", "templated": true }, { "href":
     * "http://docs.aws.amazon.com/apigateway/latest/developerguide/restapi-method-{rel}.html",
     * "name": "method", "templated": true }, { "href":
     * "http://docs.aws.amazon.com/apigateway/latest/developerguide/restapi-method-response-{rel}.html",
     * "name": "methodresponse", "templated": true } ], "self": { "href":
     * "/restapis/fugvjdxtri/resources/3kzxbg5sa2/methods/GET", "name": "GET", "title":
     * "GET" }, "integration:put": { "href":
     * "/restapis/fugvjdxtri/resources/3kzxbg5sa2/methods/GET/integration" },
     * "method:delete": { "href":
     * "/restapis/fugvjdxtri/resources/3kzxbg5sa2/methods/GET" }, "method:integration":
     * { "href": "/restapis/fugvjdxtri/resources/3kzxbg5sa2/methods/GET/integration" },
     * "method:responses": { "href":
     * "/restapis/fugvjdxtri/resources/3kzxbg5sa2/methods/GET/responses/200", "name":
     * "200", "title": "200" }, "method:update": { "href":
     * "/restapis/fugvjdxtri/resources/3kzxbg5sa2/methods/GET" }, "methodresponse:put":
     * { "href":
     * "/restapis/fugvjdxtri/resources/3kzxbg5sa2/methods/GET/responses/{status_code}",
     * "templated": true } }, "apiKeyRequired": false, "authorizationType": "NONE",
     * "httpMethod": "GET", "_embedded": { "method:integration": { "_links": { "self":
     * { "href": "/restapis/fugvjdxtri/resources/3kzxbg5sa2/methods/GET/integration" },
     * "integration:delete": { "href":
     * "/restapis/fugvjdxtri/resources/3kzxbg5sa2/methods/GET/integration" },
     * "integration:responses": { "href":
     * "/restapis/fugvjdxtri/resources/3kzxbg5sa2/methods/GET/integration/responses/200",
     * "name": "200", "title": "200" }, "integration:update": { "href":
     * "/restapis/fugvjdxtri/resources/3kzxbg5sa2/methods/GET/integration" },
     * "integrationresponse:put": { "href":
     * "/restapis/fugvjdxtri/resources/3kzxbg5sa2/methods/GET/integration/responses/{status_code}",
     * "templated": true } }, "cacheKeyParameters": [], "cacheNamespace": "3kzxbg5sa2",
     * "credentials": "arn:aws:iam::123456789012:role/apigAwsProxyRole", "httpMethod":
     * "POST", "passthroughBehavior": "WHEN_NO_MATCH", "requestParameters": {
     * "integration.request.header.Content-Type": "'application/x-amz-json-1.1'" },
     * "requestTemplates": { "application/json": "{\n}" }, "type": "AWS", "uri":
     * "arn:aws:apigateway:us-east-1:kinesis:action/ListStreams", "_embedded": {
     * "integration:responses": { "_links": { "self": { "href":
     * "/restapis/fugvjdxtri/resources/3kzxbg5sa2/methods/GET/integration/responses/200",
     * "name": "200", "title": "200" }, "integrationresponse:delete": { "href":
     * "/restapis/fugvjdxtri/resources/3kzxbg5sa2/methods/GET/integration/responses/200"
     * }, "integrationresponse:update": { "href":
     * "/restapis/fugvjdxtri/resources/3kzxbg5sa2/methods/GET/integration/responses/200"
     * } }, "responseParameters": { "method.response.header.Content-Type":
     * "'application/xml'" }, "responseTemplates": { "application/json":
     * "$util.urlDecode(\"%3CkinesisStreams%3E#foreach($stream in
     * $input.path('$.StreamNames'))%3Cstream%3E%3Cname%3E$stream%3C/name%3E%3C/stream%3E#end%3C/kinesisStreams%3E\")\n"
     * }, "statusCode": "200" } } }, "method:responses": { "_links": { "self": {
     * "href": "/restapis/fugvjdxtri/resources/3kzxbg5sa2/methods/GET/responses/200",
     * "name": "200", "title": "200" }, "methodresponse:delete": { "href":
     * "/restapis/fugvjdxtri/resources/3kzxbg5sa2/methods/GET/responses/200" },
     * "methodresponse:update": { "href":
     * "/restapis/fugvjdxtri/resources/3kzxbg5sa2/methods/GET/responses/200" } },
     * "responseModels": { "application/json": "Empty" }, "responseParameters": {
     * "method.response.header.Content-Type": false }, "statusCode": "200" } }
     * }</code></pre> <p>If the <code>OPTIONS</code> is enabled on the resource, you
     * can follow the example here to get that method. Just replace the
     * <code>GET</code> of the last path segment in the request URL with
     * <code>OPTIONS</code>.</p> </div> <div class="seeAlso"> </div>
>>>>>>> c0fde026
     */
    inline CreateResourceResult& AddResourceMethods(const char* key, const Method& value) { m_resourceMethods[key] = value; return *this; }

  private:
    Aws::String m_id;
    Aws::String m_parentId;
    Aws::String m_pathPart;
    Aws::String m_path;
    Aws::Map<Aws::String, Method> m_resourceMethods;
  };

} // namespace Model
} // namespace APIGateway
} // namespace Aws<|MERGE_RESOLUTION|>--- conflicted
+++ resolved
@@ -187,10 +187,6 @@
     inline CreateResourceResult& WithPath(const char* value) { SetPath(value); return *this;}
 
     /**
-<<<<<<< HEAD
-     * <p>Map of methods for this resource, which is included only if the request uses
-     * the <b>embed</b> query option.</p>
-=======
      * <p>Gets an API resource's method of a given HTTP verb.</p> <div class="remarks">
      * <p>The resource methods are a map of methods indexed by methods' HTTP verbs
      * enabled on the resource. This method map is included in the <code>200 OK</code>
@@ -263,15 +259,10 @@
      * can follow the example here to get that method. Just replace the
      * <code>GET</code> of the last path segment in the request URL with
      * <code>OPTIONS</code>.</p> </div> <div class="seeAlso"> </div>
->>>>>>> c0fde026
      */
     inline const Aws::Map<Aws::String, Method>& GetResourceMethods() const{ return m_resourceMethods; }
 
     /**
-<<<<<<< HEAD
-     * <p>Map of methods for this resource, which is included only if the request uses
-     * the <b>embed</b> query option.</p>
-=======
      * <p>Gets an API resource's method of a given HTTP verb.</p> <div class="remarks">
      * <p>The resource methods are a map of methods indexed by methods' HTTP verbs
      * enabled on the resource. This method map is included in the <code>200 OK</code>
@@ -344,15 +335,10 @@
      * can follow the example here to get that method. Just replace the
      * <code>GET</code> of the last path segment in the request URL with
      * <code>OPTIONS</code>.</p> </div> <div class="seeAlso"> </div>
->>>>>>> c0fde026
      */
     inline void SetResourceMethods(const Aws::Map<Aws::String, Method>& value) { m_resourceMethods = value; }
 
     /**
-<<<<<<< HEAD
-     * <p>Map of methods for this resource, which is included only if the request uses
-     * the <b>embed</b> query option.</p>
-=======
      * <p>Gets an API resource's method of a given HTTP verb.</p> <div class="remarks">
      * <p>The resource methods are a map of methods indexed by methods' HTTP verbs
      * enabled on the resource. This method map is included in the <code>200 OK</code>
@@ -425,15 +411,10 @@
      * can follow the example here to get that method. Just replace the
      * <code>GET</code> of the last path segment in the request URL with
      * <code>OPTIONS</code>.</p> </div> <div class="seeAlso"> </div>
->>>>>>> c0fde026
      */
     inline void SetResourceMethods(Aws::Map<Aws::String, Method>&& value) { m_resourceMethods = value; }
 
     /**
-<<<<<<< HEAD
-     * <p>Map of methods for this resource, which is included only if the request uses
-     * the <b>embed</b> query option.</p>
-=======
      * <p>Gets an API resource's method of a given HTTP verb.</p> <div class="remarks">
      * <p>The resource methods are a map of methods indexed by methods' HTTP verbs
      * enabled on the resource. This method map is included in the <code>200 OK</code>
@@ -506,15 +487,10 @@
      * can follow the example here to get that method. Just replace the
      * <code>GET</code> of the last path segment in the request URL with
      * <code>OPTIONS</code>.</p> </div> <div class="seeAlso"> </div>
->>>>>>> c0fde026
      */
     inline CreateResourceResult& WithResourceMethods(const Aws::Map<Aws::String, Method>& value) { SetResourceMethods(value); return *this;}
 
     /**
-<<<<<<< HEAD
-     * <p>Map of methods for this resource, which is included only if the request uses
-     * the <b>embed</b> query option.</p>
-=======
      * <p>Gets an API resource's method of a given HTTP verb.</p> <div class="remarks">
      * <p>The resource methods are a map of methods indexed by methods' HTTP verbs
      * enabled on the resource. This method map is included in the <code>200 OK</code>
@@ -587,15 +563,10 @@
      * can follow the example here to get that method. Just replace the
      * <code>GET</code> of the last path segment in the request URL with
      * <code>OPTIONS</code>.</p> </div> <div class="seeAlso"> </div>
->>>>>>> c0fde026
      */
     inline CreateResourceResult& WithResourceMethods(Aws::Map<Aws::String, Method>&& value) { SetResourceMethods(value); return *this;}
 
     /**
-<<<<<<< HEAD
-     * <p>Map of methods for this resource, which is included only if the request uses
-     * the <b>embed</b> query option.</p>
-=======
      * <p>Gets an API resource's method of a given HTTP verb.</p> <div class="remarks">
      * <p>The resource methods are a map of methods indexed by methods' HTTP verbs
      * enabled on the resource. This method map is included in the <code>200 OK</code>
@@ -668,15 +639,10 @@
      * can follow the example here to get that method. Just replace the
      * <code>GET</code> of the last path segment in the request URL with
      * <code>OPTIONS</code>.</p> </div> <div class="seeAlso"> </div>
->>>>>>> c0fde026
      */
     inline CreateResourceResult& AddResourceMethods(const Aws::String& key, const Method& value) { m_resourceMethods[key] = value; return *this; }
 
     /**
-<<<<<<< HEAD
-     * <p>Map of methods for this resource, which is included only if the request uses
-     * the <b>embed</b> query option.</p>
-=======
      * <p>Gets an API resource's method of a given HTTP verb.</p> <div class="remarks">
      * <p>The resource methods are a map of methods indexed by methods' HTTP verbs
      * enabled on the resource. This method map is included in the <code>200 OK</code>
@@ -749,15 +715,10 @@
      * can follow the example here to get that method. Just replace the
      * <code>GET</code> of the last path segment in the request URL with
      * <code>OPTIONS</code>.</p> </div> <div class="seeAlso"> </div>
->>>>>>> c0fde026
      */
     inline CreateResourceResult& AddResourceMethods(Aws::String&& key, const Method& value) { m_resourceMethods[key] = value; return *this; }
 
     /**
-<<<<<<< HEAD
-     * <p>Map of methods for this resource, which is included only if the request uses
-     * the <b>embed</b> query option.</p>
-=======
      * <p>Gets an API resource's method of a given HTTP verb.</p> <div class="remarks">
      * <p>The resource methods are a map of methods indexed by methods' HTTP verbs
      * enabled on the resource. This method map is included in the <code>200 OK</code>
@@ -830,15 +791,10 @@
      * can follow the example here to get that method. Just replace the
      * <code>GET</code> of the last path segment in the request URL with
      * <code>OPTIONS</code>.</p> </div> <div class="seeAlso"> </div>
->>>>>>> c0fde026
      */
     inline CreateResourceResult& AddResourceMethods(const Aws::String& key, Method&& value) { m_resourceMethods[key] = value; return *this; }
 
     /**
-<<<<<<< HEAD
-     * <p>Map of methods for this resource, which is included only if the request uses
-     * the <b>embed</b> query option.</p>
-=======
      * <p>Gets an API resource's method of a given HTTP verb.</p> <div class="remarks">
      * <p>The resource methods are a map of methods indexed by methods' HTTP verbs
      * enabled on the resource. This method map is included in the <code>200 OK</code>
@@ -911,15 +867,10 @@
      * can follow the example here to get that method. Just replace the
      * <code>GET</code> of the last path segment in the request URL with
      * <code>OPTIONS</code>.</p> </div> <div class="seeAlso"> </div>
->>>>>>> c0fde026
      */
     inline CreateResourceResult& AddResourceMethods(Aws::String&& key, Method&& value) { m_resourceMethods[key] = value; return *this; }
 
     /**
-<<<<<<< HEAD
-     * <p>Map of methods for this resource, which is included only if the request uses
-     * the <b>embed</b> query option.</p>
-=======
      * <p>Gets an API resource's method of a given HTTP verb.</p> <div class="remarks">
      * <p>The resource methods are a map of methods indexed by methods' HTTP verbs
      * enabled on the resource. This method map is included in the <code>200 OK</code>
@@ -992,15 +943,10 @@
      * can follow the example here to get that method. Just replace the
      * <code>GET</code> of the last path segment in the request URL with
      * <code>OPTIONS</code>.</p> </div> <div class="seeAlso"> </div>
->>>>>>> c0fde026
      */
     inline CreateResourceResult& AddResourceMethods(const char* key, Method&& value) { m_resourceMethods[key] = value; return *this; }
 
     /**
-<<<<<<< HEAD
-     * <p>Map of methods for this resource, which is included only if the request uses
-     * the <b>embed</b> query option.</p>
-=======
      * <p>Gets an API resource's method of a given HTTP verb.</p> <div class="remarks">
      * <p>The resource methods are a map of methods indexed by methods' HTTP verbs
      * enabled on the resource. This method map is included in the <code>200 OK</code>
@@ -1073,7 +1019,6 @@
      * can follow the example here to get that method. Just replace the
      * <code>GET</code> of the last path segment in the request URL with
      * <code>OPTIONS</code>.</p> </div> <div class="seeAlso"> </div>
->>>>>>> c0fde026
      */
     inline CreateResourceResult& AddResourceMethods(const char* key, const Method& value) { m_resourceMethods[key] = value; return *this; }
 
