﻿/*
* Copyright 2010-2016 Amazon.com, Inc. or its affiliates. All Rights Reserved.
*
* Licensed under the Apache License, Version 2.0 (the "License").
* You may not use this file except in compliance with the License.
* A copy of the License is located at
*
*  http://aws.amazon.com/apache2.0
*
* or in the "license" file accompanying this file. This file is distributed
* on an "AS IS" BASIS, WITHOUT WARRANTIES OR CONDITIONS OF ANY KIND, either
* express or implied. See the License for the specific language governing
* permissions and limitations under the License.
*/
#pragma once
#include <aws/apigateway/APIGateway_EXPORTS.h>
#include <aws/apigateway/model/IntegrationType.h>
#include <aws/core/utils/memory/stl/AWSString.h>
#include <aws/core/utils/memory/stl/AWSMap.h>
#include <aws/core/utils/memory/stl/AWSVector.h>
#include <aws/apigateway/model/IntegrationResponse.h>

namespace Aws
{
template<typename RESULT_TYPE>
class AmazonWebServiceResult;

namespace Utils
{
namespace Json
{
  class JsonValue;
} // namespace Json
} // namespace Utils
namespace APIGateway
{
namespace Model
{
  /**
   * <p>Represents an HTTP, AWS, or Mock integration.</p> <div class="remarks">In the
   * API Gateway console, the built-in Lambda integration is an AWS
   * integration.</div> <div class="seeAlso"> <a
   * href="http://docs.aws.amazon.com/apigateway/latest/developerguide/how-to-create-api.html">Creating
   * an API</a> </div>
   */
  class AWS_APIGATEWAY_API GetIntegrationResult
  {
  public:
    GetIntegrationResult();
    GetIntegrationResult(const AmazonWebServiceResult<Aws::Utils::Json::JsonValue>& result);
    GetIntegrationResult& operator=(const AmazonWebServiceResult<Aws::Utils::Json::JsonValue>& result);

    /**
     * <p>Specifies the integration's type. The valid value is <code>HTTP</code>,
     * <code>AWS</code>, or <code>MOCK</code>.</p>
     */
    inline const IntegrationType& GetType() const{ return m_type; }

    /**
     * <p>Specifies the integration's type. The valid value is <code>HTTP</code>,
     * <code>AWS</code>, or <code>MOCK</code>.</p>
     */
    inline void SetType(const IntegrationType& value) { m_type = value; }

    /**
     * <p>Specifies the integration's type. The valid value is <code>HTTP</code>,
     * <code>AWS</code>, or <code>MOCK</code>.</p>
     */
    inline void SetType(IntegrationType&& value) { m_type = value; }

    /**
     * <p>Specifies the integration's type. The valid value is <code>HTTP</code>,
     * <code>AWS</code>, or <code>MOCK</code>.</p>
     */
    inline GetIntegrationResult& WithType(const IntegrationType& value) { SetType(value); return *this;}

    /**
     * <p>Specifies the integration's type. The valid value is <code>HTTP</code>,
     * <code>AWS</code>, or <code>MOCK</code>.</p>
     */
    inline GetIntegrationResult& WithType(IntegrationType&& value) { SetType(value); return *this;}

    /**
     * <p>Specifies the integration's HTTP method type.</p>
     */
    inline const Aws::String& GetHttpMethod() const{ return m_httpMethod; }

    /**
     * <p>Specifies the integration's HTTP method type.</p>
     */
    inline void SetHttpMethod(const Aws::String& value) { m_httpMethod = value; }

    /**
     * <p>Specifies the integration's HTTP method type.</p>
     */
    inline void SetHttpMethod(Aws::String&& value) { m_httpMethod = value; }

    /**
     * <p>Specifies the integration's HTTP method type.</p>
     */
    inline void SetHttpMethod(const char* value) { m_httpMethod.assign(value); }

    /**
     * <p>Specifies the integration's HTTP method type.</p>
     */
    inline GetIntegrationResult& WithHttpMethod(const Aws::String& value) { SetHttpMethod(value); return *this;}

    /**
     * <p>Specifies the integration's HTTP method type.</p>
     */
    inline GetIntegrationResult& WithHttpMethod(Aws::String&& value) { SetHttpMethod(value); return *this;}

    /**
     * <p>Specifies the integration's HTTP method type.</p>
     */
    inline GetIntegrationResult& WithHttpMethod(const char* value) { SetHttpMethod(value); return *this;}

    /**
     * <p>Specifies the integration's Uniform Resource Identifier (URI). For HTTP
     * integrations, the URI must be a fully formed, encoded HTTP(S) URL according to
     * the <a href="https://www.ietf.org/rfc/rfc3986.txt" target="_blank">RFC-3986
     * specification</a>. For AWS integrations, the URI should be of the form
     * <code>arn:aws:apigateway:{region}:{subdomain.service|service}:{path|action}/{service_api}</code>.
     * <code>Region</code>, <code>subdomain</code> and <code>service</code> are used to
     * determine the right endpoint. For AWS services that use the <code>Action=</code>
     * query string parameter, <code>service_api</code> should be a valid action for
     * the desired service. For RESTful AWS service APIs, <code>path</code> is used to
     * indicate that the remaining substring in the URI should be treated as the path
     * to the resource, including the initial <code>/</code>.</p>
     */
    inline const Aws::String& GetUri() const{ return m_uri; }

    /**
     * <p>Specifies the integration's Uniform Resource Identifier (URI). For HTTP
     * integrations, the URI must be a fully formed, encoded HTTP(S) URL according to
     * the <a href="https://www.ietf.org/rfc/rfc3986.txt" target="_blank">RFC-3986
     * specification</a>. For AWS integrations, the URI should be of the form
     * <code>arn:aws:apigateway:{region}:{subdomain.service|service}:{path|action}/{service_api}</code>.
     * <code>Region</code>, <code>subdomain</code> and <code>service</code> are used to
     * determine the right endpoint. For AWS services that use the <code>Action=</code>
     * query string parameter, <code>service_api</code> should be a valid action for
     * the desired service. For RESTful AWS service APIs, <code>path</code> is used to
     * indicate that the remaining substring in the URI should be treated as the path
     * to the resource, including the initial <code>/</code>.</p>
     */
    inline void SetUri(const Aws::String& value) { m_uri = value; }

    /**
     * <p>Specifies the integration's Uniform Resource Identifier (URI). For HTTP
     * integrations, the URI must be a fully formed, encoded HTTP(S) URL according to
     * the <a href="https://www.ietf.org/rfc/rfc3986.txt" target="_blank">RFC-3986
     * specification</a>. For AWS integrations, the URI should be of the form
     * <code>arn:aws:apigateway:{region}:{subdomain.service|service}:{path|action}/{service_api}</code>.
     * <code>Region</code>, <code>subdomain</code> and <code>service</code> are used to
     * determine the right endpoint. For AWS services that use the <code>Action=</code>
     * query string parameter, <code>service_api</code> should be a valid action for
     * the desired service. For RESTful AWS service APIs, <code>path</code> is used to
     * indicate that the remaining substring in the URI should be treated as the path
     * to the resource, including the initial <code>/</code>.</p>
     */
    inline void SetUri(Aws::String&& value) { m_uri = value; }

    /**
     * <p>Specifies the integration's Uniform Resource Identifier (URI). For HTTP
     * integrations, the URI must be a fully formed, encoded HTTP(S) URL according to
     * the <a href="https://www.ietf.org/rfc/rfc3986.txt" target="_blank">RFC-3986
     * specification</a>. For AWS integrations, the URI should be of the form
     * <code>arn:aws:apigateway:{region}:{subdomain.service|service}:{path|action}/{service_api}</code>.
     * <code>Region</code>, <code>subdomain</code> and <code>service</code> are used to
     * determine the right endpoint. For AWS services that use the <code>Action=</code>
     * query string parameter, <code>service_api</code> should be a valid action for
     * the desired service. For RESTful AWS service APIs, <code>path</code> is used to
     * indicate that the remaining substring in the URI should be treated as the path
     * to the resource, including the initial <code>/</code>.</p>
     */
    inline void SetUri(const char* value) { m_uri.assign(value); }

    /**
     * <p>Specifies the integration's Uniform Resource Identifier (URI). For HTTP
     * integrations, the URI must be a fully formed, encoded HTTP(S) URL according to
     * the <a href="https://www.ietf.org/rfc/rfc3986.txt" target="_blank">RFC-3986
     * specification</a>. For AWS integrations, the URI should be of the form
     * <code>arn:aws:apigateway:{region}:{subdomain.service|service}:{path|action}/{service_api}</code>.
     * <code>Region</code>, <code>subdomain</code> and <code>service</code> are used to
     * determine the right endpoint. For AWS services that use the <code>Action=</code>
     * query string parameter, <code>service_api</code> should be a valid action for
     * the desired service. For RESTful AWS service APIs, <code>path</code> is used to
     * indicate that the remaining substring in the URI should be treated as the path
     * to the resource, including the initial <code>/</code>.</p>
     */
    inline GetIntegrationResult& WithUri(const Aws::String& value) { SetUri(value); return *this;}

    /**
     * <p>Specifies the integration's Uniform Resource Identifier (URI). For HTTP
     * integrations, the URI must be a fully formed, encoded HTTP(S) URL according to
     * the <a href="https://www.ietf.org/rfc/rfc3986.txt" target="_blank">RFC-3986
     * specification</a>. For AWS integrations, the URI should be of the form
     * <code>arn:aws:apigateway:{region}:{subdomain.service|service}:{path|action}/{service_api}</code>.
     * <code>Region</code>, <code>subdomain</code> and <code>service</code> are used to
     * determine the right endpoint. For AWS services that use the <code>Action=</code>
     * query string parameter, <code>service_api</code> should be a valid action for
     * the desired service. For RESTful AWS service APIs, <code>path</code> is used to
     * indicate that the remaining substring in the URI should be treated as the path
     * to the resource, including the initial <code>/</code>.</p>
     */
    inline GetIntegrationResult& WithUri(Aws::String&& value) { SetUri(value); return *this;}

    /**
     * <p>Specifies the integration's Uniform Resource Identifier (URI). For HTTP
     * integrations, the URI must be a fully formed, encoded HTTP(S) URL according to
     * the <a href="https://www.ietf.org/rfc/rfc3986.txt" target="_blank">RFC-3986
     * specification</a>. For AWS integrations, the URI should be of the form
     * <code>arn:aws:apigateway:{region}:{subdomain.service|service}:{path|action}/{service_api}</code>.
     * <code>Region</code>, <code>subdomain</code> and <code>service</code> are used to
     * determine the right endpoint. For AWS services that use the <code>Action=</code>
     * query string parameter, <code>service_api</code> should be a valid action for
     * the desired service. For RESTful AWS service APIs, <code>path</code> is used to
     * indicate that the remaining substring in the URI should be treated as the path
     * to the resource, including the initial <code>/</code>.</p>
     */
    inline GetIntegrationResult& WithUri(const char* value) { SetUri(value); return *this;}

    /**
     * <p>Specifies the credentials required for the integration, if any. For AWS
     * integrations, three options are available. To specify an IAM Role for Amazon API
     * Gateway to assume, use the role's Amazon Resource Name (ARN). To require that
     * the caller's identity be passed through from the request, specify the string
     * <code>arn:aws:iam::\*:user/\*</code>. To use resource-based permissions on
     * supported AWS services, specify null.</p>
     */
    inline const Aws::String& GetCredentials() const{ return m_credentials; }

    /**
     * <p>Specifies the credentials required for the integration, if any. For AWS
     * integrations, three options are available. To specify an IAM Role for Amazon API
     * Gateway to assume, use the role's Amazon Resource Name (ARN). To require that
     * the caller's identity be passed through from the request, specify the string
     * <code>arn:aws:iam::\*:user/\*</code>. To use resource-based permissions on
     * supported AWS services, specify null.</p>
     */
    inline void SetCredentials(const Aws::String& value) { m_credentials = value; }

    /**
     * <p>Specifies the credentials required for the integration, if any. For AWS
     * integrations, three options are available. To specify an IAM Role for Amazon API
     * Gateway to assume, use the role's Amazon Resource Name (ARN). To require that
     * the caller's identity be passed through from the request, specify the string
     * <code>arn:aws:iam::\*:user/\*</code>. To use resource-based permissions on
     * supported AWS services, specify null.</p>
     */
    inline void SetCredentials(Aws::String&& value) { m_credentials = value; }

    /**
     * <p>Specifies the credentials required for the integration, if any. For AWS
     * integrations, three options are available. To specify an IAM Role for Amazon API
     * Gateway to assume, use the role's Amazon Resource Name (ARN). To require that
     * the caller's identity be passed through from the request, specify the string
     * <code>arn:aws:iam::\*:user/\*</code>. To use resource-based permissions on
     * supported AWS services, specify null.</p>
     */
    inline void SetCredentials(const char* value) { m_credentials.assign(value); }

    /**
     * <p>Specifies the credentials required for the integration, if any. For AWS
     * integrations, three options are available. To specify an IAM Role for Amazon API
     * Gateway to assume, use the role's Amazon Resource Name (ARN). To require that
     * the caller's identity be passed through from the request, specify the string
     * <code>arn:aws:iam::\*:user/\*</code>. To use resource-based permissions on
     * supported AWS services, specify null.</p>
     */
    inline GetIntegrationResult& WithCredentials(const Aws::String& value) { SetCredentials(value); return *this;}

    /**
     * <p>Specifies the credentials required for the integration, if any. For AWS
     * integrations, three options are available. To specify an IAM Role for Amazon API
     * Gateway to assume, use the role's Amazon Resource Name (ARN). To require that
     * the caller's identity be passed through from the request, specify the string
     * <code>arn:aws:iam::\*:user/\*</code>. To use resource-based permissions on
     * supported AWS services, specify null.</p>
     */
    inline GetIntegrationResult& WithCredentials(Aws::String&& value) { SetCredentials(value); return *this;}

    /**
     * <p>Specifies the credentials required for the integration, if any. For AWS
     * integrations, three options are available. To specify an IAM Role for Amazon API
     * Gateway to assume, use the role's Amazon Resource Name (ARN). To require that
     * the caller's identity be passed through from the request, specify the string
     * <code>arn:aws:iam::\*:user/\*</code>. To use resource-based permissions on
     * supported AWS services, specify null.</p>
     */
    inline GetIntegrationResult& WithCredentials(const char* value) { SetCredentials(value); return *this;}

    /**
<<<<<<< HEAD
     * <p>Represents requests parameters that are sent with the backend request.
     * Request parameters are represented as a key/value map, with a destination as the
     * key and a source as the value. A source must match an existing method request
     * parameter, or a static value. Static values must be enclosed with single quotes,
     * and be pre-encoded based on their destination in the request. The destination
     * must match the pattern <code>integration.request.{location}.{name}</code>, where
     * <code>location</code> is either querystring, path, or header. <code>name</code>
     * must be a valid, unique parameter name.</p>
=======
     * <p>A key-value map specifying request parameters that are passed from the method
     * request to the back end. The key is an integration request parameter name and
     * the associated value is a method request parameter value or static value that
     * must be enclosed within single quotes and pre-encoded as required by the back
     * end. The method request parameter value must match the pattern of
     * <code>method.request.{location}.{name}</code>, where <code>location</code> is
     * <code>querystring</code>, <code>path</code>, or <code>header</code> and
     * <code>name</code> must be a valid and unique method request parameter name.</p>
>>>>>>> c0fde026
     */
    inline const Aws::Map<Aws::String, Aws::String>& GetRequestParameters() const{ return m_requestParameters; }

    /**
<<<<<<< HEAD
     * <p>Represents requests parameters that are sent with the backend request.
     * Request parameters are represented as a key/value map, with a destination as the
     * key and a source as the value. A source must match an existing method request
     * parameter, or a static value. Static values must be enclosed with single quotes,
     * and be pre-encoded based on their destination in the request. The destination
     * must match the pattern <code>integration.request.{location}.{name}</code>, where
     * <code>location</code> is either querystring, path, or header. <code>name</code>
     * must be a valid, unique parameter name.</p>
=======
     * <p>A key-value map specifying request parameters that are passed from the method
     * request to the back end. The key is an integration request parameter name and
     * the associated value is a method request parameter value or static value that
     * must be enclosed within single quotes and pre-encoded as required by the back
     * end. The method request parameter value must match the pattern of
     * <code>method.request.{location}.{name}</code>, where <code>location</code> is
     * <code>querystring</code>, <code>path</code>, or <code>header</code> and
     * <code>name</code> must be a valid and unique method request parameter name.</p>
>>>>>>> c0fde026
     */
    inline void SetRequestParameters(const Aws::Map<Aws::String, Aws::String>& value) { m_requestParameters = value; }

    /**
<<<<<<< HEAD
     * <p>Represents requests parameters that are sent with the backend request.
     * Request parameters are represented as a key/value map, with a destination as the
     * key and a source as the value. A source must match an existing method request
     * parameter, or a static value. Static values must be enclosed with single quotes,
     * and be pre-encoded based on their destination in the request. The destination
     * must match the pattern <code>integration.request.{location}.{name}</code>, where
     * <code>location</code> is either querystring, path, or header. <code>name</code>
     * must be a valid, unique parameter name.</p>
=======
     * <p>A key-value map specifying request parameters that are passed from the method
     * request to the back end. The key is an integration request parameter name and
     * the associated value is a method request parameter value or static value that
     * must be enclosed within single quotes and pre-encoded as required by the back
     * end. The method request parameter value must match the pattern of
     * <code>method.request.{location}.{name}</code>, where <code>location</code> is
     * <code>querystring</code>, <code>path</code>, or <code>header</code> and
     * <code>name</code> must be a valid and unique method request parameter name.</p>
>>>>>>> c0fde026
     */
    inline void SetRequestParameters(Aws::Map<Aws::String, Aws::String>&& value) { m_requestParameters = value; }

    /**
<<<<<<< HEAD
     * <p>Represents requests parameters that are sent with the backend request.
     * Request parameters are represented as a key/value map, with a destination as the
     * key and a source as the value. A source must match an existing method request
     * parameter, or a static value. Static values must be enclosed with single quotes,
     * and be pre-encoded based on their destination in the request. The destination
     * must match the pattern <code>integration.request.{location}.{name}</code>, where
     * <code>location</code> is either querystring, path, or header. <code>name</code>
     * must be a valid, unique parameter name.</p>
=======
     * <p>A key-value map specifying request parameters that are passed from the method
     * request to the back end. The key is an integration request parameter name and
     * the associated value is a method request parameter value or static value that
     * must be enclosed within single quotes and pre-encoded as required by the back
     * end. The method request parameter value must match the pattern of
     * <code>method.request.{location}.{name}</code>, where <code>location</code> is
     * <code>querystring</code>, <code>path</code>, or <code>header</code> and
     * <code>name</code> must be a valid and unique method request parameter name.</p>
>>>>>>> c0fde026
     */
    inline GetIntegrationResult& WithRequestParameters(const Aws::Map<Aws::String, Aws::String>& value) { SetRequestParameters(value); return *this;}

    /**
<<<<<<< HEAD
     * <p>Represents requests parameters that are sent with the backend request.
     * Request parameters are represented as a key/value map, with a destination as the
     * key and a source as the value. A source must match an existing method request
     * parameter, or a static value. Static values must be enclosed with single quotes,
     * and be pre-encoded based on their destination in the request. The destination
     * must match the pattern <code>integration.request.{location}.{name}</code>, where
     * <code>location</code> is either querystring, path, or header. <code>name</code>
     * must be a valid, unique parameter name.</p>
=======
     * <p>A key-value map specifying request parameters that are passed from the method
     * request to the back end. The key is an integration request parameter name and
     * the associated value is a method request parameter value or static value that
     * must be enclosed within single quotes and pre-encoded as required by the back
     * end. The method request parameter value must match the pattern of
     * <code>method.request.{location}.{name}</code>, where <code>location</code> is
     * <code>querystring</code>, <code>path</code>, or <code>header</code> and
     * <code>name</code> must be a valid and unique method request parameter name.</p>
>>>>>>> c0fde026
     */
    inline GetIntegrationResult& WithRequestParameters(Aws::Map<Aws::String, Aws::String>&& value) { SetRequestParameters(value); return *this;}

    /**
<<<<<<< HEAD
     * <p>Represents requests parameters that are sent with the backend request.
     * Request parameters are represented as a key/value map, with a destination as the
     * key and a source as the value. A source must match an existing method request
     * parameter, or a static value. Static values must be enclosed with single quotes,
     * and be pre-encoded based on their destination in the request. The destination
     * must match the pattern <code>integration.request.{location}.{name}</code>, where
     * <code>location</code> is either querystring, path, or header. <code>name</code>
     * must be a valid, unique parameter name.</p>
=======
     * <p>A key-value map specifying request parameters that are passed from the method
     * request to the back end. The key is an integration request parameter name and
     * the associated value is a method request parameter value or static value that
     * must be enclosed within single quotes and pre-encoded as required by the back
     * end. The method request parameter value must match the pattern of
     * <code>method.request.{location}.{name}</code>, where <code>location</code> is
     * <code>querystring</code>, <code>path</code>, or <code>header</code> and
     * <code>name</code> must be a valid and unique method request parameter name.</p>
>>>>>>> c0fde026
     */
    inline GetIntegrationResult& AddRequestParameters(const Aws::String& key, const Aws::String& value) { m_requestParameters[key] = value; return *this; }

    /**
<<<<<<< HEAD
     * <p>Represents requests parameters that are sent with the backend request.
     * Request parameters are represented as a key/value map, with a destination as the
     * key and a source as the value. A source must match an existing method request
     * parameter, or a static value. Static values must be enclosed with single quotes,
     * and be pre-encoded based on their destination in the request. The destination
     * must match the pattern <code>integration.request.{location}.{name}</code>, where
     * <code>location</code> is either querystring, path, or header. <code>name</code>
     * must be a valid, unique parameter name.</p>
=======
     * <p>A key-value map specifying request parameters that are passed from the method
     * request to the back end. The key is an integration request parameter name and
     * the associated value is a method request parameter value or static value that
     * must be enclosed within single quotes and pre-encoded as required by the back
     * end. The method request parameter value must match the pattern of
     * <code>method.request.{location}.{name}</code>, where <code>location</code> is
     * <code>querystring</code>, <code>path</code>, or <code>header</code> and
     * <code>name</code> must be a valid and unique method request parameter name.</p>
>>>>>>> c0fde026
     */
    inline GetIntegrationResult& AddRequestParameters(Aws::String&& key, const Aws::String& value) { m_requestParameters[key] = value; return *this; }

    /**
<<<<<<< HEAD
     * <p>Represents requests parameters that are sent with the backend request.
     * Request parameters are represented as a key/value map, with a destination as the
     * key and a source as the value. A source must match an existing method request
     * parameter, or a static value. Static values must be enclosed with single quotes,
     * and be pre-encoded based on their destination in the request. The destination
     * must match the pattern <code>integration.request.{location}.{name}</code>, where
     * <code>location</code> is either querystring, path, or header. <code>name</code>
     * must be a valid, unique parameter name.</p>
=======
     * <p>A key-value map specifying request parameters that are passed from the method
     * request to the back end. The key is an integration request parameter name and
     * the associated value is a method request parameter value or static value that
     * must be enclosed within single quotes and pre-encoded as required by the back
     * end. The method request parameter value must match the pattern of
     * <code>method.request.{location}.{name}</code>, where <code>location</code> is
     * <code>querystring</code>, <code>path</code>, or <code>header</code> and
     * <code>name</code> must be a valid and unique method request parameter name.</p>
>>>>>>> c0fde026
     */
    inline GetIntegrationResult& AddRequestParameters(const Aws::String& key, Aws::String&& value) { m_requestParameters[key] = value; return *this; }

    /**
<<<<<<< HEAD
     * <p>Represents requests parameters that are sent with the backend request.
     * Request parameters are represented as a key/value map, with a destination as the
     * key and a source as the value. A source must match an existing method request
     * parameter, or a static value. Static values must be enclosed with single quotes,
     * and be pre-encoded based on their destination in the request. The destination
     * must match the pattern <code>integration.request.{location}.{name}</code>, where
     * <code>location</code> is either querystring, path, or header. <code>name</code>
     * must be a valid, unique parameter name.</p>
=======
     * <p>A key-value map specifying request parameters that are passed from the method
     * request to the back end. The key is an integration request parameter name and
     * the associated value is a method request parameter value or static value that
     * must be enclosed within single quotes and pre-encoded as required by the back
     * end. The method request parameter value must match the pattern of
     * <code>method.request.{location}.{name}</code>, where <code>location</code> is
     * <code>querystring</code>, <code>path</code>, or <code>header</code> and
     * <code>name</code> must be a valid and unique method request parameter name.</p>
>>>>>>> c0fde026
     */
    inline GetIntegrationResult& AddRequestParameters(Aws::String&& key, Aws::String&& value) { m_requestParameters[key] = value; return *this; }

    /**
<<<<<<< HEAD
     * <p>Represents requests parameters that are sent with the backend request.
     * Request parameters are represented as a key/value map, with a destination as the
     * key and a source as the value. A source must match an existing method request
     * parameter, or a static value. Static values must be enclosed with single quotes,
     * and be pre-encoded based on their destination in the request. The destination
     * must match the pattern <code>integration.request.{location}.{name}</code>, where
     * <code>location</code> is either querystring, path, or header. <code>name</code>
     * must be a valid, unique parameter name.</p>
=======
     * <p>A key-value map specifying request parameters that are passed from the method
     * request to the back end. The key is an integration request parameter name and
     * the associated value is a method request parameter value or static value that
     * must be enclosed within single quotes and pre-encoded as required by the back
     * end. The method request parameter value must match the pattern of
     * <code>method.request.{location}.{name}</code>, where <code>location</code> is
     * <code>querystring</code>, <code>path</code>, or <code>header</code> and
     * <code>name</code> must be a valid and unique method request parameter name.</p>
>>>>>>> c0fde026
     */
    inline GetIntegrationResult& AddRequestParameters(const char* key, Aws::String&& value) { m_requestParameters[key] = value; return *this; }

    /**
<<<<<<< HEAD
     * <p>Represents requests parameters that are sent with the backend request.
     * Request parameters are represented as a key/value map, with a destination as the
     * key and a source as the value. A source must match an existing method request
     * parameter, or a static value. Static values must be enclosed with single quotes,
     * and be pre-encoded based on their destination in the request. The destination
     * must match the pattern <code>integration.request.{location}.{name}</code>, where
     * <code>location</code> is either querystring, path, or header. <code>name</code>
     * must be a valid, unique parameter name.</p>
=======
     * <p>A key-value map specifying request parameters that are passed from the method
     * request to the back end. The key is an integration request parameter name and
     * the associated value is a method request parameter value or static value that
     * must be enclosed within single quotes and pre-encoded as required by the back
     * end. The method request parameter value must match the pattern of
     * <code>method.request.{location}.{name}</code>, where <code>location</code> is
     * <code>querystring</code>, <code>path</code>, or <code>header</code> and
     * <code>name</code> must be a valid and unique method request parameter name.</p>
>>>>>>> c0fde026
     */
    inline GetIntegrationResult& AddRequestParameters(Aws::String&& key, const char* value) { m_requestParameters[key] = value; return *this; }

    /**
<<<<<<< HEAD
     * <p>Represents requests parameters that are sent with the backend request.
     * Request parameters are represented as a key/value map, with a destination as the
     * key and a source as the value. A source must match an existing method request
     * parameter, or a static value. Static values must be enclosed with single quotes,
     * and be pre-encoded based on their destination in the request. The destination
     * must match the pattern <code>integration.request.{location}.{name}</code>, where
     * <code>location</code> is either querystring, path, or header. <code>name</code>
     * must be a valid, unique parameter name.</p>
=======
     * <p>A key-value map specifying request parameters that are passed from the method
     * request to the back end. The key is an integration request parameter name and
     * the associated value is a method request parameter value or static value that
     * must be enclosed within single quotes and pre-encoded as required by the back
     * end. The method request parameter value must match the pattern of
     * <code>method.request.{location}.{name}</code>, where <code>location</code> is
     * <code>querystring</code>, <code>path</code>, or <code>header</code> and
     * <code>name</code> must be a valid and unique method request parameter name.</p>
>>>>>>> c0fde026
     */
    inline GetIntegrationResult& AddRequestParameters(const char* key, const char* value) { m_requestParameters[key] = value; return *this; }

    /**
     * <p>Represents a map of Velocity templates that are applied on the request
     * payload based on the value of the Content-Type header sent by the client. The
     * content type value is the key in this map, and the template (as a String) is the
     * value.</p>
     */
    inline const Aws::Map<Aws::String, Aws::String>& GetRequestTemplates() const{ return m_requestTemplates; }

    /**
     * <p>Represents a map of Velocity templates that are applied on the request
     * payload based on the value of the Content-Type header sent by the client. The
     * content type value is the key in this map, and the template (as a String) is the
     * value.</p>
     */
    inline void SetRequestTemplates(const Aws::Map<Aws::String, Aws::String>& value) { m_requestTemplates = value; }

    /**
     * <p>Represents a map of Velocity templates that are applied on the request
     * payload based on the value of the Content-Type header sent by the client. The
     * content type value is the key in this map, and the template (as a String) is the
     * value.</p>
     */
    inline void SetRequestTemplates(Aws::Map<Aws::String, Aws::String>&& value) { m_requestTemplates = value; }

    /**
     * <p>Represents a map of Velocity templates that are applied on the request
     * payload based on the value of the Content-Type header sent by the client. The
     * content type value is the key in this map, and the template (as a String) is the
     * value.</p>
     */
    inline GetIntegrationResult& WithRequestTemplates(const Aws::Map<Aws::String, Aws::String>& value) { SetRequestTemplates(value); return *this;}

    /**
     * <p>Represents a map of Velocity templates that are applied on the request
     * payload based on the value of the Content-Type header sent by the client. The
     * content type value is the key in this map, and the template (as a String) is the
     * value.</p>
     */
    inline GetIntegrationResult& WithRequestTemplates(Aws::Map<Aws::String, Aws::String>&& value) { SetRequestTemplates(value); return *this;}

    /**
     * <p>Represents a map of Velocity templates that are applied on the request
     * payload based on the value of the Content-Type header sent by the client. The
     * content type value is the key in this map, and the template (as a String) is the
     * value.</p>
     */
    inline GetIntegrationResult& AddRequestTemplates(const Aws::String& key, const Aws::String& value) { m_requestTemplates[key] = value; return *this; }

    /**
     * <p>Represents a map of Velocity templates that are applied on the request
     * payload based on the value of the Content-Type header sent by the client. The
     * content type value is the key in this map, and the template (as a String) is the
     * value.</p>
     */
    inline GetIntegrationResult& AddRequestTemplates(Aws::String&& key, const Aws::String& value) { m_requestTemplates[key] = value; return *this; }

    /**
     * <p>Represents a map of Velocity templates that are applied on the request
     * payload based on the value of the Content-Type header sent by the client. The
     * content type value is the key in this map, and the template (as a String) is the
     * value.</p>
     */
    inline GetIntegrationResult& AddRequestTemplates(const Aws::String& key, Aws::String&& value) { m_requestTemplates[key] = value; return *this; }

    /**
     * <p>Represents a map of Velocity templates that are applied on the request
     * payload based on the value of the Content-Type header sent by the client. The
     * content type value is the key in this map, and the template (as a String) is the
     * value.</p>
     */
    inline GetIntegrationResult& AddRequestTemplates(Aws::String&& key, Aws::String&& value) { m_requestTemplates[key] = value; return *this; }

    /**
     * <p>Represents a map of Velocity templates that are applied on the request
     * payload based on the value of the Content-Type header sent by the client. The
     * content type value is the key in this map, and the template (as a String) is the
     * value.</p>
     */
    inline GetIntegrationResult& AddRequestTemplates(const char* key, Aws::String&& value) { m_requestTemplates[key] = value; return *this; }

    /**
     * <p>Represents a map of Velocity templates that are applied on the request
     * payload based on the value of the Content-Type header sent by the client. The
     * content type value is the key in this map, and the template (as a String) is the
     * value.</p>
     */
    inline GetIntegrationResult& AddRequestTemplates(Aws::String&& key, const char* value) { m_requestTemplates[key] = value; return *this; }

    /**
     * <p>Represents a map of Velocity templates that are applied on the request
     * payload based on the value of the Content-Type header sent by the client. The
     * content type value is the key in this map, and the template (as a String) is the
     * value.</p>
     */
    inline GetIntegrationResult& AddRequestTemplates(const char* key, const char* value) { m_requestTemplates[key] = value; return *this; }

    /**
<<<<<<< HEAD
     * <p>Specifies the pass-through behavior for incoming requests based on the
     * Content-Type header in the request, and the available requestTemplates defined
     * on the Integration. There are three valid values: <code>WHEN_NO_MATCH</code>,
     * <code>WHEN_NO_TEMPLATES</code>, and <code>NEVER</code>.</p> <p/>
     * <p><code>WHEN_NO_MATCH</code> passes the request body for unmapped content types
     * through to the Integration backend without transformation.</p>
     * <p><code>NEVER</code> rejects unmapped content types with an HTTP 415
     * 'Unsupported Media Type' response.</p> <p><code>WHEN_NO_TEMPLATES</code> will
     * allow pass-through when the Integration has NO content types mapped to
     * templates. However if there is at least one content type defined, unmapped
     * content types will be rejected with the same 415 response.</p>
=======
     * <div> <p> Specifies how the method request body of an unmapped content type will
     * be passed through the integration request to the back end without
     * transformation. A content type is unmapped if no mapping template is defined in
     * the integration or the content type does not match any of the mapped content
     * types, as specified in <code>requestTemplates</code>. There are three valid
     * values: <code>WHEN_NO_MATCH</code>, <code>WHEN_NO_TEMPLATES</code>, and
     * <code>NEVER</code>. </p> <ul> <li> <code>WHEN_NO_MATCH</code> passes the method
     * request body through the integration request to the back end without
     * transformation when the method request content type does not match any content
     * type associated with the mapping templates defined in the integration request.
     * </li> <li> <code>WHEN_NO_TEMPLATES</code> passes the method request body through
     * the integration request to the back end without transformation when no mapping
     * template is defined in the integration request. If a template is defined when
     * this option is selected, the method request of an unmapped content-type will be
     * rejected with an HTTP <code>415 Unsupported Media Type</code> response. </li>
     * <li> <code>NEVER</code> rejects the method request with an HTTP <code>415
     * Unsupported Media Type</code> response when either the method request content
     * type does not match any content type associated with the mapping templates
     * defined in the integration request or no mapping template is defined in the
     * integration request. </li> </ul> </div>
>>>>>>> c0fde026
     */
    inline const Aws::String& GetPassthroughBehavior() const{ return m_passthroughBehavior; }

    /**
<<<<<<< HEAD
     * <p>Specifies the pass-through behavior for incoming requests based on the
     * Content-Type header in the request, and the available requestTemplates defined
     * on the Integration. There are three valid values: <code>WHEN_NO_MATCH</code>,
     * <code>WHEN_NO_TEMPLATES</code>, and <code>NEVER</code>.</p> <p/>
     * <p><code>WHEN_NO_MATCH</code> passes the request body for unmapped content types
     * through to the Integration backend without transformation.</p>
     * <p><code>NEVER</code> rejects unmapped content types with an HTTP 415
     * 'Unsupported Media Type' response.</p> <p><code>WHEN_NO_TEMPLATES</code> will
     * allow pass-through when the Integration has NO content types mapped to
     * templates. However if there is at least one content type defined, unmapped
     * content types will be rejected with the same 415 response.</p>
=======
     * <div> <p> Specifies how the method request body of an unmapped content type will
     * be passed through the integration request to the back end without
     * transformation. A content type is unmapped if no mapping template is defined in
     * the integration or the content type does not match any of the mapped content
     * types, as specified in <code>requestTemplates</code>. There are three valid
     * values: <code>WHEN_NO_MATCH</code>, <code>WHEN_NO_TEMPLATES</code>, and
     * <code>NEVER</code>. </p> <ul> <li> <code>WHEN_NO_MATCH</code> passes the method
     * request body through the integration request to the back end without
     * transformation when the method request content type does not match any content
     * type associated with the mapping templates defined in the integration request.
     * </li> <li> <code>WHEN_NO_TEMPLATES</code> passes the method request body through
     * the integration request to the back end without transformation when no mapping
     * template is defined in the integration request. If a template is defined when
     * this option is selected, the method request of an unmapped content-type will be
     * rejected with an HTTP <code>415 Unsupported Media Type</code> response. </li>
     * <li> <code>NEVER</code> rejects the method request with an HTTP <code>415
     * Unsupported Media Type</code> response when either the method request content
     * type does not match any content type associated with the mapping templates
     * defined in the integration request or no mapping template is defined in the
     * integration request. </li> </ul> </div>
>>>>>>> c0fde026
     */
    inline void SetPassthroughBehavior(const Aws::String& value) { m_passthroughBehavior = value; }

    /**
<<<<<<< HEAD
     * <p>Specifies the pass-through behavior for incoming requests based on the
     * Content-Type header in the request, and the available requestTemplates defined
     * on the Integration. There are three valid values: <code>WHEN_NO_MATCH</code>,
     * <code>WHEN_NO_TEMPLATES</code>, and <code>NEVER</code>.</p> <p/>
     * <p><code>WHEN_NO_MATCH</code> passes the request body for unmapped content types
     * through to the Integration backend without transformation.</p>
     * <p><code>NEVER</code> rejects unmapped content types with an HTTP 415
     * 'Unsupported Media Type' response.</p> <p><code>WHEN_NO_TEMPLATES</code> will
     * allow pass-through when the Integration has NO content types mapped to
     * templates. However if there is at least one content type defined, unmapped
     * content types will be rejected with the same 415 response.</p>
=======
     * <div> <p> Specifies how the method request body of an unmapped content type will
     * be passed through the integration request to the back end without
     * transformation. A content type is unmapped if no mapping template is defined in
     * the integration or the content type does not match any of the mapped content
     * types, as specified in <code>requestTemplates</code>. There are three valid
     * values: <code>WHEN_NO_MATCH</code>, <code>WHEN_NO_TEMPLATES</code>, and
     * <code>NEVER</code>. </p> <ul> <li> <code>WHEN_NO_MATCH</code> passes the method
     * request body through the integration request to the back end without
     * transformation when the method request content type does not match any content
     * type associated with the mapping templates defined in the integration request.
     * </li> <li> <code>WHEN_NO_TEMPLATES</code> passes the method request body through
     * the integration request to the back end without transformation when no mapping
     * template is defined in the integration request. If a template is defined when
     * this option is selected, the method request of an unmapped content-type will be
     * rejected with an HTTP <code>415 Unsupported Media Type</code> response. </li>
     * <li> <code>NEVER</code> rejects the method request with an HTTP <code>415
     * Unsupported Media Type</code> response when either the method request content
     * type does not match any content type associated with the mapping templates
     * defined in the integration request or no mapping template is defined in the
     * integration request. </li> </ul> </div>
>>>>>>> c0fde026
     */
    inline void SetPassthroughBehavior(Aws::String&& value) { m_passthroughBehavior = value; }

    /**
<<<<<<< HEAD
     * <p>Specifies the pass-through behavior for incoming requests based on the
     * Content-Type header in the request, and the available requestTemplates defined
     * on the Integration. There are three valid values: <code>WHEN_NO_MATCH</code>,
     * <code>WHEN_NO_TEMPLATES</code>, and <code>NEVER</code>.</p> <p/>
     * <p><code>WHEN_NO_MATCH</code> passes the request body for unmapped content types
     * through to the Integration backend without transformation.</p>
     * <p><code>NEVER</code> rejects unmapped content types with an HTTP 415
     * 'Unsupported Media Type' response.</p> <p><code>WHEN_NO_TEMPLATES</code> will
     * allow pass-through when the Integration has NO content types mapped to
     * templates. However if there is at least one content type defined, unmapped
     * content types will be rejected with the same 415 response.</p>
=======
     * <div> <p> Specifies how the method request body of an unmapped content type will
     * be passed through the integration request to the back end without
     * transformation. A content type is unmapped if no mapping template is defined in
     * the integration or the content type does not match any of the mapped content
     * types, as specified in <code>requestTemplates</code>. There are three valid
     * values: <code>WHEN_NO_MATCH</code>, <code>WHEN_NO_TEMPLATES</code>, and
     * <code>NEVER</code>. </p> <ul> <li> <code>WHEN_NO_MATCH</code> passes the method
     * request body through the integration request to the back end without
     * transformation when the method request content type does not match any content
     * type associated with the mapping templates defined in the integration request.
     * </li> <li> <code>WHEN_NO_TEMPLATES</code> passes the method request body through
     * the integration request to the back end without transformation when no mapping
     * template is defined in the integration request. If a template is defined when
     * this option is selected, the method request of an unmapped content-type will be
     * rejected with an HTTP <code>415 Unsupported Media Type</code> response. </li>
     * <li> <code>NEVER</code> rejects the method request with an HTTP <code>415
     * Unsupported Media Type</code> response when either the method request content
     * type does not match any content type associated with the mapping templates
     * defined in the integration request or no mapping template is defined in the
     * integration request. </li> </ul> </div>
>>>>>>> c0fde026
     */
    inline void SetPassthroughBehavior(const char* value) { m_passthroughBehavior.assign(value); }

    /**
<<<<<<< HEAD
     * <p>Specifies the pass-through behavior for incoming requests based on the
     * Content-Type header in the request, and the available requestTemplates defined
     * on the Integration. There are three valid values: <code>WHEN_NO_MATCH</code>,
     * <code>WHEN_NO_TEMPLATES</code>, and <code>NEVER</code>.</p> <p/>
     * <p><code>WHEN_NO_MATCH</code> passes the request body for unmapped content types
     * through to the Integration backend without transformation.</p>
     * <p><code>NEVER</code> rejects unmapped content types with an HTTP 415
     * 'Unsupported Media Type' response.</p> <p><code>WHEN_NO_TEMPLATES</code> will
     * allow pass-through when the Integration has NO content types mapped to
     * templates. However if there is at least one content type defined, unmapped
     * content types will be rejected with the same 415 response.</p>
=======
     * <div> <p> Specifies how the method request body of an unmapped content type will
     * be passed through the integration request to the back end without
     * transformation. A content type is unmapped if no mapping template is defined in
     * the integration or the content type does not match any of the mapped content
     * types, as specified in <code>requestTemplates</code>. There are three valid
     * values: <code>WHEN_NO_MATCH</code>, <code>WHEN_NO_TEMPLATES</code>, and
     * <code>NEVER</code>. </p> <ul> <li> <code>WHEN_NO_MATCH</code> passes the method
     * request body through the integration request to the back end without
     * transformation when the method request content type does not match any content
     * type associated with the mapping templates defined in the integration request.
     * </li> <li> <code>WHEN_NO_TEMPLATES</code> passes the method request body through
     * the integration request to the back end without transformation when no mapping
     * template is defined in the integration request. If a template is defined when
     * this option is selected, the method request of an unmapped content-type will be
     * rejected with an HTTP <code>415 Unsupported Media Type</code> response. </li>
     * <li> <code>NEVER</code> rejects the method request with an HTTP <code>415
     * Unsupported Media Type</code> response when either the method request content
     * type does not match any content type associated with the mapping templates
     * defined in the integration request or no mapping template is defined in the
     * integration request. </li> </ul> </div>
>>>>>>> c0fde026
     */
    inline GetIntegrationResult& WithPassthroughBehavior(const Aws::String& value) { SetPassthroughBehavior(value); return *this;}

    /**
<<<<<<< HEAD
     * <p>Specifies the pass-through behavior for incoming requests based on the
     * Content-Type header in the request, and the available requestTemplates defined
     * on the Integration. There are three valid values: <code>WHEN_NO_MATCH</code>,
     * <code>WHEN_NO_TEMPLATES</code>, and <code>NEVER</code>.</p> <p/>
     * <p><code>WHEN_NO_MATCH</code> passes the request body for unmapped content types
     * through to the Integration backend without transformation.</p>
     * <p><code>NEVER</code> rejects unmapped content types with an HTTP 415
     * 'Unsupported Media Type' response.</p> <p><code>WHEN_NO_TEMPLATES</code> will
     * allow pass-through when the Integration has NO content types mapped to
     * templates. However if there is at least one content type defined, unmapped
     * content types will be rejected with the same 415 response.</p>
=======
     * <div> <p> Specifies how the method request body of an unmapped content type will
     * be passed through the integration request to the back end without
     * transformation. A content type is unmapped if no mapping template is defined in
     * the integration or the content type does not match any of the mapped content
     * types, as specified in <code>requestTemplates</code>. There are three valid
     * values: <code>WHEN_NO_MATCH</code>, <code>WHEN_NO_TEMPLATES</code>, and
     * <code>NEVER</code>. </p> <ul> <li> <code>WHEN_NO_MATCH</code> passes the method
     * request body through the integration request to the back end without
     * transformation when the method request content type does not match any content
     * type associated with the mapping templates defined in the integration request.
     * </li> <li> <code>WHEN_NO_TEMPLATES</code> passes the method request body through
     * the integration request to the back end without transformation when no mapping
     * template is defined in the integration request. If a template is defined when
     * this option is selected, the method request of an unmapped content-type will be
     * rejected with an HTTP <code>415 Unsupported Media Type</code> response. </li>
     * <li> <code>NEVER</code> rejects the method request with an HTTP <code>415
     * Unsupported Media Type</code> response when either the method request content
     * type does not match any content type associated with the mapping templates
     * defined in the integration request or no mapping template is defined in the
     * integration request. </li> </ul> </div>
>>>>>>> c0fde026
     */
    inline GetIntegrationResult& WithPassthroughBehavior(Aws::String&& value) { SetPassthroughBehavior(value); return *this;}

    /**
<<<<<<< HEAD
     * <p>Specifies the pass-through behavior for incoming requests based on the
     * Content-Type header in the request, and the available requestTemplates defined
     * on the Integration. There are three valid values: <code>WHEN_NO_MATCH</code>,
     * <code>WHEN_NO_TEMPLATES</code>, and <code>NEVER</code>.</p> <p/>
     * <p><code>WHEN_NO_MATCH</code> passes the request body for unmapped content types
     * through to the Integration backend without transformation.</p>
     * <p><code>NEVER</code> rejects unmapped content types with an HTTP 415
     * 'Unsupported Media Type' response.</p> <p><code>WHEN_NO_TEMPLATES</code> will
     * allow pass-through when the Integration has NO content types mapped to
     * templates. However if there is at least one content type defined, unmapped
     * content types will be rejected with the same 415 response.</p>
=======
     * <div> <p> Specifies how the method request body of an unmapped content type will
     * be passed through the integration request to the back end without
     * transformation. A content type is unmapped if no mapping template is defined in
     * the integration or the content type does not match any of the mapped content
     * types, as specified in <code>requestTemplates</code>. There are three valid
     * values: <code>WHEN_NO_MATCH</code>, <code>WHEN_NO_TEMPLATES</code>, and
     * <code>NEVER</code>. </p> <ul> <li> <code>WHEN_NO_MATCH</code> passes the method
     * request body through the integration request to the back end without
     * transformation when the method request content type does not match any content
     * type associated with the mapping templates defined in the integration request.
     * </li> <li> <code>WHEN_NO_TEMPLATES</code> passes the method request body through
     * the integration request to the back end without transformation when no mapping
     * template is defined in the integration request. If a template is defined when
     * this option is selected, the method request of an unmapped content-type will be
     * rejected with an HTTP <code>415 Unsupported Media Type</code> response. </li>
     * <li> <code>NEVER</code> rejects the method request with an HTTP <code>415
     * Unsupported Media Type</code> response when either the method request content
     * type does not match any content type associated with the mapping templates
     * defined in the integration request or no mapping template is defined in the
     * integration request. </li> </ul> </div>
>>>>>>> c0fde026
     */
    inline GetIntegrationResult& WithPassthroughBehavior(const char* value) { SetPassthroughBehavior(value); return *this;}

    /**
     * <p>Specifies the integration's cache namespace.</p>
     */
    inline const Aws::String& GetCacheNamespace() const{ return m_cacheNamespace; }

    /**
     * <p>Specifies the integration's cache namespace.</p>
     */
    inline void SetCacheNamespace(const Aws::String& value) { m_cacheNamespace = value; }

    /**
     * <p>Specifies the integration's cache namespace.</p>
     */
    inline void SetCacheNamespace(Aws::String&& value) { m_cacheNamespace = value; }

    /**
     * <p>Specifies the integration's cache namespace.</p>
     */
    inline void SetCacheNamespace(const char* value) { m_cacheNamespace.assign(value); }

    /**
     * <p>Specifies the integration's cache namespace.</p>
     */
    inline GetIntegrationResult& WithCacheNamespace(const Aws::String& value) { SetCacheNamespace(value); return *this;}

    /**
     * <p>Specifies the integration's cache namespace.</p>
     */
    inline GetIntegrationResult& WithCacheNamespace(Aws::String&& value) { SetCacheNamespace(value); return *this;}

    /**
     * <p>Specifies the integration's cache namespace.</p>
     */
    inline GetIntegrationResult& WithCacheNamespace(const char* value) { SetCacheNamespace(value); return *this;}

    /**
     * <p>Specifies the integration's cache key parameters.</p>
     */
    inline const Aws::Vector<Aws::String>& GetCacheKeyParameters() const{ return m_cacheKeyParameters; }

    /**
     * <p>Specifies the integration's cache key parameters.</p>
     */
    inline void SetCacheKeyParameters(const Aws::Vector<Aws::String>& value) { m_cacheKeyParameters = value; }

    /**
     * <p>Specifies the integration's cache key parameters.</p>
     */
    inline void SetCacheKeyParameters(Aws::Vector<Aws::String>&& value) { m_cacheKeyParameters = value; }

    /**
     * <p>Specifies the integration's cache key parameters.</p>
     */
    inline GetIntegrationResult& WithCacheKeyParameters(const Aws::Vector<Aws::String>& value) { SetCacheKeyParameters(value); return *this;}

    /**
     * <p>Specifies the integration's cache key parameters.</p>
     */
    inline GetIntegrationResult& WithCacheKeyParameters(Aws::Vector<Aws::String>&& value) { SetCacheKeyParameters(value); return *this;}

    /**
     * <p>Specifies the integration's cache key parameters.</p>
     */
    inline GetIntegrationResult& AddCacheKeyParameters(const Aws::String& value) { m_cacheKeyParameters.push_back(value); return *this; }

    /**
     * <p>Specifies the integration's cache key parameters.</p>
     */
    inline GetIntegrationResult& AddCacheKeyParameters(Aws::String&& value) { m_cacheKeyParameters.push_back(value); return *this; }

    /**
     * <p>Specifies the integration's cache key parameters.</p>
     */
    inline GetIntegrationResult& AddCacheKeyParameters(const char* value) { m_cacheKeyParameters.push_back(value); return *this; }

    /**
     * <p>Specifies the integration's responses.</p> <div class="remarks"> <p/>
     * <h4>Example: Get integration responses of a method</h4> <h5>Request</h5> <p/>
     * <pre><code>GET
     * /restapis/fugvjdxtri/resources/3kzxbg5sa2/methods/GET/integration/responses/200
     * HTTP/1.1 Content-Type: application/json Host: apigateway.us-east-1.amazonaws.com
     * X-Amz-Date: 20160607T191449Z Authorization: AWS4-HMAC-SHA256
     * Credential={access_key_ID}/20160607/us-east-1/apigateway/aws4_request,
     * SignedHeaders=content-type;host;x-amz-date, Signature={sig4_hash} </code></pre>
     * <h5>Response</h5> <p>The successful response returns <code>200 OK</code> status
     * and a payload as follows:</p> <pre><code>{ "_links": { "curies": { "href":
     * "http://docs.aws.amazon.com/apigateway/latest/developerguide/restapi-integration-response-{rel}.html",
     * "name": "integrationresponse", "templated": true }, "self": { "href":
     * "/restapis/fugvjdxtri/resources/3kzxbg5sa2/methods/GET/integration/responses/200",
     * "title": "200" }, "integrationresponse:delete": { "href":
     * "/restapis/fugvjdxtri/resources/3kzxbg5sa2/methods/GET/integration/responses/200"
     * }, "integrationresponse:update": { "href":
     * "/restapis/fugvjdxtri/resources/3kzxbg5sa2/methods/GET/integration/responses/200"
     * } }, "responseParameters": { "method.response.header.Content-Type":
     * "'application/xml'" }, "responseTemplates": { "application/json":
     * "$util.urlDecode(\"%3CkinesisStreams%3E#foreach($stream in
     * $input.path('$.StreamNames'))%3Cstream%3E%3Cname%3E$stream%3C/name%3E%3C/stream%3E#end%3C/kinesisStreams%3E\")\n"
     * }, "statusCode": "200" }</code></pre> <p/> </div> <div class="seeAlso"> <a
     * href="http://docs.aws.amazon.com/apigateway/latest/developerguide/how-to-create-api.html">Creating
     * an API</a> </div>
     */
    inline const Aws::Map<Aws::String, IntegrationResponse>& GetIntegrationResponses() const{ return m_integrationResponses; }

    /**
     * <p>Specifies the integration's responses.</p> <div class="remarks"> <p/>
     * <h4>Example: Get integration responses of a method</h4> <h5>Request</h5> <p/>
     * <pre><code>GET
     * /restapis/fugvjdxtri/resources/3kzxbg5sa2/methods/GET/integration/responses/200
     * HTTP/1.1 Content-Type: application/json Host: apigateway.us-east-1.amazonaws.com
     * X-Amz-Date: 20160607T191449Z Authorization: AWS4-HMAC-SHA256
     * Credential={access_key_ID}/20160607/us-east-1/apigateway/aws4_request,
     * SignedHeaders=content-type;host;x-amz-date, Signature={sig4_hash} </code></pre>
     * <h5>Response</h5> <p>The successful response returns <code>200 OK</code> status
     * and a payload as follows:</p> <pre><code>{ "_links": { "curies": { "href":
     * "http://docs.aws.amazon.com/apigateway/latest/developerguide/restapi-integration-response-{rel}.html",
     * "name": "integrationresponse", "templated": true }, "self": { "href":
     * "/restapis/fugvjdxtri/resources/3kzxbg5sa2/methods/GET/integration/responses/200",
     * "title": "200" }, "integrationresponse:delete": { "href":
     * "/restapis/fugvjdxtri/resources/3kzxbg5sa2/methods/GET/integration/responses/200"
     * }, "integrationresponse:update": { "href":
     * "/restapis/fugvjdxtri/resources/3kzxbg5sa2/methods/GET/integration/responses/200"
     * } }, "responseParameters": { "method.response.header.Content-Type":
     * "'application/xml'" }, "responseTemplates": { "application/json":
     * "$util.urlDecode(\"%3CkinesisStreams%3E#foreach($stream in
     * $input.path('$.StreamNames'))%3Cstream%3E%3Cname%3E$stream%3C/name%3E%3C/stream%3E#end%3C/kinesisStreams%3E\")\n"
     * }, "statusCode": "200" }</code></pre> <p/> </div> <div class="seeAlso"> <a
     * href="http://docs.aws.amazon.com/apigateway/latest/developerguide/how-to-create-api.html">Creating
     * an API</a> </div>
     */
    inline void SetIntegrationResponses(const Aws::Map<Aws::String, IntegrationResponse>& value) { m_integrationResponses = value; }

    /**
     * <p>Specifies the integration's responses.</p> <div class="remarks"> <p/>
     * <h4>Example: Get integration responses of a method</h4> <h5>Request</h5> <p/>
     * <pre><code>GET
     * /restapis/fugvjdxtri/resources/3kzxbg5sa2/methods/GET/integration/responses/200
     * HTTP/1.1 Content-Type: application/json Host: apigateway.us-east-1.amazonaws.com
     * X-Amz-Date: 20160607T191449Z Authorization: AWS4-HMAC-SHA256
     * Credential={access_key_ID}/20160607/us-east-1/apigateway/aws4_request,
     * SignedHeaders=content-type;host;x-amz-date, Signature={sig4_hash} </code></pre>
     * <h5>Response</h5> <p>The successful response returns <code>200 OK</code> status
     * and a payload as follows:</p> <pre><code>{ "_links": { "curies": { "href":
     * "http://docs.aws.amazon.com/apigateway/latest/developerguide/restapi-integration-response-{rel}.html",
     * "name": "integrationresponse", "templated": true }, "self": { "href":
     * "/restapis/fugvjdxtri/resources/3kzxbg5sa2/methods/GET/integration/responses/200",
     * "title": "200" }, "integrationresponse:delete": { "href":
     * "/restapis/fugvjdxtri/resources/3kzxbg5sa2/methods/GET/integration/responses/200"
     * }, "integrationresponse:update": { "href":
     * "/restapis/fugvjdxtri/resources/3kzxbg5sa2/methods/GET/integration/responses/200"
     * } }, "responseParameters": { "method.response.header.Content-Type":
     * "'application/xml'" }, "responseTemplates": { "application/json":
     * "$util.urlDecode(\"%3CkinesisStreams%3E#foreach($stream in
     * $input.path('$.StreamNames'))%3Cstream%3E%3Cname%3E$stream%3C/name%3E%3C/stream%3E#end%3C/kinesisStreams%3E\")\n"
     * }, "statusCode": "200" }</code></pre> <p/> </div> <div class="seeAlso"> <a
     * href="http://docs.aws.amazon.com/apigateway/latest/developerguide/how-to-create-api.html">Creating
     * an API</a> </div>
     */
    inline void SetIntegrationResponses(Aws::Map<Aws::String, IntegrationResponse>&& value) { m_integrationResponses = value; }

    /**
     * <p>Specifies the integration's responses.</p> <div class="remarks"> <p/>
     * <h4>Example: Get integration responses of a method</h4> <h5>Request</h5> <p/>
     * <pre><code>GET
     * /restapis/fugvjdxtri/resources/3kzxbg5sa2/methods/GET/integration/responses/200
     * HTTP/1.1 Content-Type: application/json Host: apigateway.us-east-1.amazonaws.com
     * X-Amz-Date: 20160607T191449Z Authorization: AWS4-HMAC-SHA256
     * Credential={access_key_ID}/20160607/us-east-1/apigateway/aws4_request,
     * SignedHeaders=content-type;host;x-amz-date, Signature={sig4_hash} </code></pre>
     * <h5>Response</h5> <p>The successful response returns <code>200 OK</code> status
     * and a payload as follows:</p> <pre><code>{ "_links": { "curies": { "href":
     * "http://docs.aws.amazon.com/apigateway/latest/developerguide/restapi-integration-response-{rel}.html",
     * "name": "integrationresponse", "templated": true }, "self": { "href":
     * "/restapis/fugvjdxtri/resources/3kzxbg5sa2/methods/GET/integration/responses/200",
     * "title": "200" }, "integrationresponse:delete": { "href":
     * "/restapis/fugvjdxtri/resources/3kzxbg5sa2/methods/GET/integration/responses/200"
     * }, "integrationresponse:update": { "href":
     * "/restapis/fugvjdxtri/resources/3kzxbg5sa2/methods/GET/integration/responses/200"
     * } }, "responseParameters": { "method.response.header.Content-Type":
     * "'application/xml'" }, "responseTemplates": { "application/json":
     * "$util.urlDecode(\"%3CkinesisStreams%3E#foreach($stream in
     * $input.path('$.StreamNames'))%3Cstream%3E%3Cname%3E$stream%3C/name%3E%3C/stream%3E#end%3C/kinesisStreams%3E\")\n"
     * }, "statusCode": "200" }</code></pre> <p/> </div> <div class="seeAlso"> <a
     * href="http://docs.aws.amazon.com/apigateway/latest/developerguide/how-to-create-api.html">Creating
     * an API</a> </div>
     */
    inline GetIntegrationResult& WithIntegrationResponses(const Aws::Map<Aws::String, IntegrationResponse>& value) { SetIntegrationResponses(value); return *this;}

    /**
     * <p>Specifies the integration's responses.</p> <div class="remarks"> <p/>
     * <h4>Example: Get integration responses of a method</h4> <h5>Request</h5> <p/>
     * <pre><code>GET
     * /restapis/fugvjdxtri/resources/3kzxbg5sa2/methods/GET/integration/responses/200
     * HTTP/1.1 Content-Type: application/json Host: apigateway.us-east-1.amazonaws.com
     * X-Amz-Date: 20160607T191449Z Authorization: AWS4-HMAC-SHA256
     * Credential={access_key_ID}/20160607/us-east-1/apigateway/aws4_request,
     * SignedHeaders=content-type;host;x-amz-date, Signature={sig4_hash} </code></pre>
     * <h5>Response</h5> <p>The successful response returns <code>200 OK</code> status
     * and a payload as follows:</p> <pre><code>{ "_links": { "curies": { "href":
     * "http://docs.aws.amazon.com/apigateway/latest/developerguide/restapi-integration-response-{rel}.html",
     * "name": "integrationresponse", "templated": true }, "self": { "href":
     * "/restapis/fugvjdxtri/resources/3kzxbg5sa2/methods/GET/integration/responses/200",
     * "title": "200" }, "integrationresponse:delete": { "href":
     * "/restapis/fugvjdxtri/resources/3kzxbg5sa2/methods/GET/integration/responses/200"
     * }, "integrationresponse:update": { "href":
     * "/restapis/fugvjdxtri/resources/3kzxbg5sa2/methods/GET/integration/responses/200"
     * } }, "responseParameters": { "method.response.header.Content-Type":
     * "'application/xml'" }, "responseTemplates": { "application/json":
     * "$util.urlDecode(\"%3CkinesisStreams%3E#foreach($stream in
     * $input.path('$.StreamNames'))%3Cstream%3E%3Cname%3E$stream%3C/name%3E%3C/stream%3E#end%3C/kinesisStreams%3E\")\n"
     * }, "statusCode": "200" }</code></pre> <p/> </div> <div class="seeAlso"> <a
     * href="http://docs.aws.amazon.com/apigateway/latest/developerguide/how-to-create-api.html">Creating
     * an API</a> </div>
     */
    inline GetIntegrationResult& WithIntegrationResponses(Aws::Map<Aws::String, IntegrationResponse>&& value) { SetIntegrationResponses(value); return *this;}

    /**
     * <p>Specifies the integration's responses.</p> <div class="remarks"> <p/>
     * <h4>Example: Get integration responses of a method</h4> <h5>Request</h5> <p/>
     * <pre><code>GET
     * /restapis/fugvjdxtri/resources/3kzxbg5sa2/methods/GET/integration/responses/200
     * HTTP/1.1 Content-Type: application/json Host: apigateway.us-east-1.amazonaws.com
     * X-Amz-Date: 20160607T191449Z Authorization: AWS4-HMAC-SHA256
     * Credential={access_key_ID}/20160607/us-east-1/apigateway/aws4_request,
     * SignedHeaders=content-type;host;x-amz-date, Signature={sig4_hash} </code></pre>
     * <h5>Response</h5> <p>The successful response returns <code>200 OK</code> status
     * and a payload as follows:</p> <pre><code>{ "_links": { "curies": { "href":
     * "http://docs.aws.amazon.com/apigateway/latest/developerguide/restapi-integration-response-{rel}.html",
     * "name": "integrationresponse", "templated": true }, "self": { "href":
     * "/restapis/fugvjdxtri/resources/3kzxbg5sa2/methods/GET/integration/responses/200",
     * "title": "200" }, "integrationresponse:delete": { "href":
     * "/restapis/fugvjdxtri/resources/3kzxbg5sa2/methods/GET/integration/responses/200"
     * }, "integrationresponse:update": { "href":
     * "/restapis/fugvjdxtri/resources/3kzxbg5sa2/methods/GET/integration/responses/200"
     * } }, "responseParameters": { "method.response.header.Content-Type":
     * "'application/xml'" }, "responseTemplates": { "application/json":
     * "$util.urlDecode(\"%3CkinesisStreams%3E#foreach($stream in
     * $input.path('$.StreamNames'))%3Cstream%3E%3Cname%3E$stream%3C/name%3E%3C/stream%3E#end%3C/kinesisStreams%3E\")\n"
     * }, "statusCode": "200" }</code></pre> <p/> </div> <div class="seeAlso"> <a
     * href="http://docs.aws.amazon.com/apigateway/latest/developerguide/how-to-create-api.html">Creating
     * an API</a> </div>
     */
    inline GetIntegrationResult& AddIntegrationResponses(const Aws::String& key, const IntegrationResponse& value) { m_integrationResponses[key] = value; return *this; }

    /**
     * <p>Specifies the integration's responses.</p> <div class="remarks"> <p/>
     * <h4>Example: Get integration responses of a method</h4> <h5>Request</h5> <p/>
     * <pre><code>GET
     * /restapis/fugvjdxtri/resources/3kzxbg5sa2/methods/GET/integration/responses/200
     * HTTP/1.1 Content-Type: application/json Host: apigateway.us-east-1.amazonaws.com
     * X-Amz-Date: 20160607T191449Z Authorization: AWS4-HMAC-SHA256
     * Credential={access_key_ID}/20160607/us-east-1/apigateway/aws4_request,
     * SignedHeaders=content-type;host;x-amz-date, Signature={sig4_hash} </code></pre>
     * <h5>Response</h5> <p>The successful response returns <code>200 OK</code> status
     * and a payload as follows:</p> <pre><code>{ "_links": { "curies": { "href":
     * "http://docs.aws.amazon.com/apigateway/latest/developerguide/restapi-integration-response-{rel}.html",
     * "name": "integrationresponse", "templated": true }, "self": { "href":
     * "/restapis/fugvjdxtri/resources/3kzxbg5sa2/methods/GET/integration/responses/200",
     * "title": "200" }, "integrationresponse:delete": { "href":
     * "/restapis/fugvjdxtri/resources/3kzxbg5sa2/methods/GET/integration/responses/200"
     * }, "integrationresponse:update": { "href":
     * "/restapis/fugvjdxtri/resources/3kzxbg5sa2/methods/GET/integration/responses/200"
     * } }, "responseParameters": { "method.response.header.Content-Type":
     * "'application/xml'" }, "responseTemplates": { "application/json":
     * "$util.urlDecode(\"%3CkinesisStreams%3E#foreach($stream in
     * $input.path('$.StreamNames'))%3Cstream%3E%3Cname%3E$stream%3C/name%3E%3C/stream%3E#end%3C/kinesisStreams%3E\")\n"
     * }, "statusCode": "200" }</code></pre> <p/> </div> <div class="seeAlso"> <a
     * href="http://docs.aws.amazon.com/apigateway/latest/developerguide/how-to-create-api.html">Creating
     * an API</a> </div>
     */
    inline GetIntegrationResult& AddIntegrationResponses(Aws::String&& key, const IntegrationResponse& value) { m_integrationResponses[key] = value; return *this; }

    /**
     * <p>Specifies the integration's responses.</p> <div class="remarks"> <p/>
     * <h4>Example: Get integration responses of a method</h4> <h5>Request</h5> <p/>
     * <pre><code>GET
     * /restapis/fugvjdxtri/resources/3kzxbg5sa2/methods/GET/integration/responses/200
     * HTTP/1.1 Content-Type: application/json Host: apigateway.us-east-1.amazonaws.com
     * X-Amz-Date: 20160607T191449Z Authorization: AWS4-HMAC-SHA256
     * Credential={access_key_ID}/20160607/us-east-1/apigateway/aws4_request,
     * SignedHeaders=content-type;host;x-amz-date, Signature={sig4_hash} </code></pre>
     * <h5>Response</h5> <p>The successful response returns <code>200 OK</code> status
     * and a payload as follows:</p> <pre><code>{ "_links": { "curies": { "href":
     * "http://docs.aws.amazon.com/apigateway/latest/developerguide/restapi-integration-response-{rel}.html",
     * "name": "integrationresponse", "templated": true }, "self": { "href":
     * "/restapis/fugvjdxtri/resources/3kzxbg5sa2/methods/GET/integration/responses/200",
     * "title": "200" }, "integrationresponse:delete": { "href":
     * "/restapis/fugvjdxtri/resources/3kzxbg5sa2/methods/GET/integration/responses/200"
     * }, "integrationresponse:update": { "href":
     * "/restapis/fugvjdxtri/resources/3kzxbg5sa2/methods/GET/integration/responses/200"
     * } }, "responseParameters": { "method.response.header.Content-Type":
     * "'application/xml'" }, "responseTemplates": { "application/json":
     * "$util.urlDecode(\"%3CkinesisStreams%3E#foreach($stream in
     * $input.path('$.StreamNames'))%3Cstream%3E%3Cname%3E$stream%3C/name%3E%3C/stream%3E#end%3C/kinesisStreams%3E\")\n"
     * }, "statusCode": "200" }</code></pre> <p/> </div> <div class="seeAlso"> <a
     * href="http://docs.aws.amazon.com/apigateway/latest/developerguide/how-to-create-api.html">Creating
     * an API</a> </div>
     */
    inline GetIntegrationResult& AddIntegrationResponses(const Aws::String& key, IntegrationResponse&& value) { m_integrationResponses[key] = value; return *this; }

    /**
     * <p>Specifies the integration's responses.</p> <div class="remarks"> <p/>
     * <h4>Example: Get integration responses of a method</h4> <h5>Request</h5> <p/>
     * <pre><code>GET
     * /restapis/fugvjdxtri/resources/3kzxbg5sa2/methods/GET/integration/responses/200
     * HTTP/1.1 Content-Type: application/json Host: apigateway.us-east-1.amazonaws.com
     * X-Amz-Date: 20160607T191449Z Authorization: AWS4-HMAC-SHA256
     * Credential={access_key_ID}/20160607/us-east-1/apigateway/aws4_request,
     * SignedHeaders=content-type;host;x-amz-date, Signature={sig4_hash} </code></pre>
     * <h5>Response</h5> <p>The successful response returns <code>200 OK</code> status
     * and a payload as follows:</p> <pre><code>{ "_links": { "curies": { "href":
     * "http://docs.aws.amazon.com/apigateway/latest/developerguide/restapi-integration-response-{rel}.html",
     * "name": "integrationresponse", "templated": true }, "self": { "href":
     * "/restapis/fugvjdxtri/resources/3kzxbg5sa2/methods/GET/integration/responses/200",
     * "title": "200" }, "integrationresponse:delete": { "href":
     * "/restapis/fugvjdxtri/resources/3kzxbg5sa2/methods/GET/integration/responses/200"
     * }, "integrationresponse:update": { "href":
     * "/restapis/fugvjdxtri/resources/3kzxbg5sa2/methods/GET/integration/responses/200"
     * } }, "responseParameters": { "method.response.header.Content-Type":
     * "'application/xml'" }, "responseTemplates": { "application/json":
     * "$util.urlDecode(\"%3CkinesisStreams%3E#foreach($stream in
     * $input.path('$.StreamNames'))%3Cstream%3E%3Cname%3E$stream%3C/name%3E%3C/stream%3E#end%3C/kinesisStreams%3E\")\n"
     * }, "statusCode": "200" }</code></pre> <p/> </div> <div class="seeAlso"> <a
     * href="http://docs.aws.amazon.com/apigateway/latest/developerguide/how-to-create-api.html">Creating
     * an API</a> </div>
     */
    inline GetIntegrationResult& AddIntegrationResponses(Aws::String&& key, IntegrationResponse&& value) { m_integrationResponses[key] = value; return *this; }

    /**
     * <p>Specifies the integration's responses.</p> <div class="remarks"> <p/>
     * <h4>Example: Get integration responses of a method</h4> <h5>Request</h5> <p/>
     * <pre><code>GET
     * /restapis/fugvjdxtri/resources/3kzxbg5sa2/methods/GET/integration/responses/200
     * HTTP/1.1 Content-Type: application/json Host: apigateway.us-east-1.amazonaws.com
     * X-Amz-Date: 20160607T191449Z Authorization: AWS4-HMAC-SHA256
     * Credential={access_key_ID}/20160607/us-east-1/apigateway/aws4_request,
     * SignedHeaders=content-type;host;x-amz-date, Signature={sig4_hash} </code></pre>
     * <h5>Response</h5> <p>The successful response returns <code>200 OK</code> status
     * and a payload as follows:</p> <pre><code>{ "_links": { "curies": { "href":
     * "http://docs.aws.amazon.com/apigateway/latest/developerguide/restapi-integration-response-{rel}.html",
     * "name": "integrationresponse", "templated": true }, "self": { "href":
     * "/restapis/fugvjdxtri/resources/3kzxbg5sa2/methods/GET/integration/responses/200",
     * "title": "200" }, "integrationresponse:delete": { "href":
     * "/restapis/fugvjdxtri/resources/3kzxbg5sa2/methods/GET/integration/responses/200"
     * }, "integrationresponse:update": { "href":
     * "/restapis/fugvjdxtri/resources/3kzxbg5sa2/methods/GET/integration/responses/200"
     * } }, "responseParameters": { "method.response.header.Content-Type":
     * "'application/xml'" }, "responseTemplates": { "application/json":
     * "$util.urlDecode(\"%3CkinesisStreams%3E#foreach($stream in
     * $input.path('$.StreamNames'))%3Cstream%3E%3Cname%3E$stream%3C/name%3E%3C/stream%3E#end%3C/kinesisStreams%3E\")\n"
     * }, "statusCode": "200" }</code></pre> <p/> </div> <div class="seeAlso"> <a
     * href="http://docs.aws.amazon.com/apigateway/latest/developerguide/how-to-create-api.html">Creating
     * an API</a> </div>
     */
    inline GetIntegrationResult& AddIntegrationResponses(const char* key, IntegrationResponse&& value) { m_integrationResponses[key] = value; return *this; }

    /**
     * <p>Specifies the integration's responses.</p> <div class="remarks"> <p/>
     * <h4>Example: Get integration responses of a method</h4> <h5>Request</h5> <p/>
     * <pre><code>GET
     * /restapis/fugvjdxtri/resources/3kzxbg5sa2/methods/GET/integration/responses/200
     * HTTP/1.1 Content-Type: application/json Host: apigateway.us-east-1.amazonaws.com
     * X-Amz-Date: 20160607T191449Z Authorization: AWS4-HMAC-SHA256
     * Credential={access_key_ID}/20160607/us-east-1/apigateway/aws4_request,
     * SignedHeaders=content-type;host;x-amz-date, Signature={sig4_hash} </code></pre>
     * <h5>Response</h5> <p>The successful response returns <code>200 OK</code> status
     * and a payload as follows:</p> <pre><code>{ "_links": { "curies": { "href":
     * "http://docs.aws.amazon.com/apigateway/latest/developerguide/restapi-integration-response-{rel}.html",
     * "name": "integrationresponse", "templated": true }, "self": { "href":
     * "/restapis/fugvjdxtri/resources/3kzxbg5sa2/methods/GET/integration/responses/200",
     * "title": "200" }, "integrationresponse:delete": { "href":
     * "/restapis/fugvjdxtri/resources/3kzxbg5sa2/methods/GET/integration/responses/200"
     * }, "integrationresponse:update": { "href":
     * "/restapis/fugvjdxtri/resources/3kzxbg5sa2/methods/GET/integration/responses/200"
     * } }, "responseParameters": { "method.response.header.Content-Type":
     * "'application/xml'" }, "responseTemplates": { "application/json":
     * "$util.urlDecode(\"%3CkinesisStreams%3E#foreach($stream in
     * $input.path('$.StreamNames'))%3Cstream%3E%3Cname%3E$stream%3C/name%3E%3C/stream%3E#end%3C/kinesisStreams%3E\")\n"
     * }, "statusCode": "200" }</code></pre> <p/> </div> <div class="seeAlso"> <a
     * href="http://docs.aws.amazon.com/apigateway/latest/developerguide/how-to-create-api.html">Creating
     * an API</a> </div>
     */
    inline GetIntegrationResult& AddIntegrationResponses(const char* key, const IntegrationResponse& value) { m_integrationResponses[key] = value; return *this; }

  private:
    IntegrationType m_type;
    Aws::String m_httpMethod;
    Aws::String m_uri;
    Aws::String m_credentials;
    Aws::Map<Aws::String, Aws::String> m_requestParameters;
    Aws::Map<Aws::String, Aws::String> m_requestTemplates;
    Aws::String m_passthroughBehavior;
    Aws::String m_cacheNamespace;
    Aws::Vector<Aws::String> m_cacheKeyParameters;
    Aws::Map<Aws::String, IntegrationResponse> m_integrationResponses;
  };

} // namespace Model
} // namespace APIGateway
} // namespace Aws<|MERGE_RESOLUTION|>--- conflicted
+++ resolved
@@ -51,31 +51,31 @@
     GetIntegrationResult& operator=(const AmazonWebServiceResult<Aws::Utils::Json::JsonValue>& result);
 
     /**
-     * <p>Specifies the integration's type. The valid value is <code>HTTP</code>,
+     * <p>Specifies the integration's type. The valid value is <code>HTTP</code>,
      * <code>AWS</code>, or <code>MOCK</code>.</p>
      */
     inline const IntegrationType& GetType() const{ return m_type; }
 
     /**
-     * <p>Specifies the integration's type. The valid value is <code>HTTP</code>,
+     * <p>Specifies the integration's type. The valid value is <code>HTTP</code>,
      * <code>AWS</code>, or <code>MOCK</code>.</p>
      */
     inline void SetType(const IntegrationType& value) { m_type = value; }
 
     /**
-     * <p>Specifies the integration's type. The valid value is <code>HTTP</code>,
+     * <p>Specifies the integration's type. The valid value is <code>HTTP</code>,
      * <code>AWS</code>, or <code>MOCK</code>.</p>
      */
     inline void SetType(IntegrationType&& value) { m_type = value; }
 
     /**
-     * <p>Specifies the integration's type. The valid value is <code>HTTP</code>,
+     * <p>Specifies the integration's type. The valid value is <code>HTTP</code>,
      * <code>AWS</code>, or <code>MOCK</code>.</p>
      */
     inline GetIntegrationResult& WithType(const IntegrationType& value) { SetType(value); return *this;}
 
     /**
-     * <p>Specifies the integration's type. The valid value is <code>HTTP</code>,
+     * <p>Specifies the integration's type. The valid value is <code>HTTP</code>,
      * <code>AWS</code>, or <code>MOCK</code>.</p>
      */
     inline GetIntegrationResult& WithType(IntegrationType&& value) { SetType(value); return *this;}
@@ -116,566 +116,421 @@
     inline GetIntegrationResult& WithHttpMethod(const char* value) { SetHttpMethod(value); return *this;}
 
     /**
-     * <p>Specifies the integration's Uniform Resource Identifier (URI). For HTTP
-     * integrations, the URI must be a fully formed, encoded HTTP(S) URL according to
-     * the <a href="https://www.ietf.org/rfc/rfc3986.txt" target="_blank">RFC-3986
-     * specification</a>. For AWS integrations, the URI should be of the form
-     * <code>arn:aws:apigateway:{region}:{subdomain.service|service}:{path|action}/{service_api}</code>.
-     * <code>Region</code>, <code>subdomain</code> and <code>service</code> are used to
-     * determine the right endpoint. For AWS services that use the <code>Action=</code>
-     * query string parameter, <code>service_api</code> should be a valid action for
-     * the desired service. For RESTful AWS service APIs, <code>path</code> is used to
-     * indicate that the remaining substring in the URI should be treated as the path
+     * <p>Specifies the integration's Uniform Resource Identifier (URI). For HTTP
+     * integrations, the URI must be a fully formed, encoded HTTP(S) URL according to
+     * the <a href="https://www.ietf.org/rfc/rfc3986.txt" target="_blank">RFC-3986
+     * specification</a>. For AWS integrations, the URI should be of the form
+     * <code>arn:aws:apigateway:{region}:{subdomain.service|service}:{path|action}/{service_api}</code>.
+     * <code>Region</code>, <code>subdomain</code> and <code>service</code> are used to
+     * determine the right endpoint. For AWS services that use the <code>Action=</code>
+     * query string parameter, <code>service_api</code> should be a valid action for
+     * the desired service. For RESTful AWS service APIs, <code>path</code> is used to
+     * indicate that the remaining substring in the URI should be treated as the path
      * to the resource, including the initial <code>/</code>.</p>
      */
     inline const Aws::String& GetUri() const{ return m_uri; }
 
     /**
-     * <p>Specifies the integration's Uniform Resource Identifier (URI). For HTTP
-     * integrations, the URI must be a fully formed, encoded HTTP(S) URL according to
-     * the <a href="https://www.ietf.org/rfc/rfc3986.txt" target="_blank">RFC-3986
-     * specification</a>. For AWS integrations, the URI should be of the form
-     * <code>arn:aws:apigateway:{region}:{subdomain.service|service}:{path|action}/{service_api}</code>.
-     * <code>Region</code>, <code>subdomain</code> and <code>service</code> are used to
-     * determine the right endpoint. For AWS services that use the <code>Action=</code>
-     * query string parameter, <code>service_api</code> should be a valid action for
-     * the desired service. For RESTful AWS service APIs, <code>path</code> is used to
-     * indicate that the remaining substring in the URI should be treated as the path
+     * <p>Specifies the integration's Uniform Resource Identifier (URI). For HTTP
+     * integrations, the URI must be a fully formed, encoded HTTP(S) URL according to
+     * the <a href="https://www.ietf.org/rfc/rfc3986.txt" target="_blank">RFC-3986
+     * specification</a>. For AWS integrations, the URI should be of the form
+     * <code>arn:aws:apigateway:{region}:{subdomain.service|service}:{path|action}/{service_api}</code>.
+     * <code>Region</code>, <code>subdomain</code> and <code>service</code> are used to
+     * determine the right endpoint. For AWS services that use the <code>Action=</code>
+     * query string parameter, <code>service_api</code> should be a valid action for
+     * the desired service. For RESTful AWS service APIs, <code>path</code> is used to
+     * indicate that the remaining substring in the URI should be treated as the path
      * to the resource, including the initial <code>/</code>.</p>
      */
     inline void SetUri(const Aws::String& value) { m_uri = value; }
 
     /**
-     * <p>Specifies the integration's Uniform Resource Identifier (URI). For HTTP
-     * integrations, the URI must be a fully formed, encoded HTTP(S) URL according to
-     * the <a href="https://www.ietf.org/rfc/rfc3986.txt" target="_blank">RFC-3986
-     * specification</a>. For AWS integrations, the URI should be of the form
-     * <code>arn:aws:apigateway:{region}:{subdomain.service|service}:{path|action}/{service_api}</code>.
-     * <code>Region</code>, <code>subdomain</code> and <code>service</code> are used to
-     * determine the right endpoint. For AWS services that use the <code>Action=</code>
-     * query string parameter, <code>service_api</code> should be a valid action for
-     * the desired service. For RESTful AWS service APIs, <code>path</code> is used to
-     * indicate that the remaining substring in the URI should be treated as the path
+     * <p>Specifies the integration's Uniform Resource Identifier (URI). For HTTP
+     * integrations, the URI must be a fully formed, encoded HTTP(S) URL according to
+     * the <a href="https://www.ietf.org/rfc/rfc3986.txt" target="_blank">RFC-3986
+     * specification</a>. For AWS integrations, the URI should be of the form
+     * <code>arn:aws:apigateway:{region}:{subdomain.service|service}:{path|action}/{service_api}</code>.
+     * <code>Region</code>, <code>subdomain</code> and <code>service</code> are used to
+     * determine the right endpoint. For AWS services that use the <code>Action=</code>
+     * query string parameter, <code>service_api</code> should be a valid action for
+     * the desired service. For RESTful AWS service APIs, <code>path</code> is used to
+     * indicate that the remaining substring in the URI should be treated as the path
      * to the resource, including the initial <code>/</code>.</p>
      */
     inline void SetUri(Aws::String&& value) { m_uri = value; }
 
     /**
-     * <p>Specifies the integration's Uniform Resource Identifier (URI). For HTTP
-     * integrations, the URI must be a fully formed, encoded HTTP(S) URL according to
-     * the <a href="https://www.ietf.org/rfc/rfc3986.txt" target="_blank">RFC-3986
-     * specification</a>. For AWS integrations, the URI should be of the form
-     * <code>arn:aws:apigateway:{region}:{subdomain.service|service}:{path|action}/{service_api}</code>.
-     * <code>Region</code>, <code>subdomain</code> and <code>service</code> are used to
-     * determine the right endpoint. For AWS services that use the <code>Action=</code>
-     * query string parameter, <code>service_api</code> should be a valid action for
-     * the desired service. For RESTful AWS service APIs, <code>path</code> is used to
-     * indicate that the remaining substring in the URI should be treated as the path
+     * <p>Specifies the integration's Uniform Resource Identifier (URI). For HTTP
+     * integrations, the URI must be a fully formed, encoded HTTP(S) URL according to
+     * the <a href="https://www.ietf.org/rfc/rfc3986.txt" target="_blank">RFC-3986
+     * specification</a>. For AWS integrations, the URI should be of the form
+     * <code>arn:aws:apigateway:{region}:{subdomain.service|service}:{path|action}/{service_api}</code>.
+     * <code>Region</code>, <code>subdomain</code> and <code>service</code> are used to
+     * determine the right endpoint. For AWS services that use the <code>Action=</code>
+     * query string parameter, <code>service_api</code> should be a valid action for
+     * the desired service. For RESTful AWS service APIs, <code>path</code> is used to
+     * indicate that the remaining substring in the URI should be treated as the path
      * to the resource, including the initial <code>/</code>.</p>
      */
     inline void SetUri(const char* value) { m_uri.assign(value); }
 
     /**
-     * <p>Specifies the integration's Uniform Resource Identifier (URI). For HTTP
-     * integrations, the URI must be a fully formed, encoded HTTP(S) URL according to
-     * the <a href="https://www.ietf.org/rfc/rfc3986.txt" target="_blank">RFC-3986
-     * specification</a>. For AWS integrations, the URI should be of the form
-     * <code>arn:aws:apigateway:{region}:{subdomain.service|service}:{path|action}/{service_api}</code>.
-     * <code>Region</code>, <code>subdomain</code> and <code>service</code> are used to
-     * determine the right endpoint. For AWS services that use the <code>Action=</code>
-     * query string parameter, <code>service_api</code> should be a valid action for
-     * the desired service. For RESTful AWS service APIs, <code>path</code> is used to
-     * indicate that the remaining substring in the URI should be treated as the path
+     * <p>Specifies the integration's Uniform Resource Identifier (URI). For HTTP
+     * integrations, the URI must be a fully formed, encoded HTTP(S) URL according to
+     * the <a href="https://www.ietf.org/rfc/rfc3986.txt" target="_blank">RFC-3986
+     * specification</a>. For AWS integrations, the URI should be of the form
+     * <code>arn:aws:apigateway:{region}:{subdomain.service|service}:{path|action}/{service_api}</code>.
+     * <code>Region</code>, <code>subdomain</code> and <code>service</code> are used to
+     * determine the right endpoint. For AWS services that use the <code>Action=</code>
+     * query string parameter, <code>service_api</code> should be a valid action for
+     * the desired service. For RESTful AWS service APIs, <code>path</code> is used to
+     * indicate that the remaining substring in the URI should be treated as the path
      * to the resource, including the initial <code>/</code>.</p>
      */
     inline GetIntegrationResult& WithUri(const Aws::String& value) { SetUri(value); return *this;}
 
     /**
-     * <p>Specifies the integration's Uniform Resource Identifier (URI). For HTTP
-     * integrations, the URI must be a fully formed, encoded HTTP(S) URL according to
-     * the <a href="https://www.ietf.org/rfc/rfc3986.txt" target="_blank">RFC-3986
-     * specification</a>. For AWS integrations, the URI should be of the form
-     * <code>arn:aws:apigateway:{region}:{subdomain.service|service}:{path|action}/{service_api}</code>.
-     * <code>Region</code>, <code>subdomain</code> and <code>service</code> are used to
-     * determine the right endpoint. For AWS services that use the <code>Action=</code>
-     * query string parameter, <code>service_api</code> should be a valid action for
-     * the desired service. For RESTful AWS service APIs, <code>path</code> is used to
-     * indicate that the remaining substring in the URI should be treated as the path
+     * <p>Specifies the integration's Uniform Resource Identifier (URI). For HTTP
+     * integrations, the URI must be a fully formed, encoded HTTP(S) URL according to
+     * the <a href="https://www.ietf.org/rfc/rfc3986.txt" target="_blank">RFC-3986
+     * specification</a>. For AWS integrations, the URI should be of the form
+     * <code>arn:aws:apigateway:{region}:{subdomain.service|service}:{path|action}/{service_api}</code>.
+     * <code>Region</code>, <code>subdomain</code> and <code>service</code> are used to
+     * determine the right endpoint. For AWS services that use the <code>Action=</code>
+     * query string parameter, <code>service_api</code> should be a valid action for
+     * the desired service. For RESTful AWS service APIs, <code>path</code> is used to
+     * indicate that the remaining substring in the URI should be treated as the path
      * to the resource, including the initial <code>/</code>.</p>
      */
     inline GetIntegrationResult& WithUri(Aws::String&& value) { SetUri(value); return *this;}
 
     /**
-     * <p>Specifies the integration's Uniform Resource Identifier (URI). For HTTP
-     * integrations, the URI must be a fully formed, encoded HTTP(S) URL according to
-     * the <a href="https://www.ietf.org/rfc/rfc3986.txt" target="_blank">RFC-3986
-     * specification</a>. For AWS integrations, the URI should be of the form
-     * <code>arn:aws:apigateway:{region}:{subdomain.service|service}:{path|action}/{service_api}</code>.
-     * <code>Region</code>, <code>subdomain</code> and <code>service</code> are used to
-     * determine the right endpoint. For AWS services that use the <code>Action=</code>
-     * query string parameter, <code>service_api</code> should be a valid action for
-     * the desired service. For RESTful AWS service APIs, <code>path</code> is used to
-     * indicate that the remaining substring in the URI should be treated as the path
+     * <p>Specifies the integration's Uniform Resource Identifier (URI). For HTTP
+     * integrations, the URI must be a fully formed, encoded HTTP(S) URL according to
+     * the <a href="https://www.ietf.org/rfc/rfc3986.txt" target="_blank">RFC-3986
+     * specification</a>. For AWS integrations, the URI should be of the form
+     * <code>arn:aws:apigateway:{region}:{subdomain.service|service}:{path|action}/{service_api}</code>.
+     * <code>Region</code>, <code>subdomain</code> and <code>service</code> are used to
+     * determine the right endpoint. For AWS services that use the <code>Action=</code>
+     * query string parameter, <code>service_api</code> should be a valid action for
+     * the desired service. For RESTful AWS service APIs, <code>path</code> is used to
+     * indicate that the remaining substring in the URI should be treated as the path
      * to the resource, including the initial <code>/</code>.</p>
      */
     inline GetIntegrationResult& WithUri(const char* value) { SetUri(value); return *this;}
 
     /**
-     * <p>Specifies the credentials required for the integration, if any. For AWS
-     * integrations, three options are available. To specify an IAM Role for Amazon API
-     * Gateway to assume, use the role's Amazon Resource Name (ARN). To require that
-     * the caller's identity be passed through from the request, specify the string
-     * <code>arn:aws:iam::\*:user/\*</code>. To use resource-based permissions on
+     * <p>Specifies the credentials required for the integration, if any. For AWS
+     * integrations, three options are available. To specify an IAM Role for Amazon API
+     * Gateway to assume, use the role's Amazon Resource Name (ARN). To require that
+     * the caller's identity be passed through from the request, specify the string
+     * <code>arn:aws:iam::\*:user/\*</code>. To use resource-based permissions on
      * supported AWS services, specify null.</p>
      */
     inline const Aws::String& GetCredentials() const{ return m_credentials; }
 
     /**
-     * <p>Specifies the credentials required for the integration, if any. For AWS
-     * integrations, three options are available. To specify an IAM Role for Amazon API
-     * Gateway to assume, use the role's Amazon Resource Name (ARN). To require that
-     * the caller's identity be passed through from the request, specify the string
-     * <code>arn:aws:iam::\*:user/\*</code>. To use resource-based permissions on
+     * <p>Specifies the credentials required for the integration, if any. For AWS
+     * integrations, three options are available. To specify an IAM Role for Amazon API
+     * Gateway to assume, use the role's Amazon Resource Name (ARN). To require that
+     * the caller's identity be passed through from the request, specify the string
+     * <code>arn:aws:iam::\*:user/\*</code>. To use resource-based permissions on
      * supported AWS services, specify null.</p>
      */
     inline void SetCredentials(const Aws::String& value) { m_credentials = value; }
 
     /**
-     * <p>Specifies the credentials required for the integration, if any. For AWS
-     * integrations, three options are available. To specify an IAM Role for Amazon API
-     * Gateway to assume, use the role's Amazon Resource Name (ARN). To require that
-     * the caller's identity be passed through from the request, specify the string
-     * <code>arn:aws:iam::\*:user/\*</code>. To use resource-based permissions on
+     * <p>Specifies the credentials required for the integration, if any. For AWS
+     * integrations, three options are available. To specify an IAM Role for Amazon API
+     * Gateway to assume, use the role's Amazon Resource Name (ARN). To require that
+     * the caller's identity be passed through from the request, specify the string
+     * <code>arn:aws:iam::\*:user/\*</code>. To use resource-based permissions on
      * supported AWS services, specify null.</p>
      */
     inline void SetCredentials(Aws::String&& value) { m_credentials = value; }
 
     /**
-     * <p>Specifies the credentials required for the integration, if any. For AWS
-     * integrations, three options are available. To specify an IAM Role for Amazon API
-     * Gateway to assume, use the role's Amazon Resource Name (ARN). To require that
-     * the caller's identity be passed through from the request, specify the string
-     * <code>arn:aws:iam::\*:user/\*</code>. To use resource-based permissions on
+     * <p>Specifies the credentials required for the integration, if any. For AWS
+     * integrations, three options are available. To specify an IAM Role for Amazon API
+     * Gateway to assume, use the role's Amazon Resource Name (ARN). To require that
+     * the caller's identity be passed through from the request, specify the string
+     * <code>arn:aws:iam::\*:user/\*</code>. To use resource-based permissions on
      * supported AWS services, specify null.</p>
      */
     inline void SetCredentials(const char* value) { m_credentials.assign(value); }
 
     /**
-     * <p>Specifies the credentials required for the integration, if any. For AWS
-     * integrations, three options are available. To specify an IAM Role for Amazon API
-     * Gateway to assume, use the role's Amazon Resource Name (ARN). To require that
-     * the caller's identity be passed through from the request, specify the string
-     * <code>arn:aws:iam::\*:user/\*</code>. To use resource-based permissions on
+     * <p>Specifies the credentials required for the integration, if any. For AWS
+     * integrations, three options are available. To specify an IAM Role for Amazon API
+     * Gateway to assume, use the role's Amazon Resource Name (ARN). To require that
+     * the caller's identity be passed through from the request, specify the string
+     * <code>arn:aws:iam::\*:user/\*</code>. To use resource-based permissions on
      * supported AWS services, specify null.</p>
      */
     inline GetIntegrationResult& WithCredentials(const Aws::String& value) { SetCredentials(value); return *this;}
 
     /**
-     * <p>Specifies the credentials required for the integration, if any. For AWS
-     * integrations, three options are available. To specify an IAM Role for Amazon API
-     * Gateway to assume, use the role's Amazon Resource Name (ARN). To require that
-     * the caller's identity be passed through from the request, specify the string
-     * <code>arn:aws:iam::\*:user/\*</code>. To use resource-based permissions on
+     * <p>Specifies the credentials required for the integration, if any. For AWS
+     * integrations, three options are available. To specify an IAM Role for Amazon API
+     * Gateway to assume, use the role's Amazon Resource Name (ARN). To require that
+     * the caller's identity be passed through from the request, specify the string
+     * <code>arn:aws:iam::\*:user/\*</code>. To use resource-based permissions on
      * supported AWS services, specify null.</p>
      */
     inline GetIntegrationResult& WithCredentials(Aws::String&& value) { SetCredentials(value); return *this;}
 
     /**
-     * <p>Specifies the credentials required for the integration, if any. For AWS
-     * integrations, three options are available. To specify an IAM Role for Amazon API
-     * Gateway to assume, use the role's Amazon Resource Name (ARN). To require that
-     * the caller's identity be passed through from the request, specify the string
-     * <code>arn:aws:iam::\*:user/\*</code>. To use resource-based permissions on
+     * <p>Specifies the credentials required for the integration, if any. For AWS
+     * integrations, three options are available. To specify an IAM Role for Amazon API
+     * Gateway to assume, use the role's Amazon Resource Name (ARN). To require that
+     * the caller's identity be passed through from the request, specify the string
+     * <code>arn:aws:iam::\*:user/\*</code>. To use resource-based permissions on
      * supported AWS services, specify null.</p>
      */
     inline GetIntegrationResult& WithCredentials(const char* value) { SetCredentials(value); return *this;}
 
     /**
-<<<<<<< HEAD
-     * <p>Represents requests parameters that are sent with the backend request.
-     * Request parameters are represented as a key/value map, with a destination as the
-     * key and a source as the value. A source must match an existing method request
-     * parameter, or a static value. Static values must be enclosed with single quotes,
-     * and be pre-encoded based on their destination in the request. The destination
-     * must match the pattern <code>integration.request.{location}.{name}</code>, where
-     * <code>location</code> is either querystring, path, or header. <code>name</code>
-     * must be a valid, unique parameter name.</p>
-=======
-     * <p>A key-value map specifying request parameters that are passed from the method
-     * request to the back end. The key is an integration request parameter name and
-     * the associated value is a method request parameter value or static value that
-     * must be enclosed within single quotes and pre-encoded as required by the back
-     * end. The method request parameter value must match the pattern of
-     * <code>method.request.{location}.{name}</code>, where <code>location</code> is
-     * <code>querystring</code>, <code>path</code>, or <code>header</code> and
-     * <code>name</code> must be a valid and unique method request parameter name.</p>
->>>>>>> c0fde026
+     * <p>A key-value map specifying request parameters that are passed from the method
+     * request to the back end. The key is an integration request parameter name and
+     * the associated value is a method request parameter value or static value that
+     * must be enclosed within single quotes and pre-encoded as required by the back
+     * end. The method request parameter value must match the pattern of
+     * <code>method.request.{location}.{name}</code>, where <code>location</code> is
+     * <code>querystring</code>, <code>path</code>, or <code>header</code> and
+     * <code>name</code> must be a valid and unique method request parameter name.</p>
      */
     inline const Aws::Map<Aws::String, Aws::String>& GetRequestParameters() const{ return m_requestParameters; }
 
     /**
-<<<<<<< HEAD
-     * <p>Represents requests parameters that are sent with the backend request.
-     * Request parameters are represented as a key/value map, with a destination as the
-     * key and a source as the value. A source must match an existing method request
-     * parameter, or a static value. Static values must be enclosed with single quotes,
-     * and be pre-encoded based on their destination in the request. The destination
-     * must match the pattern <code>integration.request.{location}.{name}</code>, where
-     * <code>location</code> is either querystring, path, or header. <code>name</code>
-     * must be a valid, unique parameter name.</p>
-=======
-     * <p>A key-value map specifying request parameters that are passed from the method
-     * request to the back end. The key is an integration request parameter name and
-     * the associated value is a method request parameter value or static value that
-     * must be enclosed within single quotes and pre-encoded as required by the back
-     * end. The method request parameter value must match the pattern of
-     * <code>method.request.{location}.{name}</code>, where <code>location</code> is
-     * <code>querystring</code>, <code>path</code>, or <code>header</code> and
-     * <code>name</code> must be a valid and unique method request parameter name.</p>
->>>>>>> c0fde026
+     * <p>A key-value map specifying request parameters that are passed from the method
+     * request to the back end. The key is an integration request parameter name and
+     * the associated value is a method request parameter value or static value that
+     * must be enclosed within single quotes and pre-encoded as required by the back
+     * end. The method request parameter value must match the pattern of
+     * <code>method.request.{location}.{name}</code>, where <code>location</code> is
+     * <code>querystring</code>, <code>path</code>, or <code>header</code> and
+     * <code>name</code> must be a valid and unique method request parameter name.</p>
      */
     inline void SetRequestParameters(const Aws::Map<Aws::String, Aws::String>& value) { m_requestParameters = value; }
 
     /**
-<<<<<<< HEAD
-     * <p>Represents requests parameters that are sent with the backend request.
-     * Request parameters are represented as a key/value map, with a destination as the
-     * key and a source as the value. A source must match an existing method request
-     * parameter, or a static value. Static values must be enclosed with single quotes,
-     * and be pre-encoded based on their destination in the request. The destination
-     * must match the pattern <code>integration.request.{location}.{name}</code>, where
-     * <code>location</code> is either querystring, path, or header. <code>name</code>
-     * must be a valid, unique parameter name.</p>
-=======
-     * <p>A key-value map specifying request parameters that are passed from the method
-     * request to the back end. The key is an integration request parameter name and
-     * the associated value is a method request parameter value or static value that
-     * must be enclosed within single quotes and pre-encoded as required by the back
-     * end. The method request parameter value must match the pattern of
-     * <code>method.request.{location}.{name}</code>, where <code>location</code> is
-     * <code>querystring</code>, <code>path</code>, or <code>header</code> and
-     * <code>name</code> must be a valid and unique method request parameter name.</p>
->>>>>>> c0fde026
+     * <p>A key-value map specifying request parameters that are passed from the method
+     * request to the back end. The key is an integration request parameter name and
+     * the associated value is a method request parameter value or static value that
+     * must be enclosed within single quotes and pre-encoded as required by the back
+     * end. The method request parameter value must match the pattern of
+     * <code>method.request.{location}.{name}</code>, where <code>location</code> is
+     * <code>querystring</code>, <code>path</code>, or <code>header</code> and
+     * <code>name</code> must be a valid and unique method request parameter name.</p>
      */
     inline void SetRequestParameters(Aws::Map<Aws::String, Aws::String>&& value) { m_requestParameters = value; }
 
     /**
-<<<<<<< HEAD
-     * <p>Represents requests parameters that are sent with the backend request.
-     * Request parameters are represented as a key/value map, with a destination as the
-     * key and a source as the value. A source must match an existing method request
-     * parameter, or a static value. Static values must be enclosed with single quotes,
-     * and be pre-encoded based on their destination in the request. The destination
-     * must match the pattern <code>integration.request.{location}.{name}</code>, where
-     * <code>location</code> is either querystring, path, or header. <code>name</code>
-     * must be a valid, unique parameter name.</p>
-=======
-     * <p>A key-value map specifying request parameters that are passed from the method
-     * request to the back end. The key is an integration request parameter name and
-     * the associated value is a method request parameter value or static value that
-     * must be enclosed within single quotes and pre-encoded as required by the back
-     * end. The method request parameter value must match the pattern of
-     * <code>method.request.{location}.{name}</code>, where <code>location</code> is
-     * <code>querystring</code>, <code>path</code>, or <code>header</code> and
-     * <code>name</code> must be a valid and unique method request parameter name.</p>
->>>>>>> c0fde026
+     * <p>A key-value map specifying request parameters that are passed from the method
+     * request to the back end. The key is an integration request parameter name and
+     * the associated value is a method request parameter value or static value that
+     * must be enclosed within single quotes and pre-encoded as required by the back
+     * end. The method request parameter value must match the pattern of
+     * <code>method.request.{location}.{name}</code>, where <code>location</code> is
+     * <code>querystring</code>, <code>path</code>, or <code>header</code> and
+     * <code>name</code> must be a valid and unique method request parameter name.</p>
      */
     inline GetIntegrationResult& WithRequestParameters(const Aws::Map<Aws::String, Aws::String>& value) { SetRequestParameters(value); return *this;}
 
     /**
-<<<<<<< HEAD
-     * <p>Represents requests parameters that are sent with the backend request.
-     * Request parameters are represented as a key/value map, with a destination as the
-     * key and a source as the value. A source must match an existing method request
-     * parameter, or a static value. Static values must be enclosed with single quotes,
-     * and be pre-encoded based on their destination in the request. The destination
-     * must match the pattern <code>integration.request.{location}.{name}</code>, where
-     * <code>location</code> is either querystring, path, or header. <code>name</code>
-     * must be a valid, unique parameter name.</p>
-=======
-     * <p>A key-value map specifying request parameters that are passed from the method
-     * request to the back end. The key is an integration request parameter name and
-     * the associated value is a method request parameter value or static value that
-     * must be enclosed within single quotes and pre-encoded as required by the back
-     * end. The method request parameter value must match the pattern of
-     * <code>method.request.{location}.{name}</code>, where <code>location</code> is
-     * <code>querystring</code>, <code>path</code>, or <code>header</code> and
-     * <code>name</code> must be a valid and unique method request parameter name.</p>
->>>>>>> c0fde026
+     * <p>A key-value map specifying request parameters that are passed from the method
+     * request to the back end. The key is an integration request parameter name and
+     * the associated value is a method request parameter value or static value that
+     * must be enclosed within single quotes and pre-encoded as required by the back
+     * end. The method request parameter value must match the pattern of
+     * <code>method.request.{location}.{name}</code>, where <code>location</code> is
+     * <code>querystring</code>, <code>path</code>, or <code>header</code> and
+     * <code>name</code> must be a valid and unique method request parameter name.</p>
      */
     inline GetIntegrationResult& WithRequestParameters(Aws::Map<Aws::String, Aws::String>&& value) { SetRequestParameters(value); return *this;}
 
     /**
-<<<<<<< HEAD
-     * <p>Represents requests parameters that are sent with the backend request.
-     * Request parameters are represented as a key/value map, with a destination as the
-     * key and a source as the value. A source must match an existing method request
-     * parameter, or a static value. Static values must be enclosed with single quotes,
-     * and be pre-encoded based on their destination in the request. The destination
-     * must match the pattern <code>integration.request.{location}.{name}</code>, where
-     * <code>location</code> is either querystring, path, or header. <code>name</code>
-     * must be a valid, unique parameter name.</p>
-=======
-     * <p>A key-value map specifying request parameters that are passed from the method
-     * request to the back end. The key is an integration request parameter name and
-     * the associated value is a method request parameter value or static value that
-     * must be enclosed within single quotes and pre-encoded as required by the back
-     * end. The method request parameter value must match the pattern of
-     * <code>method.request.{location}.{name}</code>, where <code>location</code> is
-     * <code>querystring</code>, <code>path</code>, or <code>header</code> and
-     * <code>name</code> must be a valid and unique method request parameter name.</p>
->>>>>>> c0fde026
+     * <p>A key-value map specifying request parameters that are passed from the method
+     * request to the back end. The key is an integration request parameter name and
+     * the associated value is a method request parameter value or static value that
+     * must be enclosed within single quotes and pre-encoded as required by the back
+     * end. The method request parameter value must match the pattern of
+     * <code>method.request.{location}.{name}</code>, where <code>location</code> is
+     * <code>querystring</code>, <code>path</code>, or <code>header</code> and
+     * <code>name</code> must be a valid and unique method request parameter name.</p>
      */
     inline GetIntegrationResult& AddRequestParameters(const Aws::String& key, const Aws::String& value) { m_requestParameters[key] = value; return *this; }
 
     /**
-<<<<<<< HEAD
-     * <p>Represents requests parameters that are sent with the backend request.
-     * Request parameters are represented as a key/value map, with a destination as the
-     * key and a source as the value. A source must match an existing method request
-     * parameter, or a static value. Static values must be enclosed with single quotes,
-     * and be pre-encoded based on their destination in the request. The destination
-     * must match the pattern <code>integration.request.{location}.{name}</code>, where
-     * <code>location</code> is either querystring, path, or header. <code>name</code>
-     * must be a valid, unique parameter name.</p>
-=======
-     * <p>A key-value map specifying request parameters that are passed from the method
-     * request to the back end. The key is an integration request parameter name and
-     * the associated value is a method request parameter value or static value that
-     * must be enclosed within single quotes and pre-encoded as required by the back
-     * end. The method request parameter value must match the pattern of
-     * <code>method.request.{location}.{name}</code>, where <code>location</code> is
-     * <code>querystring</code>, <code>path</code>, or <code>header</code> and
-     * <code>name</code> must be a valid and unique method request parameter name.</p>
->>>>>>> c0fde026
+     * <p>A key-value map specifying request parameters that are passed from the method
+     * request to the back end. The key is an integration request parameter name and
+     * the associated value is a method request parameter value or static value that
+     * must be enclosed within single quotes and pre-encoded as required by the back
+     * end. The method request parameter value must match the pattern of
+     * <code>method.request.{location}.{name}</code>, where <code>location</code> is
+     * <code>querystring</code>, <code>path</code>, or <code>header</code> and
+     * <code>name</code> must be a valid and unique method request parameter name.</p>
      */
     inline GetIntegrationResult& AddRequestParameters(Aws::String&& key, const Aws::String& value) { m_requestParameters[key] = value; return *this; }
 
     /**
-<<<<<<< HEAD
-     * <p>Represents requests parameters that are sent with the backend request.
-     * Request parameters are represented as a key/value map, with a destination as the
-     * key and a source as the value. A source must match an existing method request
-     * parameter, or a static value. Static values must be enclosed with single quotes,
-     * and be pre-encoded based on their destination in the request. The destination
-     * must match the pattern <code>integration.request.{location}.{name}</code>, where
-     * <code>location</code> is either querystring, path, or header. <code>name</code>
-     * must be a valid, unique parameter name.</p>
-=======
-     * <p>A key-value map specifying request parameters that are passed from the method
-     * request to the back end. The key is an integration request parameter name and
-     * the associated value is a method request parameter value or static value that
-     * must be enclosed within single quotes and pre-encoded as required by the back
-     * end. The method request parameter value must match the pattern of
-     * <code>method.request.{location}.{name}</code>, where <code>location</code> is
-     * <code>querystring</code>, <code>path</code>, or <code>header</code> and
-     * <code>name</code> must be a valid and unique method request parameter name.</p>
->>>>>>> c0fde026
+     * <p>A key-value map specifying request parameters that are passed from the method
+     * request to the back end. The key is an integration request parameter name and
+     * the associated value is a method request parameter value or static value that
+     * must be enclosed within single quotes and pre-encoded as required by the back
+     * end. The method request parameter value must match the pattern of
+     * <code>method.request.{location}.{name}</code>, where <code>location</code> is
+     * <code>querystring</code>, <code>path</code>, or <code>header</code> and
+     * <code>name</code> must be a valid and unique method request parameter name.</p>
      */
     inline GetIntegrationResult& AddRequestParameters(const Aws::String& key, Aws::String&& value) { m_requestParameters[key] = value; return *this; }
 
     /**
-<<<<<<< HEAD
-     * <p>Represents requests parameters that are sent with the backend request.
-     * Request parameters are represented as a key/value map, with a destination as the
-     * key and a source as the value. A source must match an existing method request
-     * parameter, or a static value. Static values must be enclosed with single quotes,
-     * and be pre-encoded based on their destination in the request. The destination
-     * must match the pattern <code>integration.request.{location}.{name}</code>, where
-     * <code>location</code> is either querystring, path, or header. <code>name</code>
-     * must be a valid, unique parameter name.</p>
-=======
-     * <p>A key-value map specifying request parameters that are passed from the method
-     * request to the back end. The key is an integration request parameter name and
-     * the associated value is a method request parameter value or static value that
-     * must be enclosed within single quotes and pre-encoded as required by the back
-     * end. The method request parameter value must match the pattern of
-     * <code>method.request.{location}.{name}</code>, where <code>location</code> is
-     * <code>querystring</code>, <code>path</code>, or <code>header</code> and
-     * <code>name</code> must be a valid and unique method request parameter name.</p>
->>>>>>> c0fde026
+     * <p>A key-value map specifying request parameters that are passed from the method
+     * request to the back end. The key is an integration request parameter name and
+     * the associated value is a method request parameter value or static value that
+     * must be enclosed within single quotes and pre-encoded as required by the back
+     * end. The method request parameter value must match the pattern of
+     * <code>method.request.{location}.{name}</code>, where <code>location</code> is
+     * <code>querystring</code>, <code>path</code>, or <code>header</code> and
+     * <code>name</code> must be a valid and unique method request parameter name.</p>
      */
     inline GetIntegrationResult& AddRequestParameters(Aws::String&& key, Aws::String&& value) { m_requestParameters[key] = value; return *this; }
 
     /**
-<<<<<<< HEAD
-     * <p>Represents requests parameters that are sent with the backend request.
-     * Request parameters are represented as a key/value map, with a destination as the
-     * key and a source as the value. A source must match an existing method request
-     * parameter, or a static value. Static values must be enclosed with single quotes,
-     * and be pre-encoded based on their destination in the request. The destination
-     * must match the pattern <code>integration.request.{location}.{name}</code>, where
-     * <code>location</code> is either querystring, path, or header. <code>name</code>
-     * must be a valid, unique parameter name.</p>
-=======
-     * <p>A key-value map specifying request parameters that are passed from the method
-     * request to the back end. The key is an integration request parameter name and
-     * the associated value is a method request parameter value or static value that
-     * must be enclosed within single quotes and pre-encoded as required by the back
-     * end. The method request parameter value must match the pattern of
-     * <code>method.request.{location}.{name}</code>, where <code>location</code> is
-     * <code>querystring</code>, <code>path</code>, or <code>header</code> and
-     * <code>name</code> must be a valid and unique method request parameter name.</p>
->>>>>>> c0fde026
+     * <p>A key-value map specifying request parameters that are passed from the method
+     * request to the back end. The key is an integration request parameter name and
+     * the associated value is a method request parameter value or static value that
+     * must be enclosed within single quotes and pre-encoded as required by the back
+     * end. The method request parameter value must match the pattern of
+     * <code>method.request.{location}.{name}</code>, where <code>location</code> is
+     * <code>querystring</code>, <code>path</code>, or <code>header</code> and
+     * <code>name</code> must be a valid and unique method request parameter name.</p>
      */
     inline GetIntegrationResult& AddRequestParameters(const char* key, Aws::String&& value) { m_requestParameters[key] = value; return *this; }
 
     /**
-<<<<<<< HEAD
-     * <p>Represents requests parameters that are sent with the backend request.
-     * Request parameters are represented as a key/value map, with a destination as the
-     * key and a source as the value. A source must match an existing method request
-     * parameter, or a static value. Static values must be enclosed with single quotes,
-     * and be pre-encoded based on their destination in the request. The destination
-     * must match the pattern <code>integration.request.{location}.{name}</code>, where
-     * <code>location</code> is either querystring, path, or header. <code>name</code>
-     * must be a valid, unique parameter name.</p>
-=======
-     * <p>A key-value map specifying request parameters that are passed from the method
-     * request to the back end. The key is an integration request parameter name and
-     * the associated value is a method request parameter value or static value that
-     * must be enclosed within single quotes and pre-encoded as required by the back
-     * end. The method request parameter value must match the pattern of
-     * <code>method.request.{location}.{name}</code>, where <code>location</code> is
-     * <code>querystring</code>, <code>path</code>, or <code>header</code> and
-     * <code>name</code> must be a valid and unique method request parameter name.</p>
->>>>>>> c0fde026
+     * <p>A key-value map specifying request parameters that are passed from the method
+     * request to the back end. The key is an integration request parameter name and
+     * the associated value is a method request parameter value or static value that
+     * must be enclosed within single quotes and pre-encoded as required by the back
+     * end. The method request parameter value must match the pattern of
+     * <code>method.request.{location}.{name}</code>, where <code>location</code> is
+     * <code>querystring</code>, <code>path</code>, or <code>header</code> and
+     * <code>name</code> must be a valid and unique method request parameter name.</p>
      */
     inline GetIntegrationResult& AddRequestParameters(Aws::String&& key, const char* value) { m_requestParameters[key] = value; return *this; }
 
     /**
-<<<<<<< HEAD
-     * <p>Represents requests parameters that are sent with the backend request.
-     * Request parameters are represented as a key/value map, with a destination as the
-     * key and a source as the value. A source must match an existing method request
-     * parameter, or a static value. Static values must be enclosed with single quotes,
-     * and be pre-encoded based on their destination in the request. The destination
-     * must match the pattern <code>integration.request.{location}.{name}</code>, where
-     * <code>location</code> is either querystring, path, or header. <code>name</code>
-     * must be a valid, unique parameter name.</p>
-=======
-     * <p>A key-value map specifying request parameters that are passed from the method
-     * request to the back end. The key is an integration request parameter name and
-     * the associated value is a method request parameter value or static value that
-     * must be enclosed within single quotes and pre-encoded as required by the back
-     * end. The method request parameter value must match the pattern of
-     * <code>method.request.{location}.{name}</code>, where <code>location</code> is
-     * <code>querystring</code>, <code>path</code>, or <code>header</code> and
-     * <code>name</code> must be a valid and unique method request parameter name.</p>
->>>>>>> c0fde026
+     * <p>A key-value map specifying request parameters that are passed from the method
+     * request to the back end. The key is an integration request parameter name and
+     * the associated value is a method request parameter value or static value that
+     * must be enclosed within single quotes and pre-encoded as required by the back
+     * end. The method request parameter value must match the pattern of
+     * <code>method.request.{location}.{name}</code>, where <code>location</code> is
+     * <code>querystring</code>, <code>path</code>, or <code>header</code> and
+     * <code>name</code> must be a valid and unique method request parameter name.</p>
      */
     inline GetIntegrationResult& AddRequestParameters(const char* key, const char* value) { m_requestParameters[key] = value; return *this; }
 
     /**
-     * <p>Represents a map of Velocity templates that are applied on the request
-     * payload based on the value of the Content-Type header sent by the client. The
-     * content type value is the key in this map, and the template (as a String) is the
+     * <p>Represents a map of Velocity templates that are applied on the request
+     * payload based on the value of the Content-Type header sent by the client. The
+     * content type value is the key in this map, and the template (as a String) is the
      * value.</p>
      */
     inline const Aws::Map<Aws::String, Aws::String>& GetRequestTemplates() const{ return m_requestTemplates; }
 
     /**
-     * <p>Represents a map of Velocity templates that are applied on the request
-     * payload based on the value of the Content-Type header sent by the client. The
-     * content type value is the key in this map, and the template (as a String) is the
+     * <p>Represents a map of Velocity templates that are applied on the request
+     * payload based on the value of the Content-Type header sent by the client. The
+     * content type value is the key in this map, and the template (as a String) is the
      * value.</p>
      */
     inline void SetRequestTemplates(const Aws::Map<Aws::String, Aws::String>& value) { m_requestTemplates = value; }
 
     /**
-     * <p>Represents a map of Velocity templates that are applied on the request
-     * payload based on the value of the Content-Type header sent by the client. The
-     * content type value is the key in this map, and the template (as a String) is the
+     * <p>Represents a map of Velocity templates that are applied on the request
+     * payload based on the value of the Content-Type header sent by the client. The
+     * content type value is the key in this map, and the template (as a String) is the
      * value.</p>
      */
     inline void SetRequestTemplates(Aws::Map<Aws::String, Aws::String>&& value) { m_requestTemplates = value; }
 
     /**
-     * <p>Represents a map of Velocity templates that are applied on the request
-     * payload based on the value of the Content-Type header sent by the client. The
-     * content type value is the key in this map, and the template (as a String) is the
+     * <p>Represents a map of Velocity templates that are applied on the request
+     * payload based on the value of the Content-Type header sent by the client. The
+     * content type value is the key in this map, and the template (as a String) is the
      * value.</p>
      */
     inline GetIntegrationResult& WithRequestTemplates(const Aws::Map<Aws::String, Aws::String>& value) { SetRequestTemplates(value); return *this;}
 
     /**
-     * <p>Represents a map of Velocity templates that are applied on the request
-     * payload based on the value of the Content-Type header sent by the client. The
-     * content type value is the key in this map, and the template (as a String) is the
+     * <p>Represents a map of Velocity templates that are applied on the request
+     * payload based on the value of the Content-Type header sent by the client. The
+     * content type value is the key in this map, and the template (as a String) is the
      * value.</p>
      */
     inline GetIntegrationResult& WithRequestTemplates(Aws::Map<Aws::String, Aws::String>&& value) { SetRequestTemplates(value); return *this;}
 
     /**
-     * <p>Represents a map of Velocity templates that are applied on the request
-     * payload based on the value of the Content-Type header sent by the client. The
-     * content type value is the key in this map, and the template (as a String) is the
+     * <p>Represents a map of Velocity templates that are applied on the request
+     * payload based on the value of the Content-Type header sent by the client. The
+     * content type value is the key in this map, and the template (as a String) is the
      * value.</p>
      */
     inline GetIntegrationResult& AddRequestTemplates(const Aws::String& key, const Aws::String& value) { m_requestTemplates[key] = value; return *this; }
 
     /**
-     * <p>Represents a map of Velocity templates that are applied on the request
-     * payload based on the value of the Content-Type header sent by the client. The
-     * content type value is the key in this map, and the template (as a String) is the
+     * <p>Represents a map of Velocity templates that are applied on the request
+     * payload based on the value of the Content-Type header sent by the client. The
+     * content type value is the key in this map, and the template (as a String) is the
      * value.</p>
      */
     inline GetIntegrationResult& AddRequestTemplates(Aws::String&& key, const Aws::String& value) { m_requestTemplates[key] = value; return *this; }
 
     /**
-     * <p>Represents a map of Velocity templates that are applied on the request
-     * payload based on the value of the Content-Type header sent by the client. The
-     * content type value is the key in this map, and the template (as a String) is the
+     * <p>Represents a map of Velocity templates that are applied on the request
+     * payload based on the value of the Content-Type header sent by the client. The
+     * content type value is the key in this map, and the template (as a String) is the
      * value.</p>
      */
     inline GetIntegrationResult& AddRequestTemplates(const Aws::String& key, Aws::String&& value) { m_requestTemplates[key] = value; return *this; }
 
     /**
-     * <p>Represents a map of Velocity templates that are applied on the request
-     * payload based on the value of the Content-Type header sent by the client. The
-     * content type value is the key in this map, and the template (as a String) is the
+     * <p>Represents a map of Velocity templates that are applied on the request
+     * payload based on the value of the Content-Type header sent by the client. The
+     * content type value is the key in this map, and the template (as a String) is the
      * value.</p>
      */
     inline GetIntegrationResult& AddRequestTemplates(Aws::String&& key, Aws::String&& value) { m_requestTemplates[key] = value; return *this; }
 
     /**
-     * <p>Represents a map of Velocity templates that are applied on the request
-     * payload based on the value of the Content-Type header sent by the client. The
-     * content type value is the key in this map, and the template (as a String) is the
+     * <p>Represents a map of Velocity templates that are applied on the request
+     * payload based on the value of the Content-Type header sent by the client. The
+     * content type value is the key in this map, and the template (as a String) is the
      * value.</p>
      */
     inline GetIntegrationResult& AddRequestTemplates(const char* key, Aws::String&& value) { m_requestTemplates[key] = value; return *this; }
 
     /**
-     * <p>Represents a map of Velocity templates that are applied on the request
-     * payload based on the value of the Content-Type header sent by the client. The
-     * content type value is the key in this map, and the template (as a String) is the
+     * <p>Represents a map of Velocity templates that are applied on the request
+     * payload based on the value of the Content-Type header sent by the client. The
+     * content type value is the key in this map, and the template (as a String) is the
      * value.</p>
      */
     inline GetIntegrationResult& AddRequestTemplates(Aws::String&& key, const char* value) { m_requestTemplates[key] = value; return *this; }
 
     /**
-     * <p>Represents a map of Velocity templates that are applied on the request
-     * payload based on the value of the Content-Type header sent by the client. The
-     * content type value is the key in this map, and the template (as a String) is the
+     * <p>Represents a map of Velocity templates that are applied on the request
+     * payload based on the value of the Content-Type header sent by the client. The
+     * content type value is the key in this map, and the template (as a String) is the
      * value.</p>
      */
     inline GetIntegrationResult& AddRequestTemplates(const char* key, const char* value) { m_requestTemplates[key] = value; return *this; }
 
     /**
-<<<<<<< HEAD
-     * <p>Specifies the pass-through behavior for incoming requests based on the
-     * Content-Type header in the request, and the available requestTemplates defined
-     * on the Integration. There are three valid values: <code>WHEN_NO_MATCH</code>,
-     * <code>WHEN_NO_TEMPLATES</code>, and <code>NEVER</code>.</p> <p/>
-     * <p><code>WHEN_NO_MATCH</code> passes the request body for unmapped content types
-     * through to the Integration backend without transformation.</p>
-     * <p><code>NEVER</code> rejects unmapped content types with an HTTP 415
-     * 'Unsupported Media Type' response.</p> <p><code>WHEN_NO_TEMPLATES</code> will
-     * allow pass-through when the Integration has NO content types mapped to
-     * templates. However if there is at least one content type defined, unmapped
-     * content types will be rejected with the same 415 response.</p>
-=======
      * <div> <p> Specifies how the method request body of an unmapped content type will
      * be passed through the integration request to the back end without
      * transformation. A content type is unmapped if no mapping template is defined in
@@ -696,24 +551,10 @@
      * type does not match any content type associated with the mapping templates
      * defined in the integration request or no mapping template is defined in the
      * integration request. </li> </ul> </div>
->>>>>>> c0fde026
      */
     inline const Aws::String& GetPassthroughBehavior() const{ return m_passthroughBehavior; }
 
     /**
-<<<<<<< HEAD
-     * <p>Specifies the pass-through behavior for incoming requests based on the
-     * Content-Type header in the request, and the available requestTemplates defined
-     * on the Integration. There are three valid values: <code>WHEN_NO_MATCH</code>,
-     * <code>WHEN_NO_TEMPLATES</code>, and <code>NEVER</code>.</p> <p/>
-     * <p><code>WHEN_NO_MATCH</code> passes the request body for unmapped content types
-     * through to the Integration backend without transformation.</p>
-     * <p><code>NEVER</code> rejects unmapped content types with an HTTP 415
-     * 'Unsupported Media Type' response.</p> <p><code>WHEN_NO_TEMPLATES</code> will
-     * allow pass-through when the Integration has NO content types mapped to
-     * templates. However if there is at least one content type defined, unmapped
-     * content types will be rejected with the same 415 response.</p>
-=======
      * <div> <p> Specifies how the method request body of an unmapped content type will
      * be passed through the integration request to the back end without
      * transformation. A content type is unmapped if no mapping template is defined in
@@ -734,24 +575,10 @@
      * type does not match any content type associated with the mapping templates
      * defined in the integration request or no mapping template is defined in the
      * integration request. </li> </ul> </div>
->>>>>>> c0fde026
      */
     inline void SetPassthroughBehavior(const Aws::String& value) { m_passthroughBehavior = value; }
 
     /**
-<<<<<<< HEAD
-     * <p>Specifies the pass-through behavior for incoming requests based on the
-     * Content-Type header in the request, and the available requestTemplates defined
-     * on the Integration. There are three valid values: <code>WHEN_NO_MATCH</code>,
-     * <code>WHEN_NO_TEMPLATES</code>, and <code>NEVER</code>.</p> <p/>
-     * <p><code>WHEN_NO_MATCH</code> passes the request body for unmapped content types
-     * through to the Integration backend without transformation.</p>
-     * <p><code>NEVER</code> rejects unmapped content types with an HTTP 415
-     * 'Unsupported Media Type' response.</p> <p><code>WHEN_NO_TEMPLATES</code> will
-     * allow pass-through when the Integration has NO content types mapped to
-     * templates. However if there is at least one content type defined, unmapped
-     * content types will be rejected with the same 415 response.</p>
-=======
      * <div> <p> Specifies how the method request body of an unmapped content type will
      * be passed through the integration request to the back end without
      * transformation. A content type is unmapped if no mapping template is defined in
@@ -772,24 +599,10 @@
      * type does not match any content type associated with the mapping templates
      * defined in the integration request or no mapping template is defined in the
      * integration request. </li> </ul> </div>
->>>>>>> c0fde026
      */
     inline void SetPassthroughBehavior(Aws::String&& value) { m_passthroughBehavior = value; }
 
     /**
-<<<<<<< HEAD
-     * <p>Specifies the pass-through behavior for incoming requests based on the
-     * Content-Type header in the request, and the available requestTemplates defined
-     * on the Integration. There are three valid values: <code>WHEN_NO_MATCH</code>,
-     * <code>WHEN_NO_TEMPLATES</code>, and <code>NEVER</code>.</p> <p/>
-     * <p><code>WHEN_NO_MATCH</code> passes the request body for unmapped content types
-     * through to the Integration backend without transformation.</p>
-     * <p><code>NEVER</code> rejects unmapped content types with an HTTP 415
-     * 'Unsupported Media Type' response.</p> <p><code>WHEN_NO_TEMPLATES</code> will
-     * allow pass-through when the Integration has NO content types mapped to
-     * templates. However if there is at least one content type defined, unmapped
-     * content types will be rejected with the same 415 response.</p>
-=======
      * <div> <p> Specifies how the method request body of an unmapped content type will
      * be passed through the integration request to the back end without
      * transformation. A content type is unmapped if no mapping template is defined in
@@ -810,24 +623,10 @@
      * type does not match any content type associated with the mapping templates
      * defined in the integration request or no mapping template is defined in the
      * integration request. </li> </ul> </div>
->>>>>>> c0fde026
      */
     inline void SetPassthroughBehavior(const char* value) { m_passthroughBehavior.assign(value); }
 
     /**
-<<<<<<< HEAD
-     * <p>Specifies the pass-through behavior for incoming requests based on the
-     * Content-Type header in the request, and the available requestTemplates defined
-     * on the Integration. There are three valid values: <code>WHEN_NO_MATCH</code>,
-     * <code>WHEN_NO_TEMPLATES</code>, and <code>NEVER</code>.</p> <p/>
-     * <p><code>WHEN_NO_MATCH</code> passes the request body for unmapped content types
-     * through to the Integration backend without transformation.</p>
-     * <p><code>NEVER</code> rejects unmapped content types with an HTTP 415
-     * 'Unsupported Media Type' response.</p> <p><code>WHEN_NO_TEMPLATES</code> will
-     * allow pass-through when the Integration has NO content types mapped to
-     * templates. However if there is at least one content type defined, unmapped
-     * content types will be rejected with the same 415 response.</p>
-=======
      * <div> <p> Specifies how the method request body of an unmapped content type will
      * be passed through the integration request to the back end without
      * transformation. A content type is unmapped if no mapping template is defined in
@@ -848,24 +647,10 @@
      * type does not match any content type associated with the mapping templates
      * defined in the integration request or no mapping template is defined in the
      * integration request. </li> </ul> </div>
->>>>>>> c0fde026
      */
     inline GetIntegrationResult& WithPassthroughBehavior(const Aws::String& value) { SetPassthroughBehavior(value); return *this;}
 
     /**
-<<<<<<< HEAD
-     * <p>Specifies the pass-through behavior for incoming requests based on the
-     * Content-Type header in the request, and the available requestTemplates defined
-     * on the Integration. There are three valid values: <code>WHEN_NO_MATCH</code>,
-     * <code>WHEN_NO_TEMPLATES</code>, and <code>NEVER</code>.</p> <p/>
-     * <p><code>WHEN_NO_MATCH</code> passes the request body for unmapped content types
-     * through to the Integration backend without transformation.</p>
-     * <p><code>NEVER</code> rejects unmapped content types with an HTTP 415
-     * 'Unsupported Media Type' response.</p> <p><code>WHEN_NO_TEMPLATES</code> will
-     * allow pass-through when the Integration has NO content types mapped to
-     * templates. However if there is at least one content type defined, unmapped
-     * content types will be rejected with the same 415 response.</p>
-=======
      * <div> <p> Specifies how the method request body of an unmapped content type will
      * be passed through the integration request to the back end without
      * transformation. A content type is unmapped if no mapping template is defined in
@@ -886,24 +671,10 @@
      * type does not match any content type associated with the mapping templates
      * defined in the integration request or no mapping template is defined in the
      * integration request. </li> </ul> </div>
->>>>>>> c0fde026
      */
     inline GetIntegrationResult& WithPassthroughBehavior(Aws::String&& value) { SetPassthroughBehavior(value); return *this;}
 
     /**
-<<<<<<< HEAD
-     * <p>Specifies the pass-through behavior for incoming requests based on the
-     * Content-Type header in the request, and the available requestTemplates defined
-     * on the Integration. There are three valid values: <code>WHEN_NO_MATCH</code>,
-     * <code>WHEN_NO_TEMPLATES</code>, and <code>NEVER</code>.</p> <p/>
-     * <p><code>WHEN_NO_MATCH</code> passes the request body for unmapped content types
-     * through to the Integration backend without transformation.</p>
-     * <p><code>NEVER</code> rejects unmapped content types with an HTTP 415
-     * 'Unsupported Media Type' response.</p> <p><code>WHEN_NO_TEMPLATES</code> will
-     * allow pass-through when the Integration has NO content types mapped to
-     * templates. However if there is at least one content type defined, unmapped
-     * content types will be rejected with the same 415 response.</p>
-=======
      * <div> <p> Specifies how the method request body of an unmapped content type will
      * be passed through the integration request to the back end without
      * transformation. A content type is unmapped if no mapping template is defined in
@@ -924,7 +695,6 @@
      * type does not match any content type associated with the mapping templates
      * defined in the integration request or no mapping template is defined in the
      * integration request. </li> </ul> </div>
->>>>>>> c0fde026
      */
     inline GetIntegrationResult& WithPassthroughBehavior(const char* value) { SetPassthroughBehavior(value); return *this;}
 
