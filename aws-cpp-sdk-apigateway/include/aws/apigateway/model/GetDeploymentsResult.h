﻿/*
* Copyright 2010-2016 Amazon.com, Inc. or its affiliates. All Rights Reserved.
*
* Licensed under the Apache License, Version 2.0 (the "License").
* You may not use this file except in compliance with the License.
* A copy of the License is located at
*
*  http://aws.amazon.com/apache2.0
*
* or in the "license" file accompanying this file. This file is distributed
* on an "AS IS" BASIS, WITHOUT WARRANTIES OR CONDITIONS OF ANY KIND, either
* express or implied. See the License for the specific language governing
* permissions and limitations under the License.
*/
#pragma once
#include <aws/apigateway/APIGateway_EXPORTS.h>
#include <aws/core/utils/memory/stl/AWSString.h>
#include <aws/core/utils/memory/stl/AWSVector.h>
#include <aws/apigateway/model/Deployment.h>

namespace Aws
{
template<typename RESULT_TYPE>
class AmazonWebServiceResult;

namespace Utils
{
namespace Json
{
  class JsonValue;
} // namespace Json
} // namespace Utils
namespace APIGateway
{
namespace Model
{
  /**
<<<<<<< HEAD
   * <p>Represents a collection resource that contains zero or more references to
   * your existing deployments, and links that guide you on ways to interact with
   * your collection. The collection offers a paginated view of the contained
   * deployments.</p>
=======
   * <p>Represents a collection resource that contains zero or more references to
   * your existing deployments, and links that guide you on how to interact with your
   * collection. The collection offers a paginated view of the contained
   * deployments.</p> <div class="remarks">To create a new deployment of a
   * <a>RestApi</a>, make a <code>POST</code> request against this resource. To view,
   * update, or delete an existing deployment, make a <code>GET</code>,
   * <code>PATCH</code>, or <code>DELETE</code> request, respectively, on a specified
   * <a>Deployment</a> resource.</div> <div class="seeAlso"> <a
   * href="http://docs.aws.amazon.com/apigateway/latest/developerguide/how-to-deploy-api.html">Deploying
   * an API</a>, <a
   * href="http://docs.aws.amazon.com/cli/latest/reference/apigateway/get-deployment.html">AWS
   * CLI</a>, <a href="https://aws.amazon.com/tools/">AWS SDKs</a> </div>
>>>>>>> c0fde026
   */
  class AWS_APIGATEWAY_API GetDeploymentsResult
  {
  public:
    GetDeploymentsResult();
    GetDeploymentsResult(const AmazonWebServiceResult<Aws::Utils::Json::JsonValue>& result);
    GetDeploymentsResult& operator=(const AmazonWebServiceResult<Aws::Utils::Json::JsonValue>& result);

    
    inline const Aws::String& GetPosition() const{ return m_position; }

    
    inline void SetPosition(const Aws::String& value) { m_position = value; }

    
    inline void SetPosition(Aws::String&& value) { m_position = value; }

    
    inline void SetPosition(const char* value) { m_position.assign(value); }

    
    inline GetDeploymentsResult& WithPosition(const Aws::String& value) { SetPosition(value); return *this;}

    
    inline GetDeploymentsResult& WithPosition(Aws::String&& value) { SetPosition(value); return *this;}

    
    inline GetDeploymentsResult& WithPosition(const char* value) { SetPosition(value); return *this;}

    /**
     * <p>The current page of any <a>Deployment</a> resources in the collection of
     * deployment resources.</p>
     */
    inline const Aws::Vector<Deployment>& GetItems() const{ return m_items; }

    /**
     * <p>The current page of any <a>Deployment</a> resources in the collection of
     * deployment resources.</p>
     */
    inline void SetItems(const Aws::Vector<Deployment>& value) { m_items = value; }

    /**
     * <p>The current page of any <a>Deployment</a> resources in the collection of
     * deployment resources.</p>
     */
    inline void SetItems(Aws::Vector<Deployment>&& value) { m_items = value; }

    /**
     * <p>The current page of any <a>Deployment</a> resources in the collection of
     * deployment resources.</p>
     */
    inline GetDeploymentsResult& WithItems(const Aws::Vector<Deployment>& value) { SetItems(value); return *this;}

    /**
     * <p>The current page of any <a>Deployment</a> resources in the collection of
     * deployment resources.</p>
     */
    inline GetDeploymentsResult& WithItems(Aws::Vector<Deployment>&& value) { SetItems(value); return *this;}

    /**
     * <p>The current page of any <a>Deployment</a> resources in the collection of
     * deployment resources.</p>
     */
    inline GetDeploymentsResult& AddItems(const Deployment& value) { m_items.push_back(value); return *this; }

    /**
     * <p>The current page of any <a>Deployment</a> resources in the collection of
     * deployment resources.</p>
     */
    inline GetDeploymentsResult& AddItems(Deployment&& value) { m_items.push_back(value); return *this; }

  private:
    Aws::String m_position;
    Aws::Vector<Deployment> m_items;
  };

} // namespace Model
} // namespace APIGateway
} // namespace Aws<|MERGE_RESOLUTION|>--- conflicted
+++ resolved
@@ -35,12 +35,6 @@
 namespace Model
 {
   /**
-<<<<<<< HEAD
-   * <p>Represents a collection resource that contains zero or more references to
-   * your existing deployments, and links that guide you on ways to interact with
-   * your collection. The collection offers a paginated view of the contained
-   * deployments.</p>
-=======
    * <p>Represents a collection resource that contains zero or more references to
    * your existing deployments, and links that guide you on how to interact with your
    * collection. The collection offers a paginated view of the contained
@@ -53,7 +47,6 @@
    * an API</a>, <a
    * href="http://docs.aws.amazon.com/cli/latest/reference/apigateway/get-deployment.html">AWS
    * CLI</a>, <a href="https://aws.amazon.com/tools/">AWS SDKs</a> </div>
->>>>>>> c0fde026
    */
   class AWS_APIGATEWAY_API GetDeploymentsResult
   {
@@ -84,43 +77,43 @@
     inline GetDeploymentsResult& WithPosition(const char* value) { SetPosition(value); return *this;}
 
     /**
-     * <p>The current page of any <a>Deployment</a> resources in the collection of
+     * <p>The current page of any <a>Deployment</a> resources in the collection of
      * deployment resources.</p>
      */
     inline const Aws::Vector<Deployment>& GetItems() const{ return m_items; }
 
     /**
-     * <p>The current page of any <a>Deployment</a> resources in the collection of
+     * <p>The current page of any <a>Deployment</a> resources in the collection of
      * deployment resources.</p>
      */
     inline void SetItems(const Aws::Vector<Deployment>& value) { m_items = value; }
 
     /**
-     * <p>The current page of any <a>Deployment</a> resources in the collection of
+     * <p>The current page of any <a>Deployment</a> resources in the collection of
      * deployment resources.</p>
      */
     inline void SetItems(Aws::Vector<Deployment>&& value) { m_items = value; }
 
     /**
-     * <p>The current page of any <a>Deployment</a> resources in the collection of
+     * <p>The current page of any <a>Deployment</a> resources in the collection of
      * deployment resources.</p>
      */
     inline GetDeploymentsResult& WithItems(const Aws::Vector<Deployment>& value) { SetItems(value); return *this;}
 
     /**
-     * <p>The current page of any <a>Deployment</a> resources in the collection of
+     * <p>The current page of any <a>Deployment</a> resources in the collection of
      * deployment resources.</p>
      */
     inline GetDeploymentsResult& WithItems(Aws::Vector<Deployment>&& value) { SetItems(value); return *this;}
 
     /**
-     * <p>The current page of any <a>Deployment</a> resources in the collection of
+     * <p>The current page of any <a>Deployment</a> resources in the collection of
      * deployment resources.</p>
      */
     inline GetDeploymentsResult& AddItems(const Deployment& value) { m_items.push_back(value); return *this; }
 
     /**
-     * <p>The current page of any <a>Deployment</a> resources in the collection of
+     * <p>The current page of any <a>Deployment</a> resources in the collection of
      * deployment resources.</p>
      */
     inline GetDeploymentsResult& AddItems(Deployment&& value) { m_items.push_back(value); return *this; }
