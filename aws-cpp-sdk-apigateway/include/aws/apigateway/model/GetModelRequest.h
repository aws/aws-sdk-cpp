﻿/*
* Copyright 2010-2016 Amazon.com, Inc. or its affiliates. All Rights Reserved.
*
* Licensed under the Apache License, Version 2.0 (the "License").
* You may not use this file except in compliance with the License.
* A copy of the License is located at
*
*  http://aws.amazon.com/apache2.0
*
* or in the "license" file accompanying this file. This file is distributed
* on an "AS IS" BASIS, WITHOUT WARRANTIES OR CONDITIONS OF ANY KIND, either
* express or implied. See the License for the specific language governing
* permissions and limitations under the License.
*/
#pragma once
#include <aws/apigateway/APIGateway_EXPORTS.h>
#include <aws/apigateway/APIGatewayRequest.h>
#include <aws/core/utils/memory/stl/AWSString.h>

namespace Aws
{
namespace Http
{
    class URI;
} //namespace Http
namespace APIGateway
{
namespace Model
{

  /**
   * <p>Request to list information about a model in an existing <a>RestApi</a>
   * resource.</p>
   */
  class AWS_APIGATEWAY_API GetModelRequest : public APIGatewayRequest
  {
  public:
    GetModelRequest();
    Aws::String SerializePayload() const override;

    void AddQueryStringParameters(Aws::Http::URI& uri) const override;

    /**
     * <p>The <a>RestApi</a> identifier under which the <a>Model</a> exists.</p>
     */
    inline const Aws::String& GetRestApiId() const{ return m_restApiId; }

    /**
     * <p>The <a>RestApi</a> identifier under which the <a>Model</a> exists.</p>
     */
    inline void SetRestApiId(const Aws::String& value) { m_restApiIdHasBeenSet = true; m_restApiId = value; }

    /**
     * <p>The <a>RestApi</a> identifier under which the <a>Model</a> exists.</p>
     */
    inline void SetRestApiId(Aws::String&& value) { m_restApiIdHasBeenSet = true; m_restApiId = value; }

    /**
     * <p>The <a>RestApi</a> identifier under which the <a>Model</a> exists.</p>
     */
    inline void SetRestApiId(const char* value) { m_restApiIdHasBeenSet = true; m_restApiId.assign(value); }

    /**
     * <p>The <a>RestApi</a> identifier under which the <a>Model</a> exists.</p>
     */
    inline GetModelRequest& WithRestApiId(const Aws::String& value) { SetRestApiId(value); return *this;}

    /**
     * <p>The <a>RestApi</a> identifier under which the <a>Model</a> exists.</p>
     */
    inline GetModelRequest& WithRestApiId(Aws::String&& value) { SetRestApiId(value); return *this;}

    /**
     * <p>The <a>RestApi</a> identifier under which the <a>Model</a> exists.</p>
     */
    inline GetModelRequest& WithRestApiId(const char* value) { SetRestApiId(value); return *this;}

    /**
     * <p>The name of the model as an identifier.</p>
     */
    inline const Aws::String& GetModelName() const{ return m_modelName; }

    /**
     * <p>The name of the model as an identifier.</p>
     */
    inline void SetModelName(const Aws::String& value) { m_modelNameHasBeenSet = true; m_modelName = value; }

    /**
     * <p>The name of the model as an identifier.</p>
     */
    inline void SetModelName(Aws::String&& value) { m_modelNameHasBeenSet = true; m_modelName = value; }

    /**
     * <p>The name of the model as an identifier.</p>
     */
    inline void SetModelName(const char* value) { m_modelNameHasBeenSet = true; m_modelName.assign(value); }

    /**
     * <p>The name of the model as an identifier.</p>
     */
    inline GetModelRequest& WithModelName(const Aws::String& value) { SetModelName(value); return *this;}

    /**
     * <p>The name of the model as an identifier.</p>
     */
    inline GetModelRequest& WithModelName(Aws::String&& value) { SetModelName(value); return *this;}

    /**
     * <p>The name of the model as an identifier.</p>
     */
    inline GetModelRequest& WithModelName(const char* value) { SetModelName(value); return *this;}

    /**
<<<<<<< HEAD
     * <p>Resolves all external model references and returns a flattened model
     * schema.</p>
=======
     * <p>A query parameter of a Boolean value to resolve (<code>true</code>) all
     * external model references and returns a flattened model schema or not
     * (<code>false</code>) The default is <code>false</code>.</p>
>>>>>>> c0fde026
     */
    inline bool GetFlatten() const{ return m_flatten; }

    /**
<<<<<<< HEAD
     * <p>Resolves all external model references and returns a flattened model
     * schema.</p>
=======
     * <p>A query parameter of a Boolean value to resolve (<code>true</code>) all
     * external model references and returns a flattened model schema or not
     * (<code>false</code>) The default is <code>false</code>.</p>
>>>>>>> c0fde026
     */
    inline void SetFlatten(bool value) { m_flattenHasBeenSet = true; m_flatten = value; }

    /**
<<<<<<< HEAD
     * <p>Resolves all external model references and returns a flattened model
     * schema.</p>
=======
     * <p>A query parameter of a Boolean value to resolve (<code>true</code>) all
     * external model references and returns a flattened model schema or not
     * (<code>false</code>) The default is <code>false</code>.</p>
>>>>>>> c0fde026
     */
    inline GetModelRequest& WithFlatten(bool value) { SetFlatten(value); return *this;}

  private:
    Aws::String m_restApiId;
    bool m_restApiIdHasBeenSet;
    Aws::String m_modelName;
    bool m_modelNameHasBeenSet;
    bool m_flatten;
    bool m_flattenHasBeenSet;
  };

} // namespace Model
} // namespace APIGateway
} // namespace Aws<|MERGE_RESOLUTION|>--- conflicted
+++ resolved
@@ -29,7 +29,7 @@
 {
 
   /**
-   * <p>Request to list information about a model in an existing <a>RestApi</a>
+   * <p>Request to list information about a model in an existing <a>RestApi</a>
    * resource.</p>
    */
   class AWS_APIGATEWAY_API GetModelRequest : public APIGatewayRequest
@@ -111,38 +111,23 @@
     inline GetModelRequest& WithModelName(const char* value) { SetModelName(value); return *this;}
 
     /**
-<<<<<<< HEAD
-     * <p>Resolves all external model references and returns a flattened model
-     * schema.</p>
-=======
      * <p>A query parameter of a Boolean value to resolve (<code>true</code>) all
      * external model references and returns a flattened model schema or not
      * (<code>false</code>) The default is <code>false</code>.</p>
->>>>>>> c0fde026
      */
     inline bool GetFlatten() const{ return m_flatten; }
 
     /**
-<<<<<<< HEAD
-     * <p>Resolves all external model references and returns a flattened model
-     * schema.</p>
-=======
      * <p>A query parameter of a Boolean value to resolve (<code>true</code>) all
      * external model references and returns a flattened model schema or not
      * (<code>false</code>) The default is <code>false</code>.</p>
->>>>>>> c0fde026
      */
     inline void SetFlatten(bool value) { m_flattenHasBeenSet = true; m_flatten = value; }
 
     /**
-<<<<<<< HEAD
-     * <p>Resolves all external model references and returns a flattened model
-     * schema.</p>
-=======
      * <p>A query parameter of a Boolean value to resolve (<code>true</code>) all
      * external model references and returns a flattened model schema or not
      * (<code>false</code>) The default is <code>false</code>.</p>
->>>>>>> c0fde026
      */
     inline GetModelRequest& WithFlatten(bool value) { SetFlatten(value); return *this;}
 
