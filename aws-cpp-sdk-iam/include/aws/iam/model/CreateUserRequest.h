--- conflicted
+++ resolved
@@ -33,212 +33,163 @@
     Aws::String SerializePayload() const override;
 
     /**
-     * <p> The path for the user name. For more information about paths, see <a
-     * href="http://docs.aws.amazon.com/IAM/latest/UserGuide/Using_Identifiers.html">IAM
-     * Identifiers</a> in the <i>IAM User Guide</i>.</p> <p>This parameter is optional.
-     * If it is not included, it defaults to a slash (/).</p> <p>The <a
-     * href="http://wikipedia.org/wiki/regex">regex pattern</a> for this parameter is a
-     * string of characters consisting of either a forward slash (/) by itself or a
-     * string that must begin and end with forward slashes, containing any ASCII
-     * character from the ! (\u0021) thru the DEL character (\u007F), including most
+     * <p> The path for the user name. For more information about paths, see <a
+     * href="http://docs.aws.amazon.com/IAM/latest/UserGuide/Using_Identifiers.html">IAM
+     * Identifiers</a> in the <i>IAM User Guide</i>.</p> <p>This parameter is optional.
+     * If it is not included, it defaults to a slash (/).</p> <p>The <a
+     * href="http://wikipedia.org/wiki/regex">regex pattern</a> for this parameter is a
+     * string of characters consisting of either a forward slash (/) by itself or a
+     * string that must begin and end with forward slashes, containing any ASCII
+     * character from the ! (\u0021) thru the DEL character (\u007F), including most
      * punctuation characters, digits, and upper and lowercased letters.</p>
      */
     inline const Aws::String& GetPath() const{ return m_path; }
 
     /**
-     * <p> The path for the user name. For more information about paths, see <a
-     * href="http://docs.aws.amazon.com/IAM/latest/UserGuide/Using_Identifiers.html">IAM
-     * Identifiers</a> in the <i>IAM User Guide</i>.</p> <p>This parameter is optional.
-     * If it is not included, it defaults to a slash (/).</p> <p>The <a
-     * href="http://wikipedia.org/wiki/regex">regex pattern</a> for this parameter is a
-     * string of characters consisting of either a forward slash (/) by itself or a
-     * string that must begin and end with forward slashes, containing any ASCII
-     * character from the ! (\u0021) thru the DEL character (\u007F), including most
+     * <p> The path for the user name. For more information about paths, see <a
+     * href="http://docs.aws.amazon.com/IAM/latest/UserGuide/Using_Identifiers.html">IAM
+     * Identifiers</a> in the <i>IAM User Guide</i>.</p> <p>This parameter is optional.
+     * If it is not included, it defaults to a slash (/).</p> <p>The <a
+     * href="http://wikipedia.org/wiki/regex">regex pattern</a> for this parameter is a
+     * string of characters consisting of either a forward slash (/) by itself or a
+     * string that must begin and end with forward slashes, containing any ASCII
+     * character from the ! (\u0021) thru the DEL character (\u007F), including most
      * punctuation characters, digits, and upper and lowercased letters.</p>
      */
     inline void SetPath(const Aws::String& value) { m_pathHasBeenSet = true; m_path = value; }
 
     /**
-     * <p> The path for the user name. For more information about paths, see <a
-     * href="http://docs.aws.amazon.com/IAM/latest/UserGuide/Using_Identifiers.html">IAM
-     * Identifiers</a> in the <i>IAM User Guide</i>.</p> <p>This parameter is optional.
-     * If it is not included, it defaults to a slash (/).</p> <p>The <a
-     * href="http://wikipedia.org/wiki/regex">regex pattern</a> for this parameter is a
-     * string of characters consisting of either a forward slash (/) by itself or a
-     * string that must begin and end with forward slashes, containing any ASCII
-     * character from the ! (\u0021) thru the DEL character (\u007F), including most
+     * <p> The path for the user name. For more information about paths, see <a
+     * href="http://docs.aws.amazon.com/IAM/latest/UserGuide/Using_Identifiers.html">IAM
+     * Identifiers</a> in the <i>IAM User Guide</i>.</p> <p>This parameter is optional.
+     * If it is not included, it defaults to a slash (/).</p> <p>The <a
+     * href="http://wikipedia.org/wiki/regex">regex pattern</a> for this parameter is a
+     * string of characters consisting of either a forward slash (/) by itself or a
+     * string that must begin and end with forward slashes, containing any ASCII
+     * character from the ! (\u0021) thru the DEL character (\u007F), including most
      * punctuation characters, digits, and upper and lowercased letters.</p>
      */
     inline void SetPath(Aws::String&& value) { m_pathHasBeenSet = true; m_path = value; }
 
     /**
-     * <p> The path for the user name. For more information about paths, see <a
-     * href="http://docs.aws.amazon.com/IAM/latest/UserGuide/Using_Identifiers.html">IAM
-     * Identifiers</a> in the <i>IAM User Guide</i>.</p> <p>This parameter is optional.
-     * If it is not included, it defaults to a slash (/).</p> <p>The <a
-     * href="http://wikipedia.org/wiki/regex">regex pattern</a> for this parameter is a
-     * string of characters consisting of either a forward slash (/) by itself or a
-     * string that must begin and end with forward slashes, containing any ASCII
-     * character from the ! (\u0021) thru the DEL character (\u007F), including most
+     * <p> The path for the user name. For more information about paths, see <a
+     * href="http://docs.aws.amazon.com/IAM/latest/UserGuide/Using_Identifiers.html">IAM
+     * Identifiers</a> in the <i>IAM User Guide</i>.</p> <p>This parameter is optional.
+     * If it is not included, it defaults to a slash (/).</p> <p>The <a
+     * href="http://wikipedia.org/wiki/regex">regex pattern</a> for this parameter is a
+     * string of characters consisting of either a forward slash (/) by itself or a
+     * string that must begin and end with forward slashes, containing any ASCII
+     * character from the ! (\u0021) thru the DEL character (\u007F), including most
      * punctuation characters, digits, and upper and lowercased letters.</p>
      */
     inline void SetPath(const char* value) { m_pathHasBeenSet = true; m_path.assign(value); }
 
     /**
-     * <p> The path for the user name. For more information about paths, see <a
-     * href="http://docs.aws.amazon.com/IAM/latest/UserGuide/Using_Identifiers.html">IAM
-     * Identifiers</a> in the <i>IAM User Guide</i>.</p> <p>This parameter is optional.
-     * If it is not included, it defaults to a slash (/).</p> <p>The <a
-     * href="http://wikipedia.org/wiki/regex">regex pattern</a> for this parameter is a
-     * string of characters consisting of either a forward slash (/) by itself or a
-     * string that must begin and end with forward slashes, containing any ASCII
-     * character from the ! (\u0021) thru the DEL character (\u007F), including most
+     * <p> The path for the user name. For more information about paths, see <a
+     * href="http://docs.aws.amazon.com/IAM/latest/UserGuide/Using_Identifiers.html">IAM
+     * Identifiers</a> in the <i>IAM User Guide</i>.</p> <p>This parameter is optional.
+     * If it is not included, it defaults to a slash (/).</p> <p>The <a
+     * href="http://wikipedia.org/wiki/regex">regex pattern</a> for this parameter is a
+     * string of characters consisting of either a forward slash (/) by itself or a
+     * string that must begin and end with forward slashes, containing any ASCII
+     * character from the ! (\u0021) thru the DEL character (\u007F), including most
      * punctuation characters, digits, and upper and lowercased letters.</p>
      */
     inline CreateUserRequest& WithPath(const Aws::String& value) { SetPath(value); return *this;}
 
     /**
-     * <p> The path for the user name. For more information about paths, see <a
-     * href="http://docs.aws.amazon.com/IAM/latest/UserGuide/Using_Identifiers.html">IAM
-     * Identifiers</a> in the <i>IAM User Guide</i>.</p> <p>This parameter is optional.
-     * If it is not included, it defaults to a slash (/).</p> <p>The <a
-     * href="http://wikipedia.org/wiki/regex">regex pattern</a> for this parameter is a
-     * string of characters consisting of either a forward slash (/) by itself or a
-     * string that must begin and end with forward slashes, containing any ASCII
-     * character from the ! (\u0021) thru the DEL character (\u007F), including most
+     * <p> The path for the user name. For more information about paths, see <a
+     * href="http://docs.aws.amazon.com/IAM/latest/UserGuide/Using_Identifiers.html">IAM
+     * Identifiers</a> in the <i>IAM User Guide</i>.</p> <p>This parameter is optional.
+     * If it is not included, it defaults to a slash (/).</p> <p>The <a
+     * href="http://wikipedia.org/wiki/regex">regex pattern</a> for this parameter is a
+     * string of characters consisting of either a forward slash (/) by itself or a
+     * string that must begin and end with forward slashes, containing any ASCII
+     * character from the ! (\u0021) thru the DEL character (\u007F), including most
      * punctuation characters, digits, and upper and lowercased letters.</p>
      */
     inline CreateUserRequest& WithPath(Aws::String&& value) { SetPath(value); return *this;}
 
     /**
-     * <p> The path for the user name. For more information about paths, see <a
-     * href="http://docs.aws.amazon.com/IAM/latest/UserGuide/Using_Identifiers.html">IAM
-     * Identifiers</a> in the <i>IAM User Guide</i>.</p> <p>This parameter is optional.
-     * If it is not included, it defaults to a slash (/).</p> <p>The <a
-     * href="http://wikipedia.org/wiki/regex">regex pattern</a> for this parameter is a
-     * string of characters consisting of either a forward slash (/) by itself or a
-     * string that must begin and end with forward slashes, containing any ASCII
-     * character from the ! (\u0021) thru the DEL character (\u007F), including most
+     * <p> The path for the user name. For more information about paths, see <a
+     * href="http://docs.aws.amazon.com/IAM/latest/UserGuide/Using_Identifiers.html">IAM
+     * Identifiers</a> in the <i>IAM User Guide</i>.</p> <p>This parameter is optional.
+     * If it is not included, it defaults to a slash (/).</p> <p>The <a
+     * href="http://wikipedia.org/wiki/regex">regex pattern</a> for this parameter is a
+     * string of characters consisting of either a forward slash (/) by itself or a
+     * string that must begin and end with forward slashes, containing any ASCII
+     * character from the ! (\u0021) thru the DEL character (\u007F), including most
      * punctuation characters, digits, and upper and lowercased letters.</p>
      */
     inline CreateUserRequest& WithPath(const char* value) { SetPath(value); return *this;}
 
     /**
-<<<<<<< HEAD
-     * <p>The name of the user to create.</p> <p>The <a
-     * href="http://wikipedia.org/wiki/regex">regex pattern</a> for this parameter is a
-     * string of characters consisting of upper and lowercase alphanumeric characters
-     * with no spaces. You can also include any of the following characters: =,.@-</p>
-=======
-     * <p>The name of the user to create.</p> <p>The <a
-     * href="http://wikipedia.org/wiki/regex">regex pattern</a> for this parameter is a
-     * string of characters consisting of upper and lowercase alphanumeric characters
-     * with no spaces. You can also include any of the following characters: =,.@-.
-     * User names are not distinguished by case. For example, you cannot create users
-     * named both "TESTUSER" and "testuser".</p>
->>>>>>> c0fde026
+     * <p>The name of the user to create.</p> <p>The <a
+     * href="http://wikipedia.org/wiki/regex">regex pattern</a> for this parameter is a
+     * string of characters consisting of upper and lowercase alphanumeric characters
+     * with no spaces. You can also include any of the following characters: =,.@-.
+     * User names are not distinguished by case. For example, you cannot create users
+     * named both "TESTUSER" and "testuser".</p>
      */
     inline const Aws::String& GetUserName() const{ return m_userName; }
 
     /**
-<<<<<<< HEAD
-     * <p>The name of the user to create.</p> <p>The <a
-     * href="http://wikipedia.org/wiki/regex">regex pattern</a> for this parameter is a
-     * string of characters consisting of upper and lowercase alphanumeric characters
-     * with no spaces. You can also include any of the following characters: =,.@-</p>
-=======
-     * <p>The name of the user to create.</p> <p>The <a
-     * href="http://wikipedia.org/wiki/regex">regex pattern</a> for this parameter is a
-     * string of characters consisting of upper and lowercase alphanumeric characters
-     * with no spaces. You can also include any of the following characters: =,.@-.
-     * User names are not distinguished by case. For example, you cannot create users
-     * named both "TESTUSER" and "testuser".</p>
->>>>>>> c0fde026
+     * <p>The name of the user to create.</p> <p>The <a
+     * href="http://wikipedia.org/wiki/regex">regex pattern</a> for this parameter is a
+     * string of characters consisting of upper and lowercase alphanumeric characters
+     * with no spaces. You can also include any of the following characters: =,.@-.
+     * User names are not distinguished by case. For example, you cannot create users
+     * named both "TESTUSER" and "testuser".</p>
      */
     inline void SetUserName(const Aws::String& value) { m_userNameHasBeenSet = true; m_userName = value; }
 
     /**
-<<<<<<< HEAD
-     * <p>The name of the user to create.</p> <p>The <a
-     * href="http://wikipedia.org/wiki/regex">regex pattern</a> for this parameter is a
-     * string of characters consisting of upper and lowercase alphanumeric characters
-     * with no spaces. You can also include any of the following characters: =,.@-</p>
-=======
-     * <p>The name of the user to create.</p> <p>The <a
-     * href="http://wikipedia.org/wiki/regex">regex pattern</a> for this parameter is a
-     * string of characters consisting of upper and lowercase alphanumeric characters
-     * with no spaces. You can also include any of the following characters: =,.@-.
-     * User names are not distinguished by case. For example, you cannot create users
-     * named both "TESTUSER" and "testuser".</p>
->>>>>>> c0fde026
+     * <p>The name of the user to create.</p> <p>The <a
+     * href="http://wikipedia.org/wiki/regex">regex pattern</a> for this parameter is a
+     * string of characters consisting of upper and lowercase alphanumeric characters
+     * with no spaces. You can also include any of the following characters: =,.@-.
+     * User names are not distinguished by case. For example, you cannot create users
+     * named both "TESTUSER" and "testuser".</p>
      */
     inline void SetUserName(Aws::String&& value) { m_userNameHasBeenSet = true; m_userName = value; }
 
     /**
-<<<<<<< HEAD
-     * <p>The name of the user to create.</p> <p>The <a
-     * href="http://wikipedia.org/wiki/regex">regex pattern</a> for this parameter is a
-     * string of characters consisting of upper and lowercase alphanumeric characters
-     * with no spaces. You can also include any of the following characters: =,.@-</p>
-=======
-     * <p>The name of the user to create.</p> <p>The <a
-     * href="http://wikipedia.org/wiki/regex">regex pattern</a> for this parameter is a
-     * string of characters consisting of upper and lowercase alphanumeric characters
-     * with no spaces. You can also include any of the following characters: =,.@-.
-     * User names are not distinguished by case. For example, you cannot create users
-     * named both "TESTUSER" and "testuser".</p>
->>>>>>> c0fde026
+     * <p>The name of the user to create.</p> <p>The <a
+     * href="http://wikipedia.org/wiki/regex">regex pattern</a> for this parameter is a
+     * string of characters consisting of upper and lowercase alphanumeric characters
+     * with no spaces. You can also include any of the following characters: =,.@-.
+     * User names are not distinguished by case. For example, you cannot create users
+     * named both "TESTUSER" and "testuser".</p>
      */
     inline void SetUserName(const char* value) { m_userNameHasBeenSet = true; m_userName.assign(value); }
 
     /**
-<<<<<<< HEAD
-     * <p>The name of the user to create.</p> <p>The <a
-     * href="http://wikipedia.org/wiki/regex">regex pattern</a> for this parameter is a
-     * string of characters consisting of upper and lowercase alphanumeric characters
-     * with no spaces. You can also include any of the following characters: =,.@-</p>
-=======
-     * <p>The name of the user to create.</p> <p>The <a
-     * href="http://wikipedia.org/wiki/regex">regex pattern</a> for this parameter is a
-     * string of characters consisting of upper and lowercase alphanumeric characters
-     * with no spaces. You can also include any of the following characters: =,.@-.
-     * User names are not distinguished by case. For example, you cannot create users
-     * named both "TESTUSER" and "testuser".</p>
->>>>>>> c0fde026
+     * <p>The name of the user to create.</p> <p>The <a
+     * href="http://wikipedia.org/wiki/regex">regex pattern</a> for this parameter is a
+     * string of characters consisting of upper and lowercase alphanumeric characters
+     * with no spaces. You can also include any of the following characters: =,.@-.
+     * User names are not distinguished by case. For example, you cannot create users
+     * named both "TESTUSER" and "testuser".</p>
      */
     inline CreateUserRequest& WithUserName(const Aws::String& value) { SetUserName(value); return *this;}
 
     /**
-<<<<<<< HEAD
-     * <p>The name of the user to create.</p> <p>The <a
-     * href="http://wikipedia.org/wiki/regex">regex pattern</a> for this parameter is a
-     * string of characters consisting of upper and lowercase alphanumeric characters
-     * with no spaces. You can also include any of the following characters: =,.@-</p>
-=======
-     * <p>The name of the user to create.</p> <p>The <a
-     * href="http://wikipedia.org/wiki/regex">regex pattern</a> for this parameter is a
-     * string of characters consisting of upper and lowercase alphanumeric characters
-     * with no spaces. You can also include any of the following characters: =,.@-.
-     * User names are not distinguished by case. For example, you cannot create users
-     * named both "TESTUSER" and "testuser".</p>
->>>>>>> c0fde026
+     * <p>The name of the user to create.</p> <p>The <a
+     * href="http://wikipedia.org/wiki/regex">regex pattern</a> for this parameter is a
+     * string of characters consisting of upper and lowercase alphanumeric characters
+     * with no spaces. You can also include any of the following characters: =,.@-.
+     * User names are not distinguished by case. For example, you cannot create users
+     * named both "TESTUSER" and "testuser".</p>
      */
     inline CreateUserRequest& WithUserName(Aws::String&& value) { SetUserName(value); return *this;}
 
     /**
-<<<<<<< HEAD
-     * <p>The name of the user to create.</p> <p>The <a
-     * href="http://wikipedia.org/wiki/regex">regex pattern</a> for this parameter is a
-     * string of characters consisting of upper and lowercase alphanumeric characters
-     * with no spaces. You can also include any of the following characters: =,.@-</p>
-=======
-     * <p>The name of the user to create.</p> <p>The <a
-     * href="http://wikipedia.org/wiki/regex">regex pattern</a> for this parameter is a
-     * string of characters consisting of upper and lowercase alphanumeric characters
-     * with no spaces. You can also include any of the following characters: =,.@-.
-     * User names are not distinguished by case. For example, you cannot create users
-     * named both "TESTUSER" and "testuser".</p>
->>>>>>> c0fde026
+     * <p>The name of the user to create.</p> <p>The <a
+     * href="http://wikipedia.org/wiki/regex">regex pattern</a> for this parameter is a
+     * string of characters consisting of upper and lowercase alphanumeric characters
+     * with no spaces. You can also include any of the following characters: =,.@-.
+     * User names are not distinguished by case. For example, you cannot create users
+     * named both "TESTUSER" and "testuser".</p>
      */
     inline CreateUserRequest& WithUserName(const char* value) { SetUserName(value); return *this;}
 
