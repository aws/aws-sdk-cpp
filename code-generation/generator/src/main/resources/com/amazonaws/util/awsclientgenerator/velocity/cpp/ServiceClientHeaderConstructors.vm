#if($signPayloadsOptional)
#set($signPayloads = ", bool signPayloads = true")
#else
#set($signPayloads = "")
#end
       /**
        * Initializes client to use DefaultCredentialProviderChain, with default http client factory, and optional client config. If client config
        * is not specified, it will be initialized to default values.
        */
        ${className}(const Client::ClientConfiguration& clientConfiguration = Client::ClientConfiguration()${signPayloads});

       /**
        * Initializes client to use SimpleAWSCredentialsProvider, with default http client factory, and optional client config. If client config
        * is not specified, it will be initialized to default values.
        */
        ${className}(const Auth::AWSCredentials& credentials, const Client::ClientConfiguration& clientConfiguration = Client::ClientConfiguration()${signPayloads});

       /**
        * Initializes client to use specified credentials provider with specified client config. If http client factory is not supplied,
        * the default http client factory will be used
        */
        ${className}(const std::shared_ptr<Auth::AWSCredentialsProvider>& credentialsProvider,
<<<<<<< HEAD
            const Client::ClientConfiguration& clientConfiguration = Client::ClientConfiguration());
=======
            const Client::ClientConfiguration& clientConfiguration = Client::ClientConfiguration(),
            const std::shared_ptr<Http::HttpClientFactory const>& httpClientFactory = nullptr${signPayloads});
>>>>>>> 6be9f8d4

        virtual ~${className}();<|MERGE_RESOLUTION|>--- conflicted
+++ resolved
@@ -20,11 +20,6 @@
         * the default http client factory will be used
         */
         ${className}(const std::shared_ptr<Auth::AWSCredentialsProvider>& credentialsProvider,
-<<<<<<< HEAD
-            const Client::ClientConfiguration& clientConfiguration = Client::ClientConfiguration());
-=======
-            const Client::ClientConfiguration& clientConfiguration = Client::ClientConfiguration(),
-            const std::shared_ptr<Http::HttpClientFactory const>& httpClientFactory = nullptr${signPayloads});
->>>>>>> 6be9f8d4
+            const Client::ClientConfiguration& clientConfiguration = Client::ClientConfiguration()${signPayloads});
 
         virtual ~${className}();