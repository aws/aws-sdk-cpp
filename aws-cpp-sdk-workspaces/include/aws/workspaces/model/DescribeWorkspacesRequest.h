--- conflicted
+++ resolved
@@ -37,327 +37,220 @@
     Aws::Http::HeaderValueCollection GetRequestSpecificHeaders() const override;
 
     /**
-<<<<<<< HEAD
-     * <p>An array of strings that contain the identifiers of the WorkSpaces for which
-     * to retrieve information. This parameter cannot be combined with any other filter
-     * parameter.</p> <p>Because the <a>CreateWorkspaces</a> operation is asynchronous,
-     * the identifier returned by <a>CreateWorkspaces</a> is not immediately available.
-     * If you immediately call <a>DescribeWorkspaces</a> with this identifier, no
-     * information will be returned.</p>
-=======
-     * <p>An array of strings that contain the identifiers of the WorkSpaces for which
-     * to retrieve information. This parameter cannot be combined with any other filter
-     * parameter.</p> <p>Because the <a>CreateWorkspaces</a> operation is asynchronous,
-     * the identifier it returns is not immediately available. If you immediately call
-     * <a>DescribeWorkspaces</a> with this identifier, no information is returned.</p>
->>>>>>> c0fde026
+     * <p>An array of strings that contain the identifiers of the WorkSpaces for which
+     * to retrieve information. This parameter cannot be combined with any other filter
+     * parameter.</p> <p>Because the <a>CreateWorkspaces</a> operation is asynchronous,
+     * the identifier it returns is not immediately available. If you immediately call
+     * <a>DescribeWorkspaces</a> with this identifier, no information is returned.</p>
      */
     inline const Aws::Vector<Aws::String>& GetWorkspaceIds() const{ return m_workspaceIds; }
 
     /**
-<<<<<<< HEAD
-     * <p>An array of strings that contain the identifiers of the WorkSpaces for which
-     * to retrieve information. This parameter cannot be combined with any other filter
-     * parameter.</p> <p>Because the <a>CreateWorkspaces</a> operation is asynchronous,
-     * the identifier returned by <a>CreateWorkspaces</a> is not immediately available.
-     * If you immediately call <a>DescribeWorkspaces</a> with this identifier, no
-     * information will be returned.</p>
-=======
-     * <p>An array of strings that contain the identifiers of the WorkSpaces for which
-     * to retrieve information. This parameter cannot be combined with any other filter
-     * parameter.</p> <p>Because the <a>CreateWorkspaces</a> operation is asynchronous,
-     * the identifier it returns is not immediately available. If you immediately call
-     * <a>DescribeWorkspaces</a> with this identifier, no information is returned.</p>
->>>>>>> c0fde026
+     * <p>An array of strings that contain the identifiers of the WorkSpaces for which
+     * to retrieve information. This parameter cannot be combined with any other filter
+     * parameter.</p> <p>Because the <a>CreateWorkspaces</a> operation is asynchronous,
+     * the identifier it returns is not immediately available. If you immediately call
+     * <a>DescribeWorkspaces</a> with this identifier, no information is returned.</p>
      */
     inline void SetWorkspaceIds(const Aws::Vector<Aws::String>& value) { m_workspaceIdsHasBeenSet = true; m_workspaceIds = value; }
 
     /**
-<<<<<<< HEAD
-     * <p>An array of strings that contain the identifiers of the WorkSpaces for which
-     * to retrieve information. This parameter cannot be combined with any other filter
-     * parameter.</p> <p>Because the <a>CreateWorkspaces</a> operation is asynchronous,
-     * the identifier returned by <a>CreateWorkspaces</a> is not immediately available.
-     * If you immediately call <a>DescribeWorkspaces</a> with this identifier, no
-     * information will be returned.</p>
-=======
-     * <p>An array of strings that contain the identifiers of the WorkSpaces for which
-     * to retrieve information. This parameter cannot be combined with any other filter
-     * parameter.</p> <p>Because the <a>CreateWorkspaces</a> operation is asynchronous,
-     * the identifier it returns is not immediately available. If you immediately call
-     * <a>DescribeWorkspaces</a> with this identifier, no information is returned.</p>
->>>>>>> c0fde026
+     * <p>An array of strings that contain the identifiers of the WorkSpaces for which
+     * to retrieve information. This parameter cannot be combined with any other filter
+     * parameter.</p> <p>Because the <a>CreateWorkspaces</a> operation is asynchronous,
+     * the identifier it returns is not immediately available. If you immediately call
+     * <a>DescribeWorkspaces</a> with this identifier, no information is returned.</p>
      */
     inline void SetWorkspaceIds(Aws::Vector<Aws::String>&& value) { m_workspaceIdsHasBeenSet = true; m_workspaceIds = value; }
 
     /**
-<<<<<<< HEAD
-     * <p>An array of strings that contain the identifiers of the WorkSpaces for which
-     * to retrieve information. This parameter cannot be combined with any other filter
-     * parameter.</p> <p>Because the <a>CreateWorkspaces</a> operation is asynchronous,
-     * the identifier returned by <a>CreateWorkspaces</a> is not immediately available.
-     * If you immediately call <a>DescribeWorkspaces</a> with this identifier, no
-     * information will be returned.</p>
-=======
-     * <p>An array of strings that contain the identifiers of the WorkSpaces for which
-     * to retrieve information. This parameter cannot be combined with any other filter
-     * parameter.</p> <p>Because the <a>CreateWorkspaces</a> operation is asynchronous,
-     * the identifier it returns is not immediately available. If you immediately call
-     * <a>DescribeWorkspaces</a> with this identifier, no information is returned.</p>
->>>>>>> c0fde026
+     * <p>An array of strings that contain the identifiers of the WorkSpaces for which
+     * to retrieve information. This parameter cannot be combined with any other filter
+     * parameter.</p> <p>Because the <a>CreateWorkspaces</a> operation is asynchronous,
+     * the identifier it returns is not immediately available. If you immediately call
+     * <a>DescribeWorkspaces</a> with this identifier, no information is returned.</p>
      */
     inline DescribeWorkspacesRequest& WithWorkspaceIds(const Aws::Vector<Aws::String>& value) { SetWorkspaceIds(value); return *this;}
 
     /**
-<<<<<<< HEAD
-     * <p>An array of strings that contain the identifiers of the WorkSpaces for which
-     * to retrieve information. This parameter cannot be combined with any other filter
-     * parameter.</p> <p>Because the <a>CreateWorkspaces</a> operation is asynchronous,
-     * the identifier returned by <a>CreateWorkspaces</a> is not immediately available.
-     * If you immediately call <a>DescribeWorkspaces</a> with this identifier, no
-     * information will be returned.</p>
-=======
-     * <p>An array of strings that contain the identifiers of the WorkSpaces for which
-     * to retrieve information. This parameter cannot be combined with any other filter
-     * parameter.</p> <p>Because the <a>CreateWorkspaces</a> operation is asynchronous,
-     * the identifier it returns is not immediately available. If you immediately call
-     * <a>DescribeWorkspaces</a> with this identifier, no information is returned.</p>
->>>>>>> c0fde026
+     * <p>An array of strings that contain the identifiers of the WorkSpaces for which
+     * to retrieve information. This parameter cannot be combined with any other filter
+     * parameter.</p> <p>Because the <a>CreateWorkspaces</a> operation is asynchronous,
+     * the identifier it returns is not immediately available. If you immediately call
+     * <a>DescribeWorkspaces</a> with this identifier, no information is returned.</p>
      */
     inline DescribeWorkspacesRequest& WithWorkspaceIds(Aws::Vector<Aws::String>&& value) { SetWorkspaceIds(value); return *this;}
 
     /**
-<<<<<<< HEAD
-     * <p>An array of strings that contain the identifiers of the WorkSpaces for which
-     * to retrieve information. This parameter cannot be combined with any other filter
-     * parameter.</p> <p>Because the <a>CreateWorkspaces</a> operation is asynchronous,
-     * the identifier returned by <a>CreateWorkspaces</a> is not immediately available.
-     * If you immediately call <a>DescribeWorkspaces</a> with this identifier, no
-     * information will be returned.</p>
-=======
-     * <p>An array of strings that contain the identifiers of the WorkSpaces for which
-     * to retrieve information. This parameter cannot be combined with any other filter
-     * parameter.</p> <p>Because the <a>CreateWorkspaces</a> operation is asynchronous,
-     * the identifier it returns is not immediately available. If you immediately call
-     * <a>DescribeWorkspaces</a> with this identifier, no information is returned.</p>
->>>>>>> c0fde026
+     * <p>An array of strings that contain the identifiers of the WorkSpaces for which
+     * to retrieve information. This parameter cannot be combined with any other filter
+     * parameter.</p> <p>Because the <a>CreateWorkspaces</a> operation is asynchronous,
+     * the identifier it returns is not immediately available. If you immediately call
+     * <a>DescribeWorkspaces</a> with this identifier, no information is returned.</p>
      */
     inline DescribeWorkspacesRequest& AddWorkspaceIds(const Aws::String& value) { m_workspaceIdsHasBeenSet = true; m_workspaceIds.push_back(value); return *this; }
 
     /**
-<<<<<<< HEAD
-     * <p>An array of strings that contain the identifiers of the WorkSpaces for which
-     * to retrieve information. This parameter cannot be combined with any other filter
-     * parameter.</p> <p>Because the <a>CreateWorkspaces</a> operation is asynchronous,
-     * the identifier returned by <a>CreateWorkspaces</a> is not immediately available.
-     * If you immediately call <a>DescribeWorkspaces</a> with this identifier, no
-     * information will be returned.</p>
-=======
-     * <p>An array of strings that contain the identifiers of the WorkSpaces for which
-     * to retrieve information. This parameter cannot be combined with any other filter
-     * parameter.</p> <p>Because the <a>CreateWorkspaces</a> operation is asynchronous,
-     * the identifier it returns is not immediately available. If you immediately call
-     * <a>DescribeWorkspaces</a> with this identifier, no information is returned.</p>
->>>>>>> c0fde026
+     * <p>An array of strings that contain the identifiers of the WorkSpaces for which
+     * to retrieve information. This parameter cannot be combined with any other filter
+     * parameter.</p> <p>Because the <a>CreateWorkspaces</a> operation is asynchronous,
+     * the identifier it returns is not immediately available. If you immediately call
+     * <a>DescribeWorkspaces</a> with this identifier, no information is returned.</p>
      */
     inline DescribeWorkspacesRequest& AddWorkspaceIds(Aws::String&& value) { m_workspaceIdsHasBeenSet = true; m_workspaceIds.push_back(value); return *this; }
 
     /**
-<<<<<<< HEAD
-     * <p>An array of strings that contain the identifiers of the WorkSpaces for which
-     * to retrieve information. This parameter cannot be combined with any other filter
-     * parameter.</p> <p>Because the <a>CreateWorkspaces</a> operation is asynchronous,
-     * the identifier returned by <a>CreateWorkspaces</a> is not immediately available.
-     * If you immediately call <a>DescribeWorkspaces</a> with this identifier, no
-     * information will be returned.</p>
-=======
-     * <p>An array of strings that contain the identifiers of the WorkSpaces for which
-     * to retrieve information. This parameter cannot be combined with any other filter
-     * parameter.</p> <p>Because the <a>CreateWorkspaces</a> operation is asynchronous,
-     * the identifier it returns is not immediately available. If you immediately call
-     * <a>DescribeWorkspaces</a> with this identifier, no information is returned.</p>
->>>>>>> c0fde026
+     * <p>An array of strings that contain the identifiers of the WorkSpaces for which
+     * to retrieve information. This parameter cannot be combined with any other filter
+     * parameter.</p> <p>Because the <a>CreateWorkspaces</a> operation is asynchronous,
+     * the identifier it returns is not immediately available. If you immediately call
+     * <a>DescribeWorkspaces</a> with this identifier, no information is returned.</p>
      */
     inline DescribeWorkspacesRequest& AddWorkspaceIds(const char* value) { m_workspaceIdsHasBeenSet = true; m_workspaceIds.push_back(value); return *this; }
 
     /**
-     * <p>Specifies the directory identifier to which to limit the WorkSpaces.
-     * Optionally, you can specify a specific directory user with the
-     * <code>UserName</code> parameter. This parameter cannot be combined with any
+     * <p>Specifies the directory identifier to which to limit the WorkSpaces.
+     * Optionally, you can specify a specific directory user with the
+     * <code>UserName</code> parameter. This parameter cannot be combined with any
      * other filter parameter.</p>
      */
     inline const Aws::String& GetDirectoryId() const{ return m_directoryId; }
 
     /**
-     * <p>Specifies the directory identifier to which to limit the WorkSpaces.
-     * Optionally, you can specify a specific directory user with the
-     * <code>UserName</code> parameter. This parameter cannot be combined with any
+     * <p>Specifies the directory identifier to which to limit the WorkSpaces.
+     * Optionally, you can specify a specific directory user with the
+     * <code>UserName</code> parameter. This parameter cannot be combined with any
      * other filter parameter.</p>
      */
     inline void SetDirectoryId(const Aws::String& value) { m_directoryIdHasBeenSet = true; m_directoryId = value; }
 
     /**
-     * <p>Specifies the directory identifier to which to limit the WorkSpaces.
-     * Optionally, you can specify a specific directory user with the
-     * <code>UserName</code> parameter. This parameter cannot be combined with any
+     * <p>Specifies the directory identifier to which to limit the WorkSpaces.
+     * Optionally, you can specify a specific directory user with the
+     * <code>UserName</code> parameter. This parameter cannot be combined with any
      * other filter parameter.</p>
      */
     inline void SetDirectoryId(Aws::String&& value) { m_directoryIdHasBeenSet = true; m_directoryId = value; }
 
     /**
-     * <p>Specifies the directory identifier to which to limit the WorkSpaces.
-     * Optionally, you can specify a specific directory user with the
-     * <code>UserName</code> parameter. This parameter cannot be combined with any
+     * <p>Specifies the directory identifier to which to limit the WorkSpaces.
+     * Optionally, you can specify a specific directory user with the
+     * <code>UserName</code> parameter. This parameter cannot be combined with any
      * other filter parameter.</p>
      */
     inline void SetDirectoryId(const char* value) { m_directoryIdHasBeenSet = true; m_directoryId.assign(value); }
 
     /**
-     * <p>Specifies the directory identifier to which to limit the WorkSpaces.
-     * Optionally, you can specify a specific directory user with the
-     * <code>UserName</code> parameter. This parameter cannot be combined with any
+     * <p>Specifies the directory identifier to which to limit the WorkSpaces.
+     * Optionally, you can specify a specific directory user with the
+     * <code>UserName</code> parameter. This parameter cannot be combined with any
      * other filter parameter.</p>
      */
     inline DescribeWorkspacesRequest& WithDirectoryId(const Aws::String& value) { SetDirectoryId(value); return *this;}
 
     /**
-     * <p>Specifies the directory identifier to which to limit the WorkSpaces.
-     * Optionally, you can specify a specific directory user with the
-     * <code>UserName</code> parameter. This parameter cannot be combined with any
+     * <p>Specifies the directory identifier to which to limit the WorkSpaces.
+     * Optionally, you can specify a specific directory user with the
+     * <code>UserName</code> parameter. This parameter cannot be combined with any
      * other filter parameter.</p>
      */
     inline DescribeWorkspacesRequest& WithDirectoryId(Aws::String&& value) { SetDirectoryId(value); return *this;}
 
     /**
-     * <p>Specifies the directory identifier to which to limit the WorkSpaces.
-     * Optionally, you can specify a specific directory user with the
-     * <code>UserName</code> parameter. This parameter cannot be combined with any
+     * <p>Specifies the directory identifier to which to limit the WorkSpaces.
+     * Optionally, you can specify a specific directory user with the
+     * <code>UserName</code> parameter. This parameter cannot be combined with any
      * other filter parameter.</p>
      */
     inline DescribeWorkspacesRequest& WithDirectoryId(const char* value) { SetDirectoryId(value); return *this;}
 
     /**
-<<<<<<< HEAD
-     * <p>Used with the <code>DirectoryId</code> parameter to specify the directory
-     * user for which to obtain the WorkSpace.</p>
-=======
-     * <p>Used with the <code>DirectoryId</code> parameter to specify the directory
-     * user for whom to obtain the WorkSpace.</p>
->>>>>>> c0fde026
+     * <p>Used with the <code>DirectoryId</code> parameter to specify the directory
+     * user for whom to obtain the WorkSpace.</p>
      */
     inline const Aws::String& GetUserName() const{ return m_userName; }
 
     /**
-<<<<<<< HEAD
-     * <p>Used with the <code>DirectoryId</code> parameter to specify the directory
-     * user for which to obtain the WorkSpace.</p>
-=======
-     * <p>Used with the <code>DirectoryId</code> parameter to specify the directory
-     * user for whom to obtain the WorkSpace.</p>
->>>>>>> c0fde026
+     * <p>Used with the <code>DirectoryId</code> parameter to specify the directory
+     * user for whom to obtain the WorkSpace.</p>
      */
     inline void SetUserName(const Aws::String& value) { m_userNameHasBeenSet = true; m_userName = value; }
 
     /**
-<<<<<<< HEAD
-     * <p>Used with the <code>DirectoryId</code> parameter to specify the directory
-     * user for which to obtain the WorkSpace.</p>
-=======
-     * <p>Used with the <code>DirectoryId</code> parameter to specify the directory
-     * user for whom to obtain the WorkSpace.</p>
->>>>>>> c0fde026
+     * <p>Used with the <code>DirectoryId</code> parameter to specify the directory
+     * user for whom to obtain the WorkSpace.</p>
      */
     inline void SetUserName(Aws::String&& value) { m_userNameHasBeenSet = true; m_userName = value; }
 
     /**
-<<<<<<< HEAD
-     * <p>Used with the <code>DirectoryId</code> parameter to specify the directory
-     * user for which to obtain the WorkSpace.</p>
-=======
-     * <p>Used with the <code>DirectoryId</code> parameter to specify the directory
-     * user for whom to obtain the WorkSpace.</p>
->>>>>>> c0fde026
+     * <p>Used with the <code>DirectoryId</code> parameter to specify the directory
+     * user for whom to obtain the WorkSpace.</p>
      */
     inline void SetUserName(const char* value) { m_userNameHasBeenSet = true; m_userName.assign(value); }
 
     /**
-<<<<<<< HEAD
-     * <p>Used with the <code>DirectoryId</code> parameter to specify the directory
-     * user for which to obtain the WorkSpace.</p>
-=======
-     * <p>Used with the <code>DirectoryId</code> parameter to specify the directory
-     * user for whom to obtain the WorkSpace.</p>
->>>>>>> c0fde026
+     * <p>Used with the <code>DirectoryId</code> parameter to specify the directory
+     * user for whom to obtain the WorkSpace.</p>
      */
     inline DescribeWorkspacesRequest& WithUserName(const Aws::String& value) { SetUserName(value); return *this;}
 
     /**
-<<<<<<< HEAD
-     * <p>Used with the <code>DirectoryId</code> parameter to specify the directory
-     * user for which to obtain the WorkSpace.</p>
-=======
-     * <p>Used with the <code>DirectoryId</code> parameter to specify the directory
-     * user for whom to obtain the WorkSpace.</p>
->>>>>>> c0fde026
+     * <p>Used with the <code>DirectoryId</code> parameter to specify the directory
+     * user for whom to obtain the WorkSpace.</p>
      */
     inline DescribeWorkspacesRequest& WithUserName(Aws::String&& value) { SetUserName(value); return *this;}
 
     /**
-<<<<<<< HEAD
-     * <p>Used with the <code>DirectoryId</code> parameter to specify the directory
-     * user for which to obtain the WorkSpace.</p>
-=======
-     * <p>Used with the <code>DirectoryId</code> parameter to specify the directory
-     * user for whom to obtain the WorkSpace.</p>
->>>>>>> c0fde026
+     * <p>Used with the <code>DirectoryId</code> parameter to specify the directory
+     * user for whom to obtain the WorkSpace.</p>
      */
     inline DescribeWorkspacesRequest& WithUserName(const char* value) { SetUserName(value); return *this;}
 
     /**
-     * <p>The identifier of a bundle to obtain the WorkSpaces for. All WorkSpaces that
-     * are created from this bundle will be retrieved. This parameter cannot be
+     * <p>The identifier of a bundle to obtain the WorkSpaces for. All WorkSpaces that
+     * are created from this bundle will be retrieved. This parameter cannot be
      * combined with any other filter parameter.</p>
      */
     inline const Aws::String& GetBundleId() const{ return m_bundleId; }
 
     /**
-     * <p>The identifier of a bundle to obtain the WorkSpaces for. All WorkSpaces that
-     * are created from this bundle will be retrieved. This parameter cannot be
+     * <p>The identifier of a bundle to obtain the WorkSpaces for. All WorkSpaces that
+     * are created from this bundle will be retrieved. This parameter cannot be
      * combined with any other filter parameter.</p>
      */
     inline void SetBundleId(const Aws::String& value) { m_bundleIdHasBeenSet = true; m_bundleId = value; }
 
     /**
-     * <p>The identifier of a bundle to obtain the WorkSpaces for. All WorkSpaces that
-     * are created from this bundle will be retrieved. This parameter cannot be
+     * <p>The identifier of a bundle to obtain the WorkSpaces for. All WorkSpaces that
+     * are created from this bundle will be retrieved. This parameter cannot be
      * combined with any other filter parameter.</p>
      */
     inline void SetBundleId(Aws::String&& value) { m_bundleIdHasBeenSet = true; m_bundleId = value; }
 
     /**
-     * <p>The identifier of a bundle to obtain the WorkSpaces for. All WorkSpaces that
-     * are created from this bundle will be retrieved. This parameter cannot be
+     * <p>The identifier of a bundle to obtain the WorkSpaces for. All WorkSpaces that
+     * are created from this bundle will be retrieved. This parameter cannot be
      * combined with any other filter parameter.</p>
      */
     inline void SetBundleId(const char* value) { m_bundleIdHasBeenSet = true; m_bundleId.assign(value); }
 
     /**
-     * <p>The identifier of a bundle to obtain the WorkSpaces for. All WorkSpaces that
-     * are created from this bundle will be retrieved. This parameter cannot be
+     * <p>The identifier of a bundle to obtain the WorkSpaces for. All WorkSpaces that
+     * are created from this bundle will be retrieved. This parameter cannot be
      * combined with any other filter parameter.</p>
      */
     inline DescribeWorkspacesRequest& WithBundleId(const Aws::String& value) { SetBundleId(value); return *this;}
 
     /**
-     * <p>The identifier of a bundle to obtain the WorkSpaces for. All WorkSpaces that
-     * are created from this bundle will be retrieved. This parameter cannot be
+     * <p>The identifier of a bundle to obtain the WorkSpaces for. All WorkSpaces that
+     * are created from this bundle will be retrieved. This parameter cannot be
      * combined with any other filter parameter.</p>
      */
     inline DescribeWorkspacesRequest& WithBundleId(Aws::String&& value) { SetBundleId(value); return *this;}
 
     /**
-     * <p>The identifier of a bundle to obtain the WorkSpaces for. All WorkSpaces that
-     * are created from this bundle will be retrieved. This parameter cannot be
+     * <p>The identifier of a bundle to obtain the WorkSpaces for. All WorkSpaces that
+     * are created from this bundle will be retrieved. This parameter cannot be
      * combined with any other filter parameter.</p>
      */
     inline DescribeWorkspacesRequest& WithBundleId(const char* value) { SetBundleId(value); return *this;}
@@ -378,43 +271,43 @@
     inline DescribeWorkspacesRequest& WithLimit(int value) { SetLimit(value); return *this;}
 
     /**
-     * <p>The <code>NextToken</code> value from a previous call to this operation. Pass
+     * <p>The <code>NextToken</code> value from a previous call to this operation. Pass
      * null if this is the first call.</p>
      */
     inline const Aws::String& GetNextToken() const{ return m_nextToken; }
 
     /**
-     * <p>The <code>NextToken</code> value from a previous call to this operation. Pass
+     * <p>The <code>NextToken</code> value from a previous call to this operation. Pass
      * null if this is the first call.</p>
      */
     inline void SetNextToken(const Aws::String& value) { m_nextTokenHasBeenSet = true; m_nextToken = value; }
 
     /**
-     * <p>The <code>NextToken</code> value from a previous call to this operation. Pass
+     * <p>The <code>NextToken</code> value from a previous call to this operation. Pass
      * null if this is the first call.</p>
      */
     inline void SetNextToken(Aws::String&& value) { m_nextTokenHasBeenSet = true; m_nextToken = value; }
 
     /**
-     * <p>The <code>NextToken</code> value from a previous call to this operation. Pass
+     * <p>The <code>NextToken</code> value from a previous call to this operation. Pass
      * null if this is the first call.</p>
      */
     inline void SetNextToken(const char* value) { m_nextTokenHasBeenSet = true; m_nextToken.assign(value); }
 
     /**
-     * <p>The <code>NextToken</code> value from a previous call to this operation. Pass
+     * <p>The <code>NextToken</code> value from a previous call to this operation. Pass
      * null if this is the first call.</p>
      */
     inline DescribeWorkspacesRequest& WithNextToken(const Aws::String& value) { SetNextToken(value); return *this;}
 
     /**
-     * <p>The <code>NextToken</code> value from a previous call to this operation. Pass
+     * <p>The <code>NextToken</code> value from a previous call to this operation. Pass
      * null if this is the first call.</p>
      */
     inline DescribeWorkspacesRequest& WithNextToken(Aws::String&& value) { SetNextToken(value); return *this;}
 
     /**
-     * <p>The <code>NextToken</code> value from a previous call to this operation. Pass
+     * <p>The <code>NextToken</code> value from a previous call to this operation. Pass
      * null if this is the first call.</p>
      */
     inline DescribeWorkspacesRequest& WithNextToken(const char* value) { SetNextToken(value); return *this;}
