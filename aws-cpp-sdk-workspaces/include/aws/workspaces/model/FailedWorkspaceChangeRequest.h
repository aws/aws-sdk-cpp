﻿/*
* Copyright 2010-2016 Amazon.com, Inc. or its affiliates. All Rights Reserved.
*
* Licensed under the Apache License, Version 2.0 (the "License").
* You may not use this file except in compliance with the License.
* A copy of the License is located at
*
*  http://aws.amazon.com/apache2.0
*
* or in the "license" file accompanying this file. This file is distributed
* on an "AS IS" BASIS, WITHOUT WARRANTIES OR CONDITIONS OF ANY KIND, either
* express or implied. See the License for the specific language governing
* permissions and limitations under the License.
*/
#pragma once
#include <aws/workspaces/WorkSpaces_EXPORTS.h>
#include <aws/core/utils/memory/stl/AWSString.h>

namespace Aws
{
namespace Utils
{
namespace Json
{
  class JsonValue;
} // namespace Json
} // namespace Utils
namespace WorkSpaces
{
namespace Model
{

  /**
<<<<<<< HEAD
   * <p>Contains information about a WorkSpace that could not be rebooted
   * (<a>RebootWorkspaces</a>), rebuilt (<a>RebuildWorkspaces</a>), or terminated
   * (<a>TerminateWorkspaces</a>).</p>
=======
   * <p>Contains information about a WorkSpace that could not be rebooted
   * (<a>RebootWorkspaces</a>), rebuilt (<a>RebuildWorkspaces</a>), terminated
   * (<a>TerminateWorkspaces</a>), started (<a>StartWorkspaces</a>), or stopped
   * (<a>StopWorkspaces</a>).</p>
>>>>>>> c0fde026
   */
  class AWS_WORKSPACES_API FailedWorkspaceChangeRequest
  {
  public:
    FailedWorkspaceChangeRequest();
    FailedWorkspaceChangeRequest(const Aws::Utils::Json::JsonValue& jsonValue);
    FailedWorkspaceChangeRequest& operator=(const Aws::Utils::Json::JsonValue& jsonValue);
    Aws::Utils::Json::JsonValue Jsonize() const;

    /**
     * <p>The identifier of the WorkSpace.</p>
     */
    inline const Aws::String& GetWorkspaceId() const{ return m_workspaceId; }

    /**
     * <p>The identifier of the WorkSpace.</p>
     */
    inline void SetWorkspaceId(const Aws::String& value) { m_workspaceIdHasBeenSet = true; m_workspaceId = value; }

    /**
     * <p>The identifier of the WorkSpace.</p>
     */
    inline void SetWorkspaceId(Aws::String&& value) { m_workspaceIdHasBeenSet = true; m_workspaceId = value; }

    /**
     * <p>The identifier of the WorkSpace.</p>
     */
    inline void SetWorkspaceId(const char* value) { m_workspaceIdHasBeenSet = true; m_workspaceId.assign(value); }

    /**
     * <p>The identifier of the WorkSpace.</p>
     */
    inline FailedWorkspaceChangeRequest& WithWorkspaceId(const Aws::String& value) { SetWorkspaceId(value); return *this;}

    /**
     * <p>The identifier of the WorkSpace.</p>
     */
    inline FailedWorkspaceChangeRequest& WithWorkspaceId(Aws::String&& value) { SetWorkspaceId(value); return *this;}

    /**
     * <p>The identifier of the WorkSpace.</p>
     */
    inline FailedWorkspaceChangeRequest& WithWorkspaceId(const char* value) { SetWorkspaceId(value); return *this;}

    /**
     * <p>The error code.</p>
     */
    inline const Aws::String& GetErrorCode() const{ return m_errorCode; }

    /**
     * <p>The error code.</p>
     */
    inline void SetErrorCode(const Aws::String& value) { m_errorCodeHasBeenSet = true; m_errorCode = value; }

    /**
     * <p>The error code.</p>
     */
    inline void SetErrorCode(Aws::String&& value) { m_errorCodeHasBeenSet = true; m_errorCode = value; }

    /**
     * <p>The error code.</p>
     */
    inline void SetErrorCode(const char* value) { m_errorCodeHasBeenSet = true; m_errorCode.assign(value); }

    /**
     * <p>The error code.</p>
     */
    inline FailedWorkspaceChangeRequest& WithErrorCode(const Aws::String& value) { SetErrorCode(value); return *this;}

    /**
     * <p>The error code.</p>
     */
    inline FailedWorkspaceChangeRequest& WithErrorCode(Aws::String&& value) { SetErrorCode(value); return *this;}

    /**
     * <p>The error code.</p>
     */
    inline FailedWorkspaceChangeRequest& WithErrorCode(const char* value) { SetErrorCode(value); return *this;}

    /**
     * <p>The textual error message.</p>
     */
    inline const Aws::String& GetErrorMessage() const{ return m_errorMessage; }

    /**
     * <p>The textual error message.</p>
     */
    inline void SetErrorMessage(const Aws::String& value) { m_errorMessageHasBeenSet = true; m_errorMessage = value; }

    /**
     * <p>The textual error message.</p>
     */
    inline void SetErrorMessage(Aws::String&& value) { m_errorMessageHasBeenSet = true; m_errorMessage = value; }

    /**
     * <p>The textual error message.</p>
     */
    inline void SetErrorMessage(const char* value) { m_errorMessageHasBeenSet = true; m_errorMessage.assign(value); }

    /**
     * <p>The textual error message.</p>
     */
    inline FailedWorkspaceChangeRequest& WithErrorMessage(const Aws::String& value) { SetErrorMessage(value); return *this;}

    /**
     * <p>The textual error message.</p>
     */
    inline FailedWorkspaceChangeRequest& WithErrorMessage(Aws::String&& value) { SetErrorMessage(value); return *this;}

    /**
     * <p>The textual error message.</p>
     */
    inline FailedWorkspaceChangeRequest& WithErrorMessage(const char* value) { SetErrorMessage(value); return *this;}

  private:
    Aws::String m_workspaceId;
    bool m_workspaceIdHasBeenSet;
    Aws::String m_errorCode;
    bool m_errorCodeHasBeenSet;
    Aws::String m_errorMessage;
    bool m_errorMessageHasBeenSet;
  };

} // namespace Model
} // namespace WorkSpaces
} // namespace Aws<|MERGE_RESOLUTION|>--- conflicted
+++ resolved
@@ -31,16 +31,10 @@
 {
 
   /**
-<<<<<<< HEAD
-   * <p>Contains information about a WorkSpace that could not be rebooted
-   * (<a>RebootWorkspaces</a>), rebuilt (<a>RebuildWorkspaces</a>), or terminated
-   * (<a>TerminateWorkspaces</a>).</p>
-=======
    * <p>Contains information about a WorkSpace that could not be rebooted
    * (<a>RebootWorkspaces</a>), rebuilt (<a>RebuildWorkspaces</a>), terminated
    * (<a>TerminateWorkspaces</a>), started (<a>StartWorkspaces</a>), or stopped
    * (<a>StopWorkspaces</a>).</p>
->>>>>>> c0fde026
    */
   class AWS_WORKSPACES_API FailedWorkspaceChangeRequest
   {
