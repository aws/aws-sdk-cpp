/**
 * Copyright Amazon.com, Inc. or its affiliates. All Rights Reserved.
 * SPDX-License-Identifier: Apache-2.0.
 */

#include <aws/core/client/ClientConfiguration.h>
#include <aws/core/config/defaults/ClientConfigurationDefaults.h>
#include <aws/core/auth/AWSCredentialsProvider.h>
#include <aws/core/client/DefaultRetryStrategy.h>
#include <aws/core/client/AdaptiveRetryStrategy.h>
#include <aws/core/platform/Environment.h>
#include <aws/core/platform/OSVersionInfo.h>
#include <aws/core/utils/memory/AWSMemory.h>
#include <aws/core/utils/StringUtils.h>
#include <aws/core/utils/threading/Executor.h>
#include <aws/core/utils/memory/stl/AWSStringStream.h>
#include <aws/core/Version.h>
#include <aws/core/config/AWSProfileConfigLoader.h>
#include <aws/core/utils/logging/LogMacros.h>

namespace Aws
{
namespace Auth
{
    AWS_CORE_API Aws::String GetConfigProfileFilename();
}
namespace Client
{

static const char* CLIENT_CONFIG_TAG = "ClientConfiguration";

AWS_CORE_API Aws::String ComputeUserAgentString()
{
  Aws::StringStream ss;
  ss << "aws-sdk-cpp/" << Version::GetVersionString() << " " <<  Aws::OSVersionInfo::ComputeOSVersionString()
      << " " << Version::GetCompilerVersionString();
  return ss.str();
}

<<<<<<< HEAD
ClientConfiguration::ClientConfiguration() :
    scheme(Aws::Http::Scheme::HTTPS),
    useDualStack(false),
    maxConnections(25),
    httpRequestTimeoutMs(0),
    requestTimeoutMs(3000),
    connectTimeoutMs(1000),
    enableTcpKeepAlive(true),
    tcpKeepAliveIntervalMs(30000),
    lowSpeedLimit(1),
    proxyScheme(Aws::Http::Scheme::HTTP),
    proxyPort(0),
    executor(Aws::MakeShared<Aws::Utils::Threading::DefaultExecutor>(CLIENT_CONFIG_TAG)),
    verifySSL(true),
    writeRateLimiter(nullptr),
    readRateLimiter(nullptr),
    httpLibOverride(Aws::Http::TransferLibType::DEFAULT_CLIENT),
    followRedirects(FollowRedirectsPolicy::DEFAULT),
    disableExpectHeader(false),
    enableClockSkewAdjustment(true),
    enableHostPrefixInjection(true),
    enableEndpointDiscovery(false),
    enableHttpClientTrace(false),
    profileName(Aws::Auth::GetConfigProfileName())
=======
void setLegacyClientConfigurationParameters(ClientConfiguration& clientConfig)
>>>>>>> 682fe3f8
{
    clientConfig.scheme = Aws::Http::Scheme::HTTPS;
    clientConfig.useDualStack = false;
    clientConfig.maxConnections = 25;
    clientConfig.httpRequestTimeoutMs = 0;
    clientConfig.requestTimeoutMs = 3000;
    clientConfig.connectTimeoutMs = 1000;
    clientConfig.enableTcpKeepAlive = true;
    clientConfig.tcpKeepAliveIntervalMs = 30000;
    clientConfig.lowSpeedLimit = 1;
    clientConfig.proxyScheme = Aws::Http::Scheme::HTTP;
    clientConfig.proxyPort = 0;
    clientConfig.executor = Aws::MakeShared<Aws::Utils::Threading::DefaultExecutor>(CLIENT_CONFIG_TAG);
    clientConfig.verifySSL = true;
    clientConfig.writeRateLimiter = nullptr;
    clientConfig.readRateLimiter = nullptr;
    clientConfig.httpLibOverride = Aws::Http::TransferLibType::DEFAULT_CLIENT;
    clientConfig.followRedirects = FollowRedirectsPolicy::DEFAULT;
    clientConfig.disableExpectHeader = false;
    clientConfig.enableClockSkewAdjustment = true;
    clientConfig.enableHostPrefixInjection = true;
    clientConfig.profileName = Aws::Auth::GetConfigProfileName();

    AWS_LOGSTREAM_DEBUG(CLIENT_CONFIG_TAG, "ClientConfiguration will use SDK Auto Resolved profile: [" << clientConfig.profileName << "] if not specified by users.");

    // Automatically determine the AWS region from environment variables, configuration file and EC2 metadata.
    clientConfig.region = Aws::Environment::GetEnv("AWS_DEFAULT_REGION");
    if (!clientConfig.region.empty())
    {
        return;
    }

    clientConfig.region = Aws::Environment::GetEnv("AWS_REGION");
    if (!clientConfig.region.empty())
    {
        return;
    }

    clientConfig.region = Aws::Config::GetCachedConfigValue("region");
    if (!clientConfig.region.empty())
    {
        return;
    }

    // Set the endpoint to interact with EC2 instance's metadata service
    Aws::String ec2MetadataServiceEndpoint = Aws::Environment::GetEnv("AWS_EC2_METADATA_SERVICE_ENDPOINT");
    if (! ec2MetadataServiceEndpoint.empty())
    {
        //By default we use the IPv4 default metadata service address
        auto client = Aws::Internal::GetEC2MetadataClient();
        if (client != nullptr)
        {
            client->SetEndpoint(ec2MetadataServiceEndpoint);
        }
    }
}

ClientConfiguration::ClientConfiguration()
{
    setLegacyClientConfigurationParameters(*this);
    retryStrategy = InitRetryStrategy();

    if (region.empty() &&
        Aws::Utils::StringUtils::ToLower(Aws::Environment::GetEnv("AWS_EC2_METADATA_DISABLED").c_str()) != "true")
    {
        auto client = Aws::Internal::GetEC2MetadataClient();
        if (client)
        {
            region = client->GetCurrentRegion();
        }
    }
    if (!region.empty())
    {
        return;
    }
    region = Aws::String(Aws::Region::US_EAST_1);
}

ClientConfiguration::ClientConfiguration(const char* profile) {
    setLegacyClientConfigurationParameters(*this);
    // Call EC2 Instance Metadata service only once
    Aws::String ec2MetadataRegion;
    bool hasEc2MetadataRegion = false;
    if (region.empty() &&
        Aws::Utils::StringUtils::ToLower(Aws::Environment::GetEnv("AWS_EC2_METADATA_DISABLED").c_str()) != "true") {
        auto client = Aws::Internal::GetEC2MetadataClient();
        if (client)
        {
            ec2MetadataRegion = client->GetCurrentRegion();
            hasEc2MetadataRegion = true;
            region = ec2MetadataRegion;
        }
    }

    if(region.empty())
    {
        region = Aws::String(Aws::Region::US_EAST_1);
    }

    if (profile && Aws::Config::HasCachedConfigProfile(profile)) {
        this->profileName = Aws::String(profile);
        AWS_LOGSTREAM_DEBUG(CLIENT_CONFIG_TAG,
                            "Use user specified profile: [" << this->profileName << "] for ClientConfiguration.");
        auto tmpRegion = Aws::Config::GetCachedConfigProfile(this->profileName).GetRegion();
        if (!tmpRegion.empty()) {
            region = tmpRegion;
        }

        const Aws::String& profileDefaultsMode = Aws::Config::GetCachedConfigProfile(
                this->profileName).GetDefaultsMode();
        Aws::Config::Defaults::SetSmartDefaultsConfigurationParameters(*this, profileDefaultsMode,
                                                                       hasEc2MetadataRegion, ec2MetadataRegion);
        return;
    }
    if (!retryStrategy)
    {
        retryStrategy = InitRetryStrategy();
    }

    AWS_LOGSTREAM_WARN(CLIENT_CONFIG_TAG, "User specified profile: [" << profile << "] is not found, will use the SDK resolved one.");
}

ClientConfiguration::ClientConfiguration(bool /*useSmartDefaults*/, const char* defaultMode)
{
    setLegacyClientConfigurationParameters(*this);

    // Call EC2 Instance Metadata service only once
    Aws::String ec2MetadataRegion;
    bool hasEc2MetadataRegion = false;
    if (region.empty() &&
        Aws::Utils::StringUtils::ToLower(Aws::Environment::GetEnv("AWS_EC2_METADATA_DISABLED").c_str()) != "true")
    {
        auto client = Aws::Internal::GetEC2MetadataClient();
        if (client)
        {
            ec2MetadataRegion = client->GetCurrentRegion();
            hasEc2MetadataRegion = true;
            region = ec2MetadataRegion;
        }
    }
    if (region.empty())
    {
        region = Aws::String(Aws::Region::US_EAST_1);
    }

    Aws::Config::Defaults::SetSmartDefaultsConfigurationParameters(*this, defaultMode, hasEc2MetadataRegion, ec2MetadataRegion);
}

std::shared_ptr<RetryStrategy> InitRetryStrategy(Aws::String retryMode)
{
    int maxAttempts = 0;
    Aws::String maxAttemptsString = Aws::Environment::GetEnv("AWS_MAX_ATTEMPTS");
    if (maxAttemptsString.empty())
    {
        maxAttemptsString = Aws::Config::GetCachedConfigValue("max_attempts");
    }
    // In case users specify 0 explicitly to disable retry.
    if (maxAttemptsString == "0")
    {
        maxAttempts = 0;
    }
    else
    {
        maxAttempts = static_cast<int>(Aws::Utils::StringUtils::ConvertToInt32(maxAttemptsString.c_str()));
        if (maxAttempts == 0)
        {
            AWS_LOGSTREAM_WARN(CLIENT_CONFIG_TAG, "Retry Strategy will use the default max attempts.");
            maxAttempts = -1;
        }
    }

    if (retryMode.empty())
    {
        retryMode = Aws::Environment::GetEnv("AWS_RETRY_MODE");
    }
    if (retryMode.empty())
    {
        retryMode = Aws::Config::GetCachedConfigValue("retry_mode");
    }

    std::shared_ptr<RetryStrategy> retryStrategy;
    if (retryMode == "standard")
    {
        if (maxAttempts < 0)
        {
            // negative value set above force usage of default max attempts
            retryStrategy = Aws::MakeShared<StandardRetryStrategy>(CLIENT_CONFIG_TAG);
        }
        else
        {
            retryStrategy = Aws::MakeShared<StandardRetryStrategy>(CLIENT_CONFIG_TAG, maxAttempts);
        }
    }
    else if (retryMode == "adaptive")
    {
        if (maxAttempts < 0)
        {
            // negative value set above force usage of default max attempts
            retryStrategy = Aws::MakeShared<AdaptiveRetryStrategy>(CLIENT_CONFIG_TAG);
        }
        else
        {
            retryStrategy = Aws::MakeShared<AdaptiveRetryStrategy>(CLIENT_CONFIG_TAG, maxAttempts);
        }
    }
    else
    {
        retryStrategy = Aws::MakeShared<DefaultRetryStrategy>(CLIENT_CONFIG_TAG);
    }

    return retryStrategy;
}

} // namespace Client
} // namespace Aws<|MERGE_RESOLUTION|>--- conflicted
+++ resolved
@@ -37,34 +37,7 @@
   return ss.str();
 }
 
-<<<<<<< HEAD
-ClientConfiguration::ClientConfiguration() :
-    scheme(Aws::Http::Scheme::HTTPS),
-    useDualStack(false),
-    maxConnections(25),
-    httpRequestTimeoutMs(0),
-    requestTimeoutMs(3000),
-    connectTimeoutMs(1000),
-    enableTcpKeepAlive(true),
-    tcpKeepAliveIntervalMs(30000),
-    lowSpeedLimit(1),
-    proxyScheme(Aws::Http::Scheme::HTTP),
-    proxyPort(0),
-    executor(Aws::MakeShared<Aws::Utils::Threading::DefaultExecutor>(CLIENT_CONFIG_TAG)),
-    verifySSL(true),
-    writeRateLimiter(nullptr),
-    readRateLimiter(nullptr),
-    httpLibOverride(Aws::Http::TransferLibType::DEFAULT_CLIENT),
-    followRedirects(FollowRedirectsPolicy::DEFAULT),
-    disableExpectHeader(false),
-    enableClockSkewAdjustment(true),
-    enableHostPrefixInjection(true),
-    enableEndpointDiscovery(false),
-    enableHttpClientTrace(false),
-    profileName(Aws::Auth::GetConfigProfileName())
-=======
 void setLegacyClientConfigurationParameters(ClientConfiguration& clientConfig)
->>>>>>> 682fe3f8
 {
     clientConfig.scheme = Aws::Http::Scheme::HTTPS;
     clientConfig.useDualStack = false;
@@ -86,6 +59,7 @@
     clientConfig.disableExpectHeader = false;
     clientConfig.enableClockSkewAdjustment = true;
     clientConfig.enableHostPrefixInjection = true;
+    clientConfig.enableHttpClientTrace = false;
     clientConfig.profileName = Aws::Auth::GetConfigProfileName();
 
     AWS_LOGSTREAM_DEBUG(CLIENT_CONFIG_TAG, "ClientConfiguration will use SDK Auto Resolved profile: [" << clientConfig.profileName << "] if not specified by users.");
