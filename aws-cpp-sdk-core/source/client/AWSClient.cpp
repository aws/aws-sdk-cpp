/**
 * Copyright Amazon.com, Inc. or its affiliates. All Rights Reserved.
 * SPDX-License-Identifier: Apache-2.0.
 */

#include <aws/core/client/AWSClient.h>
#include <aws/core/AmazonWebServiceRequest.h>
#include <aws/core/auth/AWSAuthSigner.h>
#include <aws/core/auth/AWSAuthSignerProvider.h>
#include <aws/core/client/AWSUrlPresigner.h>
#include <aws/core/client/AWSError.h>
#include <aws/core/client/AWSErrorMarshaller.h>
#include <aws/core/client/ClientConfiguration.h>
#include <aws/core/client/CoreErrors.h>
#include <aws/core/client/RetryStrategy.h>
#include <aws/core/http/HttpClient.h>
#include <aws/core/http/HttpClientFactory.h>
#include <aws/core/http/HttpResponse.h>
#include <aws/core/http/standard/StandardHttpResponse.h>
#include <aws/core/http/URI.h>
#include <aws/core/utils/stream/ResponseStream.h>
#include <aws/core/utils/json/JsonSerializer.h>
#include <aws/core/utils/Outcome.h>
#include <aws/core/utils/StringUtils.h>
#include <aws/core/utils/xml/XmlSerializer.h>
#include <aws/core/utils/memory/stl/AWSStringStream.h>
#include <aws/core/utils/logging/LogMacros.h>
#include <aws/core/Globals.h>
#include <aws/core/utils/EnumParseOverflowContainer.h>
#include <aws/core/utils/crypto/MD5.h>
#include <aws/core/utils/crypto/CRC32.h>
#include <aws/core/utils/crypto/Sha256.h>
#include <aws/core/utils/crypto/Sha1.h>
#include <aws/core/utils/HashingUtils.h>
#include <aws/core/utils/crypto/Factories.h>
#include <aws/core/utils/event/EventStream.h>
#include <aws/core/utils/UUID.h>
#include <aws/core/monitoring/MonitoringManager.h>
#include <aws/core/Region.h>
#include <aws/core/utils/DNS.h>
#include <aws/core/Version.h>
#include <aws/core/platform/Environment.h>
#include <aws/core/platform/OSVersionInfo.h>

#include <cstring>
#include <cassert>
#include <iomanip>

using namespace Aws;
using namespace Aws::Client;
using namespace Aws::Http;
using namespace Aws::Utils;
using namespace Aws::Utils::Json;
using namespace Aws::Utils::Xml;

static const int SUCCESS_RESPONSE_MIN = 200;
static const int SUCCESS_RESPONSE_MAX = 299;

static const char AWS_CLIENT_LOG_TAG[] = "AWSClient";
static const char AWS_LAMBDA_FUNCTION_NAME[] = "AWS_LAMBDA_FUNCTION_NAME";
static const char X_AMZN_TRACE_ID[] = "_X_AMZN_TRACE_ID";

//4 Minutes
static const std::chrono::milliseconds TIME_DIFF_MAX = std::chrono::minutes(4);
//-4 Minutes
static const std::chrono::milliseconds TIME_DIFF_MIN = std::chrono::minutes(-4);

CoreErrors AWSClient::GuessBodylessErrorType(Aws::Http::HttpResponseCode responseCode)
{
    switch (responseCode)
    {
    case HttpResponseCode::FORBIDDEN:
    case HttpResponseCode::UNAUTHORIZED:
        return CoreErrors::ACCESS_DENIED;
    case HttpResponseCode::NOT_FOUND:
        return CoreErrors::RESOURCE_NOT_FOUND;
    default:
        return CoreErrors::UNKNOWN;
    }
}

bool AWSClient::DoesResponseGenerateError(const std::shared_ptr<HttpResponse>& response)
{
    if (response->HasClientError()) return true;

    int responseCode = static_cast<int>(response->GetResponseCode());
    return responseCode < SUCCESS_RESPONSE_MIN || responseCode > SUCCESS_RESPONSE_MAX;
}

struct RequestInfo
{
    Aws::Utils::DateTime ttl;
    long attempt;
    long maxAttempts;

    operator String()
    {
        Aws::StringStream ss;
        if (ttl.WasParseSuccessful() && ttl != DateTime())
        {
            assert(attempt > 1);
            ss << "ttl=" << ttl.ToGmtString(DateFormat::ISO_8601_BASIC) << "; ";
        }
        ss << "attempt=" << attempt;
        if (maxAttempts > 0)
        {
            ss << "; max=" << maxAttempts;
        }
        return ss.str();
    }
};

AWSClient::AWSClient(const Aws::Client::ClientConfiguration& configuration,
    const std::shared_ptr<Aws::Client::AWSAuthSigner>& signer,
    const std::shared_ptr<AWSErrorMarshaller>& errorMarshaller) :
    m_region(configuration.region),
    m_httpClient(CreateHttpClient(configuration)),
    m_signerProvider(Aws::MakeUnique<Aws::Auth::DefaultAuthSignerProvider>(AWS_CLIENT_LOG_TAG, signer)),
    m_errorMarshaller(errorMarshaller),
    m_retryStrategy(configuration.retryStrategy),
    m_writeRateLimiter(configuration.writeRateLimiter),
    m_readRateLimiter(configuration.readRateLimiter),
    m_userAgent(configuration.userAgent),
    m_customizedUserAgent(!m_userAgent.empty()),
    m_hash(Aws::Utils::Crypto::CreateMD5Implementation()),
    m_requestTimeoutMs(configuration.requestTimeoutMs),
    m_enableClockSkewAdjustment(configuration.enableClockSkewAdjustment)
{
    AWSClient::SetServiceClientName("AWSBaseClient");
}

AWSClient::AWSClient(const Aws::Client::ClientConfiguration& configuration,
    const std::shared_ptr<Aws::Auth::AWSAuthSignerProvider>& signerProvider,
    const std::shared_ptr<AWSErrorMarshaller>& errorMarshaller) :
    m_region(configuration.region),
    m_httpClient(CreateHttpClient(configuration)),
    m_signerProvider(signerProvider),
    m_errorMarshaller(errorMarshaller),
    m_retryStrategy(configuration.retryStrategy),
    m_writeRateLimiter(configuration.writeRateLimiter),
    m_readRateLimiter(configuration.readRateLimiter),
    m_userAgent(configuration.userAgent),
    m_customizedUserAgent(!m_userAgent.empty()),
    m_hash(Aws::Utils::Crypto::CreateMD5Implementation()),
    m_requestTimeoutMs(configuration.requestTimeoutMs),
    m_enableClockSkewAdjustment(configuration.enableClockSkewAdjustment)
{
    AWSClient::SetServiceClientName("AWSBaseClient");
}

void AWSClient::SetServiceClientName(const Aws::String& name)
{
    m_serviceName = name;
    if (!m_customizedUserAgent)
    {
        Aws::StringStream ss;
        ss << "aws-sdk-cpp/" << Version::GetVersionString() << " " <<  Aws::OSVersionInfo::ComputeOSVersionString()
            << " " << Version::GetCompilerVersionString();
        m_userAgent = ss.str();
    }
}

void AWSClient::DisableRequestProcessing()
{
    m_httpClient->DisableRequestProcessing();
}

void AWSClient::EnableRequestProcessing()
{
    m_httpClient->EnableRequestProcessing();
}

Aws::Client::AWSAuthSigner* AWSClient::GetSignerByName(const char* name) const
{
    const auto& signer =  m_signerProvider->GetSigner(name);
    return signer ? signer.get() : nullptr;
}

static DateTime GetServerTimeFromError(const AWSError<CoreErrors> error)
{
    const Http::HeaderValueCollection& headers = error.GetResponseHeaders();
    auto awsDateHeaderIter = headers.find(StringUtils::ToLower(Http::AWS_DATE_HEADER));
    auto dateHeaderIter = headers.find(StringUtils::ToLower(Http::DATE_HEADER));
    if (awsDateHeaderIter != headers.end())
    {
        return DateTime(awsDateHeaderIter->second.c_str(), DateFormat::AutoDetect);
    }
    else if (dateHeaderIter != headers.end())
    {
        return DateTime(dateHeaderIter->second.c_str(), DateFormat::AutoDetect);
    }
    else
    {
        return DateTime();
    }
}

bool AWSClient::AdjustClockSkew(HttpResponseOutcome& outcome, const char* signerName) const
{
    if (m_enableClockSkewAdjustment)
    {
        auto signer = GetSignerByName(signerName);
        //detect clock skew and try to correct.
        AWS_LOGSTREAM_WARN(AWS_CLIENT_LOG_TAG, "If the signature check failed. This could be because of a time skew. Attempting to adjust the signer.");

        DateTime serverTime = GetServerTimeFromError(outcome.GetError());
        const auto signingTimestamp = signer->GetSigningTimestamp();
        if (!serverTime.WasParseSuccessful() || serverTime == DateTime())
        {
            AWS_LOGSTREAM_DEBUG(AWS_CLIENT_LOG_TAG, "Date header was not found in the response, can't attempt to detect clock skew");
            return false;
        }

        AWS_LOGSTREAM_DEBUG(AWS_CLIENT_LOG_TAG, "Server time is " << serverTime.ToGmtString(DateFormat::RFC822) << ", while client time is " << DateTime::Now().ToGmtString(DateFormat::RFC822));
        auto diff = DateTime::Diff(serverTime, signingTimestamp);
        //only try again if clock skew was the cause of the error.
        if (diff >= TIME_DIFF_MAX || diff <= TIME_DIFF_MIN)
        {
            diff = DateTime::Diff(serverTime, DateTime::Now());
            AWS_LOGSTREAM_INFO(AWS_CLIENT_LOG_TAG, "Computed time difference as " << diff.count() << " milliseconds. Adjusting signer with the skew.");
            signer->SetClockSkew(diff);
            AWSError<CoreErrors> newError(
                outcome.GetError().GetErrorType(), outcome.GetError().GetExceptionName(), outcome.GetError().GetMessage(), true);
            newError.SetResponseHeaders(outcome.GetError().GetResponseHeaders());
            newError.SetResponseCode(outcome.GetError().GetResponseCode());
            outcome = std::move(newError);
            return true;
        }
    }
    return false;
}

HttpResponseOutcome AWSClient::AttemptExhaustively(const Aws::Http::URI& uri,
    const Aws::AmazonWebServiceRequest& request,
    HttpMethod method,
    const char* signerName,
    const char* signerRegionOverride,
    const char* signerServiceNameOverride) const
{
    if (!Aws::Utils::IsValidHost(uri.GetAuthority()))
    {
        return HttpResponseOutcome(AWSError<CoreErrors>(CoreErrors::VALIDATION, "", "Invalid DNS Label found in URI host", false/*retryable*/));
    }
    std::shared_ptr<HttpRequest> httpRequest(CreateHttpRequest(uri, method, request.GetResponseStreamFactory()));
    HttpResponseOutcome outcome;
    AWSError<CoreErrors> lastError;
    Aws::Monitoring::CoreMetricsCollection coreMetrics;
    auto contexts = Aws::Monitoring::OnRequestStarted(this->GetServiceClientName(), request.GetServiceRequestName(), httpRequest);
    const char* signerRegion = signerRegionOverride;
    Aws::String regionFromResponse;

    Aws::String invocationId = Aws::Utils::UUID::RandomUUID();
    RequestInfo requestInfo;
    requestInfo.attempt = 1;
    requestInfo.maxAttempts = 0;
    httpRequest->SetHeaderValue(Http::SDK_INVOCATION_ID_HEADER, invocationId);
    httpRequest->SetHeaderValue(Http::SDK_REQUEST_HEADER, requestInfo);
    AppendRecursionDetectionHeader(httpRequest);

    for (long retries = 0;; retries++)
    {
        if(!m_retryStrategy->HasSendToken())
        {
            return HttpResponseOutcome(AWSError<CoreErrors>(CoreErrors::SLOW_DOWN,
                                                               "",
                                                               "Unable to acquire enough send tokens to execute request.",
                                                               false/*retryable*/));

        };
        httpRequest->SetEventStreamRequest(request.IsEventStreamRequest());

        outcome = AttemptOneRequest(httpRequest, request, signerName, signerRegion, signerServiceNameOverride);
        if (retries == 0)
        {
            m_retryStrategy->RequestBookkeeping(outcome);
        }
        else
        {
            m_retryStrategy->RequestBookkeeping(outcome, lastError);
        }
        coreMetrics.httpClientMetrics = httpRequest->GetRequestMetrics();
        if (outcome.IsSuccess())
        {
            Aws::Monitoring::OnRequestSucceeded(this->GetServiceClientName(), request.GetServiceRequestName(), httpRequest, outcome, coreMetrics, contexts);
            AWS_LOGSTREAM_TRACE(AWS_CLIENT_LOG_TAG, "Request successful returning.");
            break;
        }
        lastError = outcome.GetError();

        DateTime serverTime = GetServerTimeFromError(outcome.GetError());
        auto clockSkew = DateTime::Diff(serverTime, DateTime::Now());

        Aws::Monitoring::OnRequestFailed(this->GetServiceClientName(), request.GetServiceRequestName(), httpRequest, outcome, coreMetrics, contexts);

        if (!m_httpClient->IsRequestProcessingEnabled())
        {
            AWS_LOGSTREAM_TRACE(AWS_CLIENT_LOG_TAG, "Request was cancelled externally.");
            break;
        }

        // Adjust region
        bool retryWithCorrectRegion = false;
        HttpResponseCode httpResponseCode = outcome.GetError().GetResponseCode();
        if (httpResponseCode == HttpResponseCode::MOVED_PERMANENTLY ||  // 301
            httpResponseCode == HttpResponseCode::TEMPORARY_REDIRECT || // 307
            httpResponseCode == HttpResponseCode::BAD_REQUEST ||        // 400
            httpResponseCode == HttpResponseCode::FORBIDDEN)            // 403
        {
            regionFromResponse = GetErrorMarshaller()->ExtractRegion(outcome.GetError());
            if (m_region == Aws::Region::AWS_GLOBAL && !regionFromResponse.empty() && regionFromResponse != signerRegion)
            {
                signerRegion = regionFromResponse.c_str();
                retryWithCorrectRegion = true;
            }
        }

        long sleepMillis = m_retryStrategy->CalculateDelayBeforeNextRetry(outcome.GetError(), retries);
        //AdjustClockSkew returns true means clock skew was the problem and skew was adjusted, false otherwise.
        //sleep if clock skew and region was NOT the problem. AdjustClockSkew may update error inside outcome.
        bool shouldSleep = !AdjustClockSkew(outcome, signerName) && !retryWithCorrectRegion;

        if (!retryWithCorrectRegion && !m_retryStrategy->ShouldRetry(outcome.GetError(), retries))
        {
            break;
        }

        AWS_LOGSTREAM_WARN(AWS_CLIENT_LOG_TAG, "Request failed, now waiting " << sleepMillis << " ms before attempting again.");
        if(request.GetBody())
        {
            request.GetBody()->clear();
            request.GetBody()->seekg(0);
        }

        if (request.GetRequestRetryHandler())
        {
            request.GetRequestRetryHandler()(request);
        }

        if (shouldSleep)
        {
            m_httpClient->RetryRequestSleep(std::chrono::milliseconds(sleepMillis));
        }

        Aws::Http::URI newUri = uri;
        Aws::String newEndpoint = GetErrorMarshaller()->ExtractEndpoint(outcome.GetError());
        if (!newEndpoint.empty())
        {
            newUri.SetAuthority(newEndpoint);
        }
        httpRequest = CreateHttpRequest(newUri, method, request.GetResponseStreamFactory());

        httpRequest->SetHeaderValue(Http::SDK_INVOCATION_ID_HEADER, invocationId);
        if (serverTime.WasParseSuccessful() && serverTime != DateTime())
        {
            requestInfo.ttl = DateTime::Now() + clockSkew + std::chrono::milliseconds(m_requestTimeoutMs);
        }
        requestInfo.attempt ++;
        requestInfo.maxAttempts = m_retryStrategy->GetMaxAttempts();
        httpRequest->SetHeaderValue(Http::SDK_REQUEST_HEADER, requestInfo);
        Aws::Monitoring::OnRequestRetry(this->GetServiceClientName(), request.GetServiceRequestName(), httpRequest, contexts);
    }
    Aws::Monitoring::OnFinish(this->GetServiceClientName(), request.GetServiceRequestName(), httpRequest, contexts);
    return outcome;
}

HttpResponseOutcome AWSClient::AttemptExhaustively(const Aws::Http::URI& uri,
    HttpMethod method,
    const char* signerName,
    const char* requestName,
    const char* signerRegionOverride,
    const char* signerServiceNameOverride) const
{
    if (!Aws::Utils::IsValidHost(uri.GetAuthority()))
    {
        return HttpResponseOutcome(AWSError<CoreErrors>(CoreErrors::VALIDATION, "", "Invalid DNS Label found in URI host", false/*retryable*/));
    }

    std::shared_ptr<HttpRequest> httpRequest(CreateHttpRequest(uri, method, Aws::Utils::Stream::DefaultResponseStreamFactoryMethod));
    HttpResponseOutcome outcome;
    AWSError<CoreErrors> lastError;
    Aws::Monitoring::CoreMetricsCollection coreMetrics;
    auto contexts = Aws::Monitoring::OnRequestStarted(this->GetServiceClientName(), requestName, httpRequest);
    const char* signerRegion = signerRegionOverride;
    Aws::String regionFromResponse;

    Aws::String invocationId = Aws::Utils::UUID::RandomUUID();
    RequestInfo requestInfo;
    requestInfo.attempt = 1;
    requestInfo.maxAttempts = 0;
    httpRequest->SetHeaderValue(Http::SDK_INVOCATION_ID_HEADER, invocationId);
    httpRequest->SetHeaderValue(Http::SDK_REQUEST_HEADER, requestInfo);
    AppendRecursionDetectionHeader(httpRequest);

    for (long retries = 0;; retries++)
    {
        if(!m_retryStrategy->HasSendToken())
        {
            return HttpResponseOutcome(AWSError<CoreErrors>(CoreErrors::SLOW_DOWN,
                                                            "",
                                                            "Unable to acquire enough send tokens to execute request.",
                                                            false/*retryable*/));

        };
        outcome = AttemptOneRequest(httpRequest, signerName, requestName, signerRegion, signerServiceNameOverride);
        if (retries == 0)
        {
            m_retryStrategy->RequestBookkeeping(outcome);
        }
        else
        {
            m_retryStrategy->RequestBookkeeping(outcome, lastError);
        }
        coreMetrics.httpClientMetrics = httpRequest->GetRequestMetrics();
        if (outcome.IsSuccess())
        {
            Aws::Monitoring::OnRequestSucceeded(this->GetServiceClientName(), requestName, httpRequest, outcome, coreMetrics, contexts);
            AWS_LOGSTREAM_TRACE(AWS_CLIENT_LOG_TAG, "Request successful returning.");
            break;
        }
        lastError = outcome.GetError();

        DateTime serverTime = GetServerTimeFromError(outcome.GetError());
        auto clockSkew = DateTime::Diff(serverTime, DateTime::Now());

        Aws::Monitoring::OnRequestFailed(this->GetServiceClientName(), requestName, httpRequest, outcome, coreMetrics, contexts);

        if (!m_httpClient->IsRequestProcessingEnabled())
        {
            AWS_LOGSTREAM_TRACE(AWS_CLIENT_LOG_TAG, "Request was cancelled externally.");
            break;
        }

        // Adjust region
        bool retryWithCorrectRegion = false;
        HttpResponseCode httpResponseCode = outcome.GetError().GetResponseCode();
        if (httpResponseCode == HttpResponseCode::MOVED_PERMANENTLY ||  // 301
            httpResponseCode == HttpResponseCode::TEMPORARY_REDIRECT || // 307
            httpResponseCode == HttpResponseCode::BAD_REQUEST ||        // 400
            httpResponseCode == HttpResponseCode::FORBIDDEN)            // 403
        {
            regionFromResponse = GetErrorMarshaller()->ExtractRegion(outcome.GetError());
            if (m_region == Aws::Region::AWS_GLOBAL && !regionFromResponse.empty() && regionFromResponse != signerRegion)
            {
                signerRegion = regionFromResponse.c_str();
                retryWithCorrectRegion = true;
            }
        }

        long sleepMillis = m_retryStrategy->CalculateDelayBeforeNextRetry(outcome.GetError(), retries);
        //AdjustClockSkew returns true means clock skew was the problem and skew was adjusted, false otherwise.
        //sleep if clock skew and region was NOT the problem. AdjustClockSkew may update error inside outcome.
        bool shouldSleep = !AdjustClockSkew(outcome, signerName) && !retryWithCorrectRegion;

        if (!retryWithCorrectRegion && !m_retryStrategy->ShouldRetry(outcome.GetError(), retries))
        {
            break;
        }

        AWS_LOGSTREAM_WARN(AWS_CLIENT_LOG_TAG, "Request failed, now waiting " << sleepMillis << " ms before attempting again.");

        if (shouldSleep)
        {
            m_httpClient->RetryRequestSleep(std::chrono::milliseconds(sleepMillis));
        }

        Aws::Http::URI newUri = uri;
        Aws::String newEndpoint = GetErrorMarshaller()->ExtractEndpoint(outcome.GetError());
        if (!newEndpoint.empty())
        {
            newUri.SetAuthority(newEndpoint);
        }
        httpRequest = CreateHttpRequest(newUri, method, Aws::Utils::Stream::DefaultResponseStreamFactoryMethod);

        httpRequest->SetHeaderValue(Http::SDK_INVOCATION_ID_HEADER, invocationId);
        if (serverTime.WasParseSuccessful() && serverTime != DateTime())
        {
            requestInfo.ttl = DateTime::Now() + clockSkew + std::chrono::milliseconds(m_requestTimeoutMs);
        }
        requestInfo.attempt ++;
        requestInfo.maxAttempts = m_retryStrategy->GetMaxAttempts();
        httpRequest->SetHeaderValue(Http::SDK_REQUEST_HEADER, requestInfo);
        Aws::Monitoring::OnRequestRetry(this->GetServiceClientName(), requestName, httpRequest, contexts);
    }
    Aws::Monitoring::OnFinish(this->GetServiceClientName(), requestName, httpRequest, contexts);
    return outcome;
}

HttpResponseOutcome AWSClient::AttemptOneRequest(const std::shared_ptr<HttpRequest>& httpRequest, const Aws::AmazonWebServiceRequest& request,
    const char* signerName, const char* signerRegionOverride, const char* signerServiceNameOverride) const
{
    BuildHttpRequest(request, httpRequest);
    auto signer = GetSignerByName(signerName);
    if (!signer->SignRequest(*httpRequest, signerRegionOverride, signerServiceNameOverride, request.SignBody()))
    {
        AWS_LOGSTREAM_ERROR(AWS_CLIENT_LOG_TAG, "Request signing failed. Returning error.");
        return HttpResponseOutcome(AWSError<CoreErrors>(CoreErrors::CLIENT_SIGNING_FAILURE, "", "SDK failed to sign the request", false/*retryable*/));
    }

    if (request.GetRequestSignedHandler())
    {
        request.GetRequestSignedHandler()(*httpRequest);
    }

    AWS_LOGSTREAM_DEBUG(AWS_CLIENT_LOG_TAG, "Request Successfully signed");
    std::shared_ptr<HttpResponse> httpResponse(
        m_httpClient->MakeRequest(httpRequest, m_readRateLimiter.get(), m_writeRateLimiter.get()));

    if (request.ShouldValidateResponseChecksum())
    {
        for (const auto& hashIterator : httpRequest->GetResponseValidationHashes())
        {
            Aws::String checksumHeaderKey = Aws::String("x-amz-checksum-") + hashIterator.first;
            // TODO: If checksum ends with -#, then skip
            if (httpResponse->HasHeader(checksumHeaderKey.c_str()))
            {
                Aws::String checksumHeaderValue = httpResponse->GetHeader(checksumHeaderKey.c_str());
                if (HashingUtils::Base64Encode(hashIterator.second->GetHash().GetResult()) != checksumHeaderValue)
                {
                    AWSError<CoreErrors> error(CoreErrors::VALIDATION, "", "Response checksums mismatch", false/*retryable*/);
                    error.SetResponseHeaders(httpResponse->GetHeaders());
                    error.SetResponseCode(httpResponse->GetResponseCode());
                    error.SetRemoteHostIpAddress(httpResponse->GetOriginatingRequest().GetResolvedRemoteHost());
                    AWS_LOGSTREAM_ERROR(AWS_CLIENT_LOG_TAG, error);
                    return HttpResponseOutcome(error);
                }
                // Validate only a single checksum returned in an HTTP response
                break;
            }
        }
    }

    if (DoesResponseGenerateError(httpResponse) || request.HasEmbeddedError(httpResponse->GetResponseBody(), httpResponse->GetHeaders()))
    {
        AWS_LOGSTREAM_DEBUG(AWS_CLIENT_LOG_TAG, "Request returned error. Attempting to generate appropriate error codes from response");
        auto error = BuildAWSError(httpResponse);
        return HttpResponseOutcome(std::move(error));
    }

    AWS_LOGSTREAM_DEBUG(AWS_CLIENT_LOG_TAG, "Request returned successful response.");

    return HttpResponseOutcome(std::move(httpResponse));
}

HttpResponseOutcome AWSClient::AttemptOneRequest(const std::shared_ptr<HttpRequest>& httpRequest,
    const char* signerName, const char* requestName, const char* signerRegionOverride, const char* signerServiceNameOverride) const
{
    AWS_UNREFERENCED_PARAM(requestName);

    auto signer = GetSignerByName(signerName);
    if (!signer->SignRequest(*httpRequest, signerRegionOverride, signerServiceNameOverride, true))
    {
        AWS_LOGSTREAM_ERROR(AWS_CLIENT_LOG_TAG, "Request signing failed. Returning error.");
        return HttpResponseOutcome(AWSError<CoreErrors>(CoreErrors::CLIENT_SIGNING_FAILURE, "", "SDK failed to sign the request", false/*retryable*/));
    }

    //user agent and headers like that shouldn't be signed for the sake of compatibility with proxies which MAY mutate that header.
    AddCommonHeaders(*httpRequest);

    AWS_LOGSTREAM_DEBUG(AWS_CLIENT_LOG_TAG, "Request Successfully signed");
    std::shared_ptr<HttpResponse> httpResponse(
        m_httpClient->MakeRequest(httpRequest, m_readRateLimiter.get(), m_writeRateLimiter.get()));

    if (DoesResponseGenerateError(httpResponse))
    {
        AWS_LOGSTREAM_DEBUG(AWS_CLIENT_LOG_TAG, "Request returned error. Attempting to generate appropriate error codes from response");
        auto error = BuildAWSError(httpResponse);
        return HttpResponseOutcome(std::move(error));
    }

    AWS_LOGSTREAM_DEBUG(AWS_CLIENT_LOG_TAG, "Request returned successful response.");

    return HttpResponseOutcome(std::move(httpResponse));
}

StreamOutcome AWSClient::MakeRequestWithUnparsedResponse(const Aws::Http::URI& uri,
    const Aws::AmazonWebServiceRequest& request,
    Http::HttpMethod method,
    const char* signerName,
    const char* signerRegionOverride,
    const char* signerServiceNameOverride) const
{
    HttpResponseOutcome httpResponseOutcome = AttemptExhaustively(uri, request, method, signerName, signerRegionOverride, signerServiceNameOverride);
    if (httpResponseOutcome.IsSuccess())
    {
        return StreamOutcome(AmazonWebServiceResult<Stream::ResponseStream>(
            httpResponseOutcome.GetResult()->SwapResponseStreamOwnership(),
            httpResponseOutcome.GetResult()->GetHeaders(), httpResponseOutcome.GetResult()->GetResponseCode()));
    }

    return StreamOutcome(std::move(httpResponseOutcome));
}

StreamOutcome AWSClient::MakeRequestWithUnparsedResponse(const Aws::Http::URI& uri,
    Http::HttpMethod method,
    const char* signerName,
    const char* requestName,
    const char* signerRegionOverride,
    const char* signerServiceNameOverride) const
{
    HttpResponseOutcome httpResponseOutcome = AttemptExhaustively(uri, method, signerName, requestName, signerRegionOverride, signerServiceNameOverride);
    if (httpResponseOutcome.IsSuccess())
    {
        return StreamOutcome(AmazonWebServiceResult<Stream::ResponseStream>(
            httpResponseOutcome.GetResult()->SwapResponseStreamOwnership(),
            httpResponseOutcome.GetResult()->GetHeaders(), httpResponseOutcome.GetResult()->GetResponseCode()));
    }

    return StreamOutcome(std::move(httpResponseOutcome));
}

StreamOutcome AWSClient::MakeRequestWithUnparsedResponse(const Aws::AmazonWebServiceRequest& request,
                                                         const Aws::Endpoint::AWSEndpoint& endpoint,
                                                         Http::HttpMethod method,
                                                         const char* signerName,
                                                         const char* signerRegionOverride,
                                                         const char* signerServiceNameOverride) const
{
    const Aws::Http::URI& uri = endpoint.GetURI();
    if (endpoint.GetAttributes()) {
        signerName = endpoint.GetAttributes()->authScheme.GetName().c_str();
        if (endpoint.GetAttributes()->authScheme.GetSigningRegion()) {
            signerRegionOverride = endpoint.GetAttributes()->authScheme.GetSigningRegion()->c_str();
        }
        if (endpoint.GetAttributes()->authScheme.GetSigningRegionSet()) {
            signerRegionOverride = endpoint.GetAttributes()->authScheme.GetSigningRegionSet()->c_str();
        }
        if (endpoint.GetAttributes()->authScheme.GetSigningName()) {
            signerServiceNameOverride = endpoint.GetAttributes()->authScheme.GetSigningName()->c_str();
        }
    }

    return MakeRequestWithUnparsedResponse(uri, request, method, signerName, signerRegionOverride, signerServiceNameOverride);
}

XmlOutcome AWSXMLClient::MakeRequestWithEventStream(const Aws::AmazonWebServiceRequest& request,
                                                    const Aws::Endpoint::AWSEndpoint& endpoint,
                                                    Http::HttpMethod method,
                                                    const char* signerName,
                                                    const char* signerRegionOverride,
                                                    const char* signerServiceNameOverride) const
{
    const Aws::Http::URI& uri = endpoint.GetURI();
    if (endpoint.GetAttributes()) {
        signerName = endpoint.GetAttributes()->authScheme.GetName().c_str();
        if (endpoint.GetAttributes()->authScheme.GetSigningRegion()) {
            signerRegionOverride = endpoint.GetAttributes()->authScheme.GetSigningRegion()->c_str();
        }
        if (endpoint.GetAttributes()->authScheme.GetSigningRegionSet()) {
            signerRegionOverride = endpoint.GetAttributes()->authScheme.GetSigningRegionSet()->c_str();
        }
        if (endpoint.GetAttributes()->authScheme.GetSigningName()) {
            signerServiceNameOverride = endpoint.GetAttributes()->authScheme.GetSigningName()->c_str();
        }
    }

    return MakeRequestWithEventStream(uri, request, method, signerName, signerRegionOverride, signerServiceNameOverride);
}

XmlOutcome AWSXMLClient::MakeRequestWithEventStream(const Aws::Http::URI& uri,
    const Aws::AmazonWebServiceRequest& request,
    Http::HttpMethod method,
    const char* signerName,
    const char* signerRegionOverride,
    const char* signerServiceNameOverride) const
{
    HttpResponseOutcome httpOutcome = AttemptExhaustively(uri, request, method, signerName, signerRegionOverride, signerServiceNameOverride);
    if (httpOutcome.IsSuccess())
    {
        return XmlOutcome(AmazonWebServiceResult<XmlDocument>(XmlDocument(), httpOutcome.GetResult()->GetHeaders()));
    }

    return XmlOutcome(std::move(httpOutcome));
}

XmlOutcome AWSXMLClient::MakeRequestWithEventStream(const Aws::Http::URI& uri,
    Http::HttpMethod method,
    const char* signerName,
    const char* requestName,
    const char* signerRegionOverride,
    const char* signerServiceNameOverride) const
{
    HttpResponseOutcome httpOutcome = AttemptExhaustively(uri, method, signerName, requestName, signerRegionOverride, signerServiceNameOverride);
    if (httpOutcome.IsSuccess())
    {
        return XmlOutcome(AmazonWebServiceResult<XmlDocument>(XmlDocument(), httpOutcome.GetResult()->GetHeaders()));
    }

    return XmlOutcome(std::move(httpOutcome));
}

void AWSClient::AddHeadersToRequest(const std::shared_ptr<Aws::Http::HttpRequest>& httpRequest,
    const Http::HeaderValueCollection& headerValues) const
{
    for (auto const& headerValue : headerValues)
    {
        httpRequest->SetHeaderValue(headerValue.first, headerValue.second);
    }

    AddCommonHeaders(*httpRequest);
}

void AWSClient::AddChecksumToRequest(const std::shared_ptr<Aws::Http::HttpRequest>& httpRequest,
    const Aws::AmazonWebServiceRequest& request) const
{
    Aws::String checksumAlgorithmName = Aws::Utils::StringUtils::ToLower(request.GetChecksumAlgorithmName().c_str());

    // Request checksums
    if (!checksumAlgorithmName.empty())
    {
        // For non streaming payload, the resolved checksum location is always header.
        // For streaming payload, the resolved checksum location depends on whether it's unsigned payload, we let AwsAuthSigner decide it.
        if (checksumAlgorithmName == "crc32")
        {
            if (request.IsStreaming())
            {
                httpRequest->SetRequestHash("crc32", Aws::MakeShared<Crypto::CRC32>(AWS_CLIENT_LOG_TAG));
            }
            else
            {
                httpRequest->SetHeaderValue("x-amz-checksum-crc32", HashingUtils::Base64Encode(HashingUtils::CalculateCRC32(*(GetBodyStream(request)))));
            }
        }
        else if (checksumAlgorithmName == "crc32c")
        {
            if (request.IsStreaming())
            {
                httpRequest->SetRequestHash("crc32c", Aws::MakeShared<Crypto::CRC32C>(AWS_CLIENT_LOG_TAG));
            }
            else
            {
                httpRequest->SetHeaderValue("x-amz-checksum-crc32c", HashingUtils::Base64Encode(HashingUtils::CalculateCRC32C(*(GetBodyStream(request)))));
            }
        }
        else if (checksumAlgorithmName == "sha256")
        {
            if (request.IsStreaming())
            {
                httpRequest->SetRequestHash("sha256", Aws::MakeShared<Crypto::Sha256>(AWS_CLIENT_LOG_TAG));
            }
            else
            {
                httpRequest->SetHeaderValue("x-amz-checksum-sha256", HashingUtils::Base64Encode(HashingUtils::CalculateSHA256(*(GetBodyStream(request)))));
            }
        }
        else if (checksumAlgorithmName == "sha1")
        {
            if (request.IsStreaming())
            {
                httpRequest->SetRequestHash("sha1", Aws::MakeShared<Crypto::Sha1>(AWS_CLIENT_LOG_TAG));
            }
            else
            {
                httpRequest->SetHeaderValue("x-amz-checksum-sha1", HashingUtils::Base64Encode(HashingUtils::CalculateSHA1(*(GetBodyStream(request)))));
            }
        }
        else if (checksumAlgorithmName == "md5")
        {
            httpRequest->SetHeaderValue(Http::CONTENT_MD5_HEADER, HashingUtils::Base64Encode(HashingUtils::CalculateMD5(*(GetBodyStream(request)))));
        }
        else
        {
            AWS_LOGSTREAM_WARN(AWS_CLIENT_LOG_TAG, "Checksum algorithm: " << checksumAlgorithmName << "is not supported by SDK.");
        }
    }

    // Response checksums
    if (request.ShouldValidateResponseChecksum())
    {
        for (const Aws::String& responseChecksumAlgorithmName : request.GetResponseChecksumAlgorithmNames())
        {
            checksumAlgorithmName = Aws::Utils::StringUtils::ToLower(responseChecksumAlgorithmName.c_str());

            if (checksumAlgorithmName == "crc32c")
            {
                std::shared_ptr<Aws::Utils::Crypto::CRC32C> crc32c = Aws::MakeShared<Aws::Utils::Crypto::CRC32C>(AWS_CLIENT_LOG_TAG);
                httpRequest->AddResponseValidationHash("crc32c", crc32c);
            }
            else if (checksumAlgorithmName == "crc32")
            {
                std::shared_ptr<Aws::Utils::Crypto::CRC32> crc32 = Aws::MakeShared<Aws::Utils::Crypto::CRC32>(AWS_CLIENT_LOG_TAG);
                httpRequest->AddResponseValidationHash("crc", crc32);
            }
            else if (checksumAlgorithmName == "sha1")
            {
                std::shared_ptr<Aws::Utils::Crypto::Sha1> sha1 = Aws::MakeShared<Aws::Utils::Crypto::Sha1>(AWS_CLIENT_LOG_TAG);
                httpRequest->AddResponseValidationHash("sha1", sha1);
            }
            else if (checksumAlgorithmName == "sha256")
            {
                std::shared_ptr<Aws::Utils::Crypto::Sha256> sha256 = Aws::MakeShared<Aws::Utils::Crypto::Sha256>(AWS_CLIENT_LOG_TAG);
                httpRequest->AddResponseValidationHash("sha256", sha256);
            }
            else
            {
                AWS_LOGSTREAM_WARN(AWS_CLIENT_LOG_TAG, "Checksum algorithm: " << checksumAlgorithmName << " is not supported in validating response body yet.");
            }
        }
    }
}

void AWSClient::AddContentBodyToRequest(const std::shared_ptr<Aws::Http::HttpRequest>& httpRequest,
    const std::shared_ptr<Aws::IOStream>& body, bool needsContentMd5, bool isChunked) const
{
    httpRequest->AddContentBody(body);

    //If there is no body, we have a content length of 0
    //note: we also used to remove content-type, but S3 actually needs content-type on InitiateMultipartUpload and it isn't
    //forbidden by the spec. If we start getting weird errors related to this, make sure it isn't caused by this removal.
    if (!body)
    {
        AWS_LOGSTREAM_TRACE(AWS_CLIENT_LOG_TAG, "No content body, content-length headers");

        if(httpRequest->GetMethod() == HttpMethod::HTTP_POST || httpRequest->GetMethod() == HttpMethod::HTTP_PUT)
        {
            httpRequest->SetHeaderValue(Http::CONTENT_LENGTH_HEADER, "0");
        }
        else
        {
            httpRequest->DeleteHeader(Http::CONTENT_LENGTH_HEADER);
        }
    }

    //Add transfer-encoding:chunked to header
    if (body && isChunked && !httpRequest->HasHeader(Http::CONTENT_LENGTH_HEADER))
    {
        httpRequest->SetTransferEncoding(CHUNKED_VALUE);
    }
    //in the scenario where we are adding a content body as a stream, the request object likely already
    //has a content-length header set and we don't want to seek the stream just to find this information.
    else if (body && !httpRequest->HasHeader(Http::CONTENT_LENGTH_HEADER))
    {
        if (!m_httpClient->SupportsChunkedTransferEncoding())
        {
            AWS_LOGSTREAM_WARN(AWS_CLIENT_LOG_TAG, "This http client doesn't support transfer-encoding:chunked. " <<
                                                   "The request may fail if it's not a seekable stream.");
        }
        AWS_LOGSTREAM_TRACE(AWS_CLIENT_LOG_TAG, "Found body, but content-length has not been set, attempting to compute content-length");
        body->seekg(0, body->end);
        auto streamSize = body->tellg();
        body->seekg(0, body->beg);
        Aws::StringStream ss;
        ss << streamSize;
        httpRequest->SetContentLength(ss.str());
    }

    if (needsContentMd5 && body && !httpRequest->HasHeader(Http::CONTENT_MD5_HEADER))
    {
        AWS_LOGSTREAM_TRACE(AWS_CLIENT_LOG_TAG, "Found body, and content-md5 needs to be set" <<
            ", attempting to compute content-md5");

        //changing the internal state of the hash computation is not a logical state
        //change as far as constness goes for this class. Due to the platform specificness
        //of hash computations, we can't control the fact that computing a hash mutates
        //state on some platforms such as windows (but that isn't a concern of this class.
        auto md5HashResult = const_cast<AWSClient*>(this)->m_hash->Calculate(*body);
        body->clear();
        if (md5HashResult.IsSuccess())
        {
            httpRequest->SetHeaderValue(Http::CONTENT_MD5_HEADER, HashingUtils::Base64Encode(md5HashResult.GetResult()));
        }
    }
}

Aws::String Aws::Client::GetAuthorizationHeader(const Aws::Http::HttpRequest& httpRequest)
{
    // Extract the hex-encoded signature from the authorization header rather than recalculating it.
    assert(httpRequest.HasAwsAuthorization());
    const auto& authHeader = httpRequest.GetAwsAuthorization();
    auto signaturePosition = authHeader.rfind(Aws::Auth::SIGNATURE);
    // The auth header should end with 'Signature=<64 chars>'
    // Make sure we found the word 'Signature' in the header and make sure it's the last item followed by its 64 hex chars
    if (signaturePosition == Aws::String::npos || (signaturePosition + strlen(Aws::Auth::SIGNATURE) + 1/*'=' character*/ + 64/*hex chars*/) != authHeader.length())
    {
        AWS_LOGSTREAM_ERROR(AWS_CLIENT_LOG_TAG, "Failed to extract signature from authorization header.");
        return {};
    }
    return authHeader.substr(signaturePosition + strlen(Aws::Auth::SIGNATURE) + 1);
}

void AWSClient::BuildHttpRequest(const Aws::AmazonWebServiceRequest& request,
    const std::shared_ptr<HttpRequest>& httpRequest) const
{
    //do headers first since the request likely will set content-length as it's own header.
    AddHeadersToRequest(httpRequest, request.GetHeaders());
    AddHeadersToRequest(httpRequest, request.GetAdditionalCustomHeaders());

    AddChecksumToRequest(httpRequest, request);

    if (request.IsEventStreamRequest())
    {
        httpRequest->AddContentBody(request.GetBody());
    }
    else
    {
        AddContentBodyToRequest(httpRequest, request.GetBody(), request.ShouldComputeContentMd5(), request.IsStreaming() && request.IsChunked() && m_httpClient->SupportsChunkedTransferEncoding());
    }

    // Pass along handlers for processing data sent/received in bytes
    httpRequest->SetDataReceivedEventHandler(request.GetDataReceivedEventHandler());
    httpRequest->SetDataSentEventHandler(request.GetDataSentEventHandler());
    httpRequest->SetContinueRequestHandle(request.GetContinueRequestHandler());

    request.AddQueryStringParameters(httpRequest->GetUri());
}

void AWSClient::AddCommonHeaders(HttpRequest& httpRequest) const
{
    httpRequest.SetUserAgent(m_userAgent);
}

Aws::String AWSClient::GeneratePresignedUrl(const URI& uri, HttpMethod method, long long expirationInSeconds)
{
    return AWSUrlPresigner(*this).GeneratePresignedUrl(uri, method, expirationInSeconds);
}

Aws::String AWSClient::GeneratePresignedUrl(const URI& uri, HttpMethod method, const Aws::Http::HeaderValueCollection& customizedHeaders, long long expirationInSeconds)
{
    return AWSUrlPresigner(*this).GeneratePresignedUrl(uri, method, customizedHeaders, expirationInSeconds);
}

Aws::String AWSClient::GeneratePresignedUrl(const URI& uri, HttpMethod method, const char* region, long long expirationInSeconds) const
{
    return AWSUrlPresigner(*this).GeneratePresignedUrl(uri, method, region, expirationInSeconds);
}

Aws::String AWSClient::GeneratePresignedUrl(const URI& uri, HttpMethod method, const char* region, const Aws::Http::HeaderValueCollection& customizedHeaders, long long expirationInSeconds)
{
    return AWSUrlPresigner(*this).GeneratePresignedUrl(uri, method, region, customizedHeaders, expirationInSeconds);
}

Aws::String AWSClient::GeneratePresignedUrl(const Aws::Http::URI& uri, Aws::Http::HttpMethod method, const char* region, const char* serviceName, long long expirationInSeconds) const
{
    return AWSUrlPresigner(*this).GeneratePresignedUrl(uri, method, region, serviceName, expirationInSeconds);
}

Aws::String AWSClient::GeneratePresignedUrl(const Aws::Http::URI& uri, Aws::Http::HttpMethod method, const char* region, const char* serviceName, const Aws::Http::HeaderValueCollection& customizedHeaders, long long expirationInSeconds)
{
    return AWSUrlPresigner(*this).GeneratePresignedUrl(uri, method, region, serviceName, customizedHeaders, expirationInSeconds);
}

Aws::String AWSClient::GeneratePresignedUrl(const Aws::Http::URI& uri, Aws::Http::HttpMethod method, const char* region, const char* serviceName, const char* signerName, long long expirationInSeconds) const
{
    return AWSUrlPresigner(*this).GeneratePresignedUrl(uri, method, region, serviceName, signerName, expirationInSeconds);
}

Aws::String AWSClient::GeneratePresignedUrl(const Aws::Http::URI& uri, Aws::Http::HttpMethod method, const char* region, const char* serviceName, const char* signerName, const Aws::Http::HeaderValueCollection& customizedHeaders, long long expirationInSeconds)
{
    return AWSUrlPresigner(*this).GeneratePresignedUrl(uri, method, region, serviceName, signerName, customizedHeaders, expirationInSeconds);
}

Aws::String AWSClient::GeneratePresignedUrl(const Aws::Endpoint::AWSEndpoint& endpoint,
                                            Aws::Http::HttpMethod method /* = Http::HttpMethod::HTTP_POST */,
                                            const Aws::Http::HeaderValueCollection& customizedHeaders /* = {} */,
                                            uint64_t expirationInSeconds /* = 0 */,
                                            const char* signerName /* = Aws::Auth::SIGV4_SIGNER */,
                                            const char* signerRegionOverride /* = nullptr */,
                                            const char* signerServiceNameOverride /* = nullptr */)
{
    return AWSUrlPresigner(*this).GeneratePresignedUrl(endpoint, method, customizedHeaders, expirationInSeconds, signerName, signerRegionOverride, signerServiceNameOverride);
}

Aws::String AWSClient::GeneratePresignedUrl(const Aws::AmazonWebServiceRequest& request, const Aws::Http::URI& uri, Aws::Http::HttpMethod method, const char* region,
    const Aws::Http::QueryStringParameterCollection& extraParams, long long expirationInSeconds) const
{
    return AWSUrlPresigner(*this).GeneratePresignedUrl(request, uri, method, region, extraParams, expirationInSeconds);
}

Aws::String AWSClient::GeneratePresignedUrl(const Aws::AmazonWebServiceRequest& request, const Aws::Http::URI& uri, Aws::Http::HttpMethod method, const char* region, const char* serviceName,
    const Aws::Http::QueryStringParameterCollection& extraParams, long long expirationInSeconds) const
{
    return AWSUrlPresigner(*this).GeneratePresignedUrl(request, uri, method, region, serviceName, extraParams, expirationInSeconds);
}

Aws::String AWSClient::GeneratePresignedUrl(const Aws::AmazonWebServiceRequest& request,
                                            const Aws::Http::URI& uri,
                                            Aws::Http::HttpMethod method,
                                            const char* region,
                                            const char* serviceName,
                                            const char* signerName,
                                            const Aws::Http::QueryStringParameterCollection& extraParams,
                                            long long expirationInSeconds) const
{
    return AWSUrlPresigner(*this).GeneratePresignedUrl(request, uri, method, region, serviceName, signerName, extraParams, expirationInSeconds);
}

Aws::String AWSClient::GeneratePresignedUrl(const Aws::AmazonWebServiceRequest& request, const Aws::Http::URI& uri, Aws::Http::HttpMethod method,
    const Aws::Http::QueryStringParameterCollection& extraParams, long long expirationInSeconds) const
{
    return AWSUrlPresigner(*this).GeneratePresignedUrl(request, uri, method, extraParams, expirationInSeconds);
}

std::shared_ptr<Aws::IOStream> AWSClient::GetBodyStream(const Aws::AmazonWebServiceRequest& request) const {
    if (request.GetBody() != nullptr) {
        return request.GetBody();
    }
    // Return an empty string stream for no body
    return Aws::MakeShared<Aws::StringStream>(AWS_CLIENT_LOG_TAG, "");
}

std::shared_ptr<Aws::Http::HttpResponse> AWSClient::MakeHttpRequest(std::shared_ptr<Aws::Http::HttpRequest>& request) const
{
    return m_httpClient->MakeRequest(request, m_readRateLimiter.get(), m_writeRateLimiter.get());
}

void AWSClient::AppendRecursionDetectionHeader(std::shared_ptr<Aws::Http::HttpRequest> ioRequest)
{
    if(!ioRequest || ioRequest->HasHeader(Aws::Http::X_AMZN_TRACE_ID_HEADER)) {
        return;
    }
    Aws::String awsLambdaFunctionName = Aws::Environment::GetEnv(AWS_LAMBDA_FUNCTION_NAME);
    if(awsLambdaFunctionName.empty()) {
        return;
    }
    Aws::String xAmznTraceIdVal = Aws::Environment::GetEnv(X_AMZN_TRACE_ID);
    if(xAmznTraceIdVal.empty()) {
        return;
    }

    // Escape all non-printable ASCII characters by percent encoding
    Aws::OStringStream xAmznTraceIdValEncodedStr;
    for(const char ch : xAmznTraceIdVal)
    {
        if (ch >= 0x20 && ch <= 0x7e) // ascii chars [32-126] or [' ' to '~'] are not escaped
        {
            xAmznTraceIdValEncodedStr << ch;
        }
        else
        {
            // A percent-encoded octet is encoded as a character triplet
            xAmznTraceIdValEncodedStr << '%' // consisting of the percent character "%"
                                      << std::hex << std::setfill('0') << std::setw(2) << std::uppercase
                                      << (size_t) ch //followed by the two hexadecimal digits representing that octet's numeric value
                                      << std::dec << std::setfill(' ') << std::setw(0) << std::nouppercase;
        }
    }
    xAmznTraceIdVal = xAmznTraceIdValEncodedStr.str();

    ioRequest->SetHeaderValue(Aws::Http::X_AMZN_TRACE_ID_HEADER, xAmznTraceIdVal);
<<<<<<< HEAD
=======
}

////////////////////////////////////////////////////////////////////////////
AWSJsonClient::AWSJsonClient(const Aws::Client::ClientConfiguration& configuration,
    const std::shared_ptr<Aws::Client::AWSAuthSigner>& signer,
    const std::shared_ptr<AWSErrorMarshaller>& errorMarshaller) :
    BASECLASS(configuration, signer, errorMarshaller)
{
}

AWSJsonClient::AWSJsonClient(const Aws::Client::ClientConfiguration& configuration,
    const std::shared_ptr<Aws::Auth::AWSAuthSignerProvider>& signerProvider,
    const std::shared_ptr<AWSErrorMarshaller>& errorMarshaller) :
    BASECLASS(configuration, signerProvider, errorMarshaller)
{
}

JsonOutcome AWSJsonClient::MakeRequest(const Aws::AmazonWebServiceRequest& request,
                                       const Aws::Endpoint::AWSEndpoint& endpoint,
                                       Http::HttpMethod method /* = Http::HttpMethod::HTTP_POST */,
                                       const char* signerName /* = Aws::Auth::NULL_SIGNER */,
                                       const char* signerRegionOverride /* = nullptr */,
                                       const char* signerServiceNameOverride /* = nullptr */) const
{
    const Aws::Http::URI& uri = endpoint.GetURI();
    if (endpoint.GetAttributes()) {
        signerName = endpoint.GetAttributes()->authScheme.GetName().c_str();
        if (endpoint.GetAttributes()->authScheme.GetSigningRegion()) {
            signerRegionOverride = endpoint.GetAttributes()->authScheme.GetSigningRegion()->c_str();
        }
        if (endpoint.GetAttributes()->authScheme.GetSigningRegionSet()) {
            signerRegionOverride = endpoint.GetAttributes()->authScheme.GetSigningRegionSet()->c_str();
        }
        if (endpoint.GetAttributes()->authScheme.GetSigningName()) {
            signerServiceNameOverride = endpoint.GetAttributes()->authScheme.GetSigningName()->c_str();
        }
    }
    return MakeRequest(uri, request, method, signerName, signerRegionOverride, signerServiceNameOverride);
}

JsonOutcome AWSJsonClient::MakeRequest(const Aws::Endpoint::AWSEndpoint& endpoint,
                                       Http::HttpMethod method /* = Http::HttpMethod::HTTP_POST */,
                                       const char* signerName /* = Aws::Auth::NULL_SIGNER */,
                                       const char* signerRegionOverride /* = nullptr */,
                                       const char* signerServiceNameOverride /* = nullptr */) const
{
    const Aws::Http::URI& uri = endpoint.GetURI();
    if (endpoint.GetAttributes()) {
        signerName = endpoint.GetAttributes()->authScheme.GetName().c_str();
        if (endpoint.GetAttributes()->authScheme.GetSigningRegion()) {
            signerRegionOverride = endpoint.GetAttributes()->authScheme.GetSigningRegion()->c_str();
        }
        if (endpoint.GetAttributes()->authScheme.GetSigningRegionSet()) {
            signerRegionOverride = endpoint.GetAttributes()->authScheme.GetSigningRegionSet()->c_str();
        }
        if (endpoint.GetAttributes()->authScheme.GetSigningName()) {
            signerServiceNameOverride = endpoint.GetAttributes()->authScheme.GetSigningName()->c_str();
        }
    }
    return MakeRequest(uri, method, signerName, signerRegionOverride, signerServiceNameOverride);
}

JsonOutcome AWSJsonClient::MakeRequest(const Aws::Http::URI& uri,
    const Aws::AmazonWebServiceRequest& request,
    Http::HttpMethod method,
    const char* signerName,
    const char* signerRegionOverride,
    const char* signerServiceNameOverride) const
{
    HttpResponseOutcome httpOutcome(BASECLASS::AttemptExhaustively(uri, request, method, signerName, signerRegionOverride, signerServiceNameOverride));
    if (!httpOutcome.IsSuccess())
    {
        return JsonOutcome(std::move(httpOutcome));
    }

    if (httpOutcome.GetResult()->GetResponseBody().peek() != std::char_traits<char>::eof())
        //this is stupid, but gcc doesn't pick up the covariant on the dereference so we have to give it a little hint.
        return JsonOutcome(AmazonWebServiceResult<JsonValue>(JsonValue(httpOutcome.GetResult()->GetResponseBody()),
        httpOutcome.GetResult()->GetHeaders(),
        httpOutcome.GetResult()->GetResponseCode()));

    else
        return JsonOutcome(AmazonWebServiceResult<JsonValue>(JsonValue(), httpOutcome.GetResult()->GetHeaders()));
}

JsonOutcome AWSJsonClient::MakeRequest(const Aws::Http::URI& uri,
    Http::HttpMethod method,
    const char* signerName,
    const char* requestName,
    const char* signerRegionOverride,
    const char* signerServiceNameOverride) const
{
    HttpResponseOutcome httpOutcome(BASECLASS::AttemptExhaustively(uri, method, signerName, requestName, signerRegionOverride, signerServiceNameOverride));
    if (!httpOutcome.IsSuccess())
    {
        return JsonOutcome(std::move(httpOutcome));
    }

    if (httpOutcome.GetResult()->GetResponseBody().peek() != std::char_traits<char>::eof())
    {
        JsonValue jsonValue(httpOutcome.GetResult()->GetResponseBody());
        if (!jsonValue.WasParseSuccessful())
        {
            return JsonOutcome(AWSError<CoreErrors>(CoreErrors::UNKNOWN, "Json Parser Error", jsonValue.GetErrorMessage(), false));
        }

        //this is stupid, but gcc doesn't pick up the covariant on the dereference so we have to give it a little hint.
        return JsonOutcome(AmazonWebServiceResult<JsonValue>(std::move(jsonValue),
            httpOutcome.GetResult()->GetHeaders(),
            httpOutcome.GetResult()->GetResponseCode()));
    }

    return JsonOutcome(AmazonWebServiceResult<JsonValue>(JsonValue(), httpOutcome.GetResult()->GetHeaders()));
}

JsonOutcome AWSJsonClient::MakeEventStreamRequest(std::shared_ptr<Aws::Http::HttpRequest>& request) const
{
    // request is assumed to be signed
    std::shared_ptr<HttpResponse> httpResponse = MakeHttpRequest(request);

    if (DoesResponseGenerateError(httpResponse))
    {
        AWS_LOGSTREAM_DEBUG(AWS_CLIENT_LOG_TAG, "Request returned error. Attempting to generate appropriate error codes from response");
        auto error = BuildAWSError(httpResponse);
        return JsonOutcome(std::move(error));
    }

    AWS_LOGSTREAM_DEBUG(AWS_CLIENT_LOG_TAG, "Request returned successful response.");

    HttpResponseOutcome httpOutcome(std::move(httpResponse));

    if (httpOutcome.GetResult()->GetResponseBody().peek() != std::char_traits<char>::eof())
    {
        JsonValue jsonValue(httpOutcome.GetResult()->GetResponseBody());
        if (!jsonValue.WasParseSuccessful())
        {
            return JsonOutcome(AWSError<CoreErrors>(CoreErrors::UNKNOWN, "Json Parser Error", jsonValue.GetErrorMessage(), false));
        }

        //this is stupid, but gcc doesn't pick up the covariant on the dereference so we have to give it a little hint.
        return JsonOutcome(AmazonWebServiceResult<JsonValue>(std::move(jsonValue),
            httpOutcome.GetResult()->GetHeaders(),
            httpOutcome.GetResult()->GetResponseCode()));
    }

    return JsonOutcome(AmazonWebServiceResult<JsonValue>(JsonValue(), httpOutcome.GetResult()->GetHeaders()));
}

AWSError<CoreErrors> AWSJsonClient::BuildAWSError(
    const std::shared_ptr<Aws::Http::HttpResponse>& httpResponse) const
{
    AWSError<CoreErrors> error;
    if (httpResponse->HasClientError())
    {
        bool retryable = httpResponse->GetClientErrorType() == CoreErrors::NETWORK_CONNECTION ? true : false;
        error = AWSError<CoreErrors>(httpResponse->GetClientErrorType(), "", httpResponse->GetClientErrorMessage(), retryable);
    }
    else if (!httpResponse->GetResponseBody() || httpResponse->GetResponseBody().peek() == std::char_traits<char>::eof())
    {
        auto responseCode = httpResponse->GetResponseCode();
        auto errorCode = GuessBodylessErrorType(responseCode);

        Aws::StringStream ss;
        ss << "No response body.";
        error = AWSError<CoreErrors>(errorCode, "", ss.str(),
            IsRetryableHttpResponseCode(responseCode));
    }
    else
    {
        assert(httpResponse->GetResponseCode() != HttpResponseCode::OK);
        error = GetErrorMarshaller()->Marshall(*httpResponse);
    }

    error.SetResponseHeaders(httpResponse->GetHeaders());
    error.SetResponseCode(httpResponse->GetResponseCode());
    error.SetRemoteHostIpAddress(httpResponse->GetOriginatingRequest().GetResolvedRemoteHost());
    AWS_LOGSTREAM_ERROR(AWS_CLIENT_LOG_TAG, error);
    return error;
}

/////////////////////////////////////////////////////////////////////////////////////////
AWSXMLClient::AWSXMLClient(const Aws::Client::ClientConfiguration& configuration,
    const std::shared_ptr<Aws::Client::AWSAuthSigner>& signer,
    const std::shared_ptr<AWSErrorMarshaller>& errorMarshaller) :
    BASECLASS(configuration, signer, errorMarshaller)
{
}

AWSXMLClient::AWSXMLClient(const Aws::Client::ClientConfiguration& configuration,
    const std::shared_ptr<Aws::Auth::AWSAuthSignerProvider>& signerProvider,
    const std::shared_ptr<AWSErrorMarshaller>& errorMarshaller) :
    BASECLASS(configuration, signerProvider, errorMarshaller)
{
}

XmlOutcome AWSXMLClient::MakeRequest(const Aws::AmazonWebServiceRequest& request,
                                     const Aws::Endpoint::AWSEndpoint& endpoint,
                                     Http::HttpMethod method /* = Http::HttpMethod::HTTP_POST */,
                                     const char* signerName /* = Aws::Auth::NULL_SIGNER */,
                                     const char* signerRegionOverride /* = nullptr */,
                                     const char* signerServiceNameOverride /* = nullptr */) const
{
    const Aws::Http::URI& uri = endpoint.GetURI();
    if (endpoint.GetAttributes()) {
        signerName = endpoint.GetAttributes()->authScheme.GetName().c_str();
        if (endpoint.GetAttributes()->authScheme.GetSigningRegion()) {
            signerRegionOverride = endpoint.GetAttributes()->authScheme.GetSigningRegion()->c_str();
        }
        if (endpoint.GetAttributes()->authScheme.GetSigningRegionSet()) {
            signerRegionOverride = endpoint.GetAttributes()->authScheme.GetSigningRegionSet()->c_str();
        }
        if (endpoint.GetAttributes()->authScheme.GetSigningName()) {
            signerServiceNameOverride = endpoint.GetAttributes()->authScheme.GetSigningName()->c_str();
        }
    }
    return MakeRequest(uri, request, method, signerName, signerRegionOverride, signerServiceNameOverride);
}

XmlOutcome AWSXMLClient::MakeRequest(const Aws::Endpoint::AWSEndpoint& endpoint,
                                     const char* requestName /* = "" */,
                                     Http::HttpMethod method /* = Http::HttpMethod::HTTP_POST */,
                                     const char* signerName /* = Aws::Auth::NULL_SIGNER */,
                                     const char* signerRegionOverride /* = nullptr */,
                                     const char* signerServiceNameOverride /* = nullptr */) const
{
    const Aws::Http::URI& uri = endpoint.GetURI();
    if (endpoint.GetAttributes()) {
        signerName = endpoint.GetAttributes()->authScheme.GetName().c_str();
        if (endpoint.GetAttributes()->authScheme.GetSigningRegion()) {
            signerRegionOverride = endpoint.GetAttributes()->authScheme.GetSigningRegion()->c_str();
        }
        if (endpoint.GetAttributes()->authScheme.GetSigningRegionSet()) {
            signerRegionOverride = endpoint.GetAttributes()->authScheme.GetSigningRegionSet()->c_str();
        }
        if (endpoint.GetAttributes()->authScheme.GetSigningName()) {
            signerServiceNameOverride = endpoint.GetAttributes()->authScheme.GetSigningName()->c_str();
        }
    }
    return MakeRequest(uri, method, signerName, requestName, signerRegionOverride, signerServiceNameOverride);
}

XmlOutcome AWSXMLClient::MakeRequest(const Aws::Http::URI& uri,
    const Aws::AmazonWebServiceRequest& request,
    Http::HttpMethod method,
    const char* signerName,
    const char* signerRegionOverride,
    const char* signerServiceNameOverride) const
{
    HttpResponseOutcome httpOutcome(BASECLASS::AttemptExhaustively(uri, request, method, signerName, signerRegionOverride, signerServiceNameOverride));
    if (!httpOutcome.IsSuccess())
    {
        return XmlOutcome(std::move(httpOutcome));
    }

    if (httpOutcome.GetResult()->GetResponseBody().peek() != std::char_traits<char>::eof())
    {
        XmlDocument xmlDoc = XmlDocument::CreateFromXmlStream(httpOutcome.GetResult()->GetResponseBody());

        if (!xmlDoc.WasParseSuccessful())
        {
            AWS_LOGSTREAM_ERROR(AWS_CLIENT_LOG_TAG, "Xml parsing for error failed with message " << xmlDoc.GetErrorMessage().c_str());
            return AWSError<CoreErrors>(CoreErrors::UNKNOWN, "Xml Parse Error", xmlDoc.GetErrorMessage(), false);
        }

        return XmlOutcome(AmazonWebServiceResult<XmlDocument>(std::move(xmlDoc),
            httpOutcome.GetResult()->GetHeaders(), httpOutcome.GetResult()->GetResponseCode()));
    }

    return XmlOutcome(AmazonWebServiceResult<XmlDocument>(XmlDocument(), httpOutcome.GetResult()->GetHeaders()));
}

XmlOutcome AWSXMLClient::MakeRequest(const Aws::Http::URI& uri,
    Http::HttpMethod method,
    const char* signerName,
    const char* requestName,
    const char* signerRegionOverride,
    const char* signerServiceNameOverride) const
{
    HttpResponseOutcome httpOutcome(BASECLASS::AttemptExhaustively(uri, method, signerName, requestName, signerRegionOverride, signerServiceNameOverride));
    if (!httpOutcome.IsSuccess())
    {
        return XmlOutcome(std::move(httpOutcome));
    }

    if (httpOutcome.GetResult()->GetResponseBody().peek() != std::char_traits<char>::eof())
    {
        return XmlOutcome(AmazonWebServiceResult<XmlDocument>(
            XmlDocument::CreateFromXmlStream(httpOutcome.GetResult()->GetResponseBody()),
            httpOutcome.GetResult()->GetHeaders(), httpOutcome.GetResult()->GetResponseCode()));
    }

    return XmlOutcome(AmazonWebServiceResult<XmlDocument>(XmlDocument(), httpOutcome.GetResult()->GetHeaders()));
}

AWSError<CoreErrors> AWSXMLClient::BuildAWSError(const std::shared_ptr<Http::HttpResponse>& httpResponse) const
{
    AWSError<CoreErrors> error;
    if (httpResponse->HasClientError())
    {
        bool retryable = httpResponse->GetClientErrorType() == CoreErrors::NETWORK_CONNECTION ? true : false;
        error = AWSError<CoreErrors>(httpResponse->GetClientErrorType(), "", httpResponse->GetClientErrorMessage(), retryable);
    }
    else if (!httpResponse->GetResponseBody() || httpResponse->GetResponseBody().peek() == std::char_traits<char>::eof())
    {
        auto responseCode = httpResponse->GetResponseCode();
        auto errorCode = GuessBodylessErrorType(responseCode);

        Aws::StringStream ss;
        ss << "No response body.";
        error = AWSError<CoreErrors>(errorCode, "", ss.str(), IsRetryableHttpResponseCode(responseCode));
    }
    else
    {
        // When trying to build an AWS Error from a response which is an FStream, we need to rewind the
        // file pointer back to the beginning in order to correctly read the input using the XML string iterator
        if ((httpResponse->GetResponseBody().tellp() > 0)
            && (httpResponse->GetResponseBody().tellg() > 0))
        {
            httpResponse->GetResponseBody().seekg(0);
        }

        error = GetErrorMarshaller()->Marshall(*httpResponse);
    }

    error.SetResponseHeaders(httpResponse->GetHeaders());
    error.SetResponseCode(httpResponse->GetResponseCode());
    error.SetRemoteHostIpAddress(httpResponse->GetOriginatingRequest().GetResolvedRemoteHost());
    AWS_LOGSTREAM_ERROR(AWS_CLIENT_LOG_TAG, error);
    return error;
>>>>>>> 50328a7d
}<|MERGE_RESOLUTION|>--- conflicted
+++ resolved
@@ -1036,336 +1036,4 @@
     xAmznTraceIdVal = xAmznTraceIdValEncodedStr.str();
 
     ioRequest->SetHeaderValue(Aws::Http::X_AMZN_TRACE_ID_HEADER, xAmznTraceIdVal);
-<<<<<<< HEAD
-=======
-}
-
-////////////////////////////////////////////////////////////////////////////
-AWSJsonClient::AWSJsonClient(const Aws::Client::ClientConfiguration& configuration,
-    const std::shared_ptr<Aws::Client::AWSAuthSigner>& signer,
-    const std::shared_ptr<AWSErrorMarshaller>& errorMarshaller) :
-    BASECLASS(configuration, signer, errorMarshaller)
-{
-}
-
-AWSJsonClient::AWSJsonClient(const Aws::Client::ClientConfiguration& configuration,
-    const std::shared_ptr<Aws::Auth::AWSAuthSignerProvider>& signerProvider,
-    const std::shared_ptr<AWSErrorMarshaller>& errorMarshaller) :
-    BASECLASS(configuration, signerProvider, errorMarshaller)
-{
-}
-
-JsonOutcome AWSJsonClient::MakeRequest(const Aws::AmazonWebServiceRequest& request,
-                                       const Aws::Endpoint::AWSEndpoint& endpoint,
-                                       Http::HttpMethod method /* = Http::HttpMethod::HTTP_POST */,
-                                       const char* signerName /* = Aws::Auth::NULL_SIGNER */,
-                                       const char* signerRegionOverride /* = nullptr */,
-                                       const char* signerServiceNameOverride /* = nullptr */) const
-{
-    const Aws::Http::URI& uri = endpoint.GetURI();
-    if (endpoint.GetAttributes()) {
-        signerName = endpoint.GetAttributes()->authScheme.GetName().c_str();
-        if (endpoint.GetAttributes()->authScheme.GetSigningRegion()) {
-            signerRegionOverride = endpoint.GetAttributes()->authScheme.GetSigningRegion()->c_str();
-        }
-        if (endpoint.GetAttributes()->authScheme.GetSigningRegionSet()) {
-            signerRegionOverride = endpoint.GetAttributes()->authScheme.GetSigningRegionSet()->c_str();
-        }
-        if (endpoint.GetAttributes()->authScheme.GetSigningName()) {
-            signerServiceNameOverride = endpoint.GetAttributes()->authScheme.GetSigningName()->c_str();
-        }
-    }
-    return MakeRequest(uri, request, method, signerName, signerRegionOverride, signerServiceNameOverride);
-}
-
-JsonOutcome AWSJsonClient::MakeRequest(const Aws::Endpoint::AWSEndpoint& endpoint,
-                                       Http::HttpMethod method /* = Http::HttpMethod::HTTP_POST */,
-                                       const char* signerName /* = Aws::Auth::NULL_SIGNER */,
-                                       const char* signerRegionOverride /* = nullptr */,
-                                       const char* signerServiceNameOverride /* = nullptr */) const
-{
-    const Aws::Http::URI& uri = endpoint.GetURI();
-    if (endpoint.GetAttributes()) {
-        signerName = endpoint.GetAttributes()->authScheme.GetName().c_str();
-        if (endpoint.GetAttributes()->authScheme.GetSigningRegion()) {
-            signerRegionOverride = endpoint.GetAttributes()->authScheme.GetSigningRegion()->c_str();
-        }
-        if (endpoint.GetAttributes()->authScheme.GetSigningRegionSet()) {
-            signerRegionOverride = endpoint.GetAttributes()->authScheme.GetSigningRegionSet()->c_str();
-        }
-        if (endpoint.GetAttributes()->authScheme.GetSigningName()) {
-            signerServiceNameOverride = endpoint.GetAttributes()->authScheme.GetSigningName()->c_str();
-        }
-    }
-    return MakeRequest(uri, method, signerName, signerRegionOverride, signerServiceNameOverride);
-}
-
-JsonOutcome AWSJsonClient::MakeRequest(const Aws::Http::URI& uri,
-    const Aws::AmazonWebServiceRequest& request,
-    Http::HttpMethod method,
-    const char* signerName,
-    const char* signerRegionOverride,
-    const char* signerServiceNameOverride) const
-{
-    HttpResponseOutcome httpOutcome(BASECLASS::AttemptExhaustively(uri, request, method, signerName, signerRegionOverride, signerServiceNameOverride));
-    if (!httpOutcome.IsSuccess())
-    {
-        return JsonOutcome(std::move(httpOutcome));
-    }
-
-    if (httpOutcome.GetResult()->GetResponseBody().peek() != std::char_traits<char>::eof())
-        //this is stupid, but gcc doesn't pick up the covariant on the dereference so we have to give it a little hint.
-        return JsonOutcome(AmazonWebServiceResult<JsonValue>(JsonValue(httpOutcome.GetResult()->GetResponseBody()),
-        httpOutcome.GetResult()->GetHeaders(),
-        httpOutcome.GetResult()->GetResponseCode()));
-
-    else
-        return JsonOutcome(AmazonWebServiceResult<JsonValue>(JsonValue(), httpOutcome.GetResult()->GetHeaders()));
-}
-
-JsonOutcome AWSJsonClient::MakeRequest(const Aws::Http::URI& uri,
-    Http::HttpMethod method,
-    const char* signerName,
-    const char* requestName,
-    const char* signerRegionOverride,
-    const char* signerServiceNameOverride) const
-{
-    HttpResponseOutcome httpOutcome(BASECLASS::AttemptExhaustively(uri, method, signerName, requestName, signerRegionOverride, signerServiceNameOverride));
-    if (!httpOutcome.IsSuccess())
-    {
-        return JsonOutcome(std::move(httpOutcome));
-    }
-
-    if (httpOutcome.GetResult()->GetResponseBody().peek() != std::char_traits<char>::eof())
-    {
-        JsonValue jsonValue(httpOutcome.GetResult()->GetResponseBody());
-        if (!jsonValue.WasParseSuccessful())
-        {
-            return JsonOutcome(AWSError<CoreErrors>(CoreErrors::UNKNOWN, "Json Parser Error", jsonValue.GetErrorMessage(), false));
-        }
-
-        //this is stupid, but gcc doesn't pick up the covariant on the dereference so we have to give it a little hint.
-        return JsonOutcome(AmazonWebServiceResult<JsonValue>(std::move(jsonValue),
-            httpOutcome.GetResult()->GetHeaders(),
-            httpOutcome.GetResult()->GetResponseCode()));
-    }
-
-    return JsonOutcome(AmazonWebServiceResult<JsonValue>(JsonValue(), httpOutcome.GetResult()->GetHeaders()));
-}
-
-JsonOutcome AWSJsonClient::MakeEventStreamRequest(std::shared_ptr<Aws::Http::HttpRequest>& request) const
-{
-    // request is assumed to be signed
-    std::shared_ptr<HttpResponse> httpResponse = MakeHttpRequest(request);
-
-    if (DoesResponseGenerateError(httpResponse))
-    {
-        AWS_LOGSTREAM_DEBUG(AWS_CLIENT_LOG_TAG, "Request returned error. Attempting to generate appropriate error codes from response");
-        auto error = BuildAWSError(httpResponse);
-        return JsonOutcome(std::move(error));
-    }
-
-    AWS_LOGSTREAM_DEBUG(AWS_CLIENT_LOG_TAG, "Request returned successful response.");
-
-    HttpResponseOutcome httpOutcome(std::move(httpResponse));
-
-    if (httpOutcome.GetResult()->GetResponseBody().peek() != std::char_traits<char>::eof())
-    {
-        JsonValue jsonValue(httpOutcome.GetResult()->GetResponseBody());
-        if (!jsonValue.WasParseSuccessful())
-        {
-            return JsonOutcome(AWSError<CoreErrors>(CoreErrors::UNKNOWN, "Json Parser Error", jsonValue.GetErrorMessage(), false));
-        }
-
-        //this is stupid, but gcc doesn't pick up the covariant on the dereference so we have to give it a little hint.
-        return JsonOutcome(AmazonWebServiceResult<JsonValue>(std::move(jsonValue),
-            httpOutcome.GetResult()->GetHeaders(),
-            httpOutcome.GetResult()->GetResponseCode()));
-    }
-
-    return JsonOutcome(AmazonWebServiceResult<JsonValue>(JsonValue(), httpOutcome.GetResult()->GetHeaders()));
-}
-
-AWSError<CoreErrors> AWSJsonClient::BuildAWSError(
-    const std::shared_ptr<Aws::Http::HttpResponse>& httpResponse) const
-{
-    AWSError<CoreErrors> error;
-    if (httpResponse->HasClientError())
-    {
-        bool retryable = httpResponse->GetClientErrorType() == CoreErrors::NETWORK_CONNECTION ? true : false;
-        error = AWSError<CoreErrors>(httpResponse->GetClientErrorType(), "", httpResponse->GetClientErrorMessage(), retryable);
-    }
-    else if (!httpResponse->GetResponseBody() || httpResponse->GetResponseBody().peek() == std::char_traits<char>::eof())
-    {
-        auto responseCode = httpResponse->GetResponseCode();
-        auto errorCode = GuessBodylessErrorType(responseCode);
-
-        Aws::StringStream ss;
-        ss << "No response body.";
-        error = AWSError<CoreErrors>(errorCode, "", ss.str(),
-            IsRetryableHttpResponseCode(responseCode));
-    }
-    else
-    {
-        assert(httpResponse->GetResponseCode() != HttpResponseCode::OK);
-        error = GetErrorMarshaller()->Marshall(*httpResponse);
-    }
-
-    error.SetResponseHeaders(httpResponse->GetHeaders());
-    error.SetResponseCode(httpResponse->GetResponseCode());
-    error.SetRemoteHostIpAddress(httpResponse->GetOriginatingRequest().GetResolvedRemoteHost());
-    AWS_LOGSTREAM_ERROR(AWS_CLIENT_LOG_TAG, error);
-    return error;
-}
-
-/////////////////////////////////////////////////////////////////////////////////////////
-AWSXMLClient::AWSXMLClient(const Aws::Client::ClientConfiguration& configuration,
-    const std::shared_ptr<Aws::Client::AWSAuthSigner>& signer,
-    const std::shared_ptr<AWSErrorMarshaller>& errorMarshaller) :
-    BASECLASS(configuration, signer, errorMarshaller)
-{
-}
-
-AWSXMLClient::AWSXMLClient(const Aws::Client::ClientConfiguration& configuration,
-    const std::shared_ptr<Aws::Auth::AWSAuthSignerProvider>& signerProvider,
-    const std::shared_ptr<AWSErrorMarshaller>& errorMarshaller) :
-    BASECLASS(configuration, signerProvider, errorMarshaller)
-{
-}
-
-XmlOutcome AWSXMLClient::MakeRequest(const Aws::AmazonWebServiceRequest& request,
-                                     const Aws::Endpoint::AWSEndpoint& endpoint,
-                                     Http::HttpMethod method /* = Http::HttpMethod::HTTP_POST */,
-                                     const char* signerName /* = Aws::Auth::NULL_SIGNER */,
-                                     const char* signerRegionOverride /* = nullptr */,
-                                     const char* signerServiceNameOverride /* = nullptr */) const
-{
-    const Aws::Http::URI& uri = endpoint.GetURI();
-    if (endpoint.GetAttributes()) {
-        signerName = endpoint.GetAttributes()->authScheme.GetName().c_str();
-        if (endpoint.GetAttributes()->authScheme.GetSigningRegion()) {
-            signerRegionOverride = endpoint.GetAttributes()->authScheme.GetSigningRegion()->c_str();
-        }
-        if (endpoint.GetAttributes()->authScheme.GetSigningRegionSet()) {
-            signerRegionOverride = endpoint.GetAttributes()->authScheme.GetSigningRegionSet()->c_str();
-        }
-        if (endpoint.GetAttributes()->authScheme.GetSigningName()) {
-            signerServiceNameOverride = endpoint.GetAttributes()->authScheme.GetSigningName()->c_str();
-        }
-    }
-    return MakeRequest(uri, request, method, signerName, signerRegionOverride, signerServiceNameOverride);
-}
-
-XmlOutcome AWSXMLClient::MakeRequest(const Aws::Endpoint::AWSEndpoint& endpoint,
-                                     const char* requestName /* = "" */,
-                                     Http::HttpMethod method /* = Http::HttpMethod::HTTP_POST */,
-                                     const char* signerName /* = Aws::Auth::NULL_SIGNER */,
-                                     const char* signerRegionOverride /* = nullptr */,
-                                     const char* signerServiceNameOverride /* = nullptr */) const
-{
-    const Aws::Http::URI& uri = endpoint.GetURI();
-    if (endpoint.GetAttributes()) {
-        signerName = endpoint.GetAttributes()->authScheme.GetName().c_str();
-        if (endpoint.GetAttributes()->authScheme.GetSigningRegion()) {
-            signerRegionOverride = endpoint.GetAttributes()->authScheme.GetSigningRegion()->c_str();
-        }
-        if (endpoint.GetAttributes()->authScheme.GetSigningRegionSet()) {
-            signerRegionOverride = endpoint.GetAttributes()->authScheme.GetSigningRegionSet()->c_str();
-        }
-        if (endpoint.GetAttributes()->authScheme.GetSigningName()) {
-            signerServiceNameOverride = endpoint.GetAttributes()->authScheme.GetSigningName()->c_str();
-        }
-    }
-    return MakeRequest(uri, method, signerName, requestName, signerRegionOverride, signerServiceNameOverride);
-}
-
-XmlOutcome AWSXMLClient::MakeRequest(const Aws::Http::URI& uri,
-    const Aws::AmazonWebServiceRequest& request,
-    Http::HttpMethod method,
-    const char* signerName,
-    const char* signerRegionOverride,
-    const char* signerServiceNameOverride) const
-{
-    HttpResponseOutcome httpOutcome(BASECLASS::AttemptExhaustively(uri, request, method, signerName, signerRegionOverride, signerServiceNameOverride));
-    if (!httpOutcome.IsSuccess())
-    {
-        return XmlOutcome(std::move(httpOutcome));
-    }
-
-    if (httpOutcome.GetResult()->GetResponseBody().peek() != std::char_traits<char>::eof())
-    {
-        XmlDocument xmlDoc = XmlDocument::CreateFromXmlStream(httpOutcome.GetResult()->GetResponseBody());
-
-        if (!xmlDoc.WasParseSuccessful())
-        {
-            AWS_LOGSTREAM_ERROR(AWS_CLIENT_LOG_TAG, "Xml parsing for error failed with message " << xmlDoc.GetErrorMessage().c_str());
-            return AWSError<CoreErrors>(CoreErrors::UNKNOWN, "Xml Parse Error", xmlDoc.GetErrorMessage(), false);
-        }
-
-        return XmlOutcome(AmazonWebServiceResult<XmlDocument>(std::move(xmlDoc),
-            httpOutcome.GetResult()->GetHeaders(), httpOutcome.GetResult()->GetResponseCode()));
-    }
-
-    return XmlOutcome(AmazonWebServiceResult<XmlDocument>(XmlDocument(), httpOutcome.GetResult()->GetHeaders()));
-}
-
-XmlOutcome AWSXMLClient::MakeRequest(const Aws::Http::URI& uri,
-    Http::HttpMethod method,
-    const char* signerName,
-    const char* requestName,
-    const char* signerRegionOverride,
-    const char* signerServiceNameOverride) const
-{
-    HttpResponseOutcome httpOutcome(BASECLASS::AttemptExhaustively(uri, method, signerName, requestName, signerRegionOverride, signerServiceNameOverride));
-    if (!httpOutcome.IsSuccess())
-    {
-        return XmlOutcome(std::move(httpOutcome));
-    }
-
-    if (httpOutcome.GetResult()->GetResponseBody().peek() != std::char_traits<char>::eof())
-    {
-        return XmlOutcome(AmazonWebServiceResult<XmlDocument>(
-            XmlDocument::CreateFromXmlStream(httpOutcome.GetResult()->GetResponseBody()),
-            httpOutcome.GetResult()->GetHeaders(), httpOutcome.GetResult()->GetResponseCode()));
-    }
-
-    return XmlOutcome(AmazonWebServiceResult<XmlDocument>(XmlDocument(), httpOutcome.GetResult()->GetHeaders()));
-}
-
-AWSError<CoreErrors> AWSXMLClient::BuildAWSError(const std::shared_ptr<Http::HttpResponse>& httpResponse) const
-{
-    AWSError<CoreErrors> error;
-    if (httpResponse->HasClientError())
-    {
-        bool retryable = httpResponse->GetClientErrorType() == CoreErrors::NETWORK_CONNECTION ? true : false;
-        error = AWSError<CoreErrors>(httpResponse->GetClientErrorType(), "", httpResponse->GetClientErrorMessage(), retryable);
-    }
-    else if (!httpResponse->GetResponseBody() || httpResponse->GetResponseBody().peek() == std::char_traits<char>::eof())
-    {
-        auto responseCode = httpResponse->GetResponseCode();
-        auto errorCode = GuessBodylessErrorType(responseCode);
-
-        Aws::StringStream ss;
-        ss << "No response body.";
-        error = AWSError<CoreErrors>(errorCode, "", ss.str(), IsRetryableHttpResponseCode(responseCode));
-    }
-    else
-    {
-        // When trying to build an AWS Error from a response which is an FStream, we need to rewind the
-        // file pointer back to the beginning in order to correctly read the input using the XML string iterator
-        if ((httpResponse->GetResponseBody().tellp() > 0)
-            && (httpResponse->GetResponseBody().tellg() > 0))
-        {
-            httpResponse->GetResponseBody().seekg(0);
-        }
-
-        error = GetErrorMarshaller()->Marshall(*httpResponse);
-    }
-
-    error.SetResponseHeaders(httpResponse->GetHeaders());
-    error.SetResponseCode(httpResponse->GetResponseCode());
-    error.SetRemoteHostIpAddress(httpResponse->GetOriginatingRequest().GetResolvedRemoteHost());
-    AWS_LOGSTREAM_ERROR(AWS_CLIENT_LOG_TAG, error);
-    return error;
->>>>>>> 50328a7d
 }