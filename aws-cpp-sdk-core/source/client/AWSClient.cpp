/*
 * Copyright 2010-2017 Amazon.com, Inc. or its affiliates. All Rights Reserved.
 *
 * Licensed under the Apache License, Version 2.0 (the "License").
 * You may not use this file except in compliance with the License.
 * A copy of the License is located at
 *
 *  http://aws.amazon.com/apache2.0
 *
 * or in the "license" file accompanying this file. This file is distributed
 * on an "AS IS" BASIS, WITHOUT WARRANTIES OR CONDITIONS OF ANY KIND, either
 * express or implied. See the License for the specific language governing
 * permissions and limitations under the License.
 */

#include <aws/core/client/AWSClient.h>
#include <aws/core/AmazonWebServiceRequest.h>
#include <aws/core/auth/AWSAuthSigner.h>
#include <aws/core/auth/AWSAuthSignerProvider.h>
#include <aws/core/client/AWSError.h>
#include <aws/core/client/AWSErrorMarshaller.h>
#include <aws/core/client/ClientConfiguration.h>
#include <aws/core/client/CoreErrors.h>
#include <aws/core/client/RetryStrategy.h>
#include <aws/core/http/HttpClient.h>
#include <aws/core/http/HttpClientFactory.h>
#include <aws/core/http/HttpResponse.h>
#include <aws/core/http/standard/StandardHttpResponse.h>
#include <aws/core/utils/stream/ResponseStream.h>
#include <aws/core/utils/json/JsonSerializer.h>
#include <aws/core/utils/Outcome.h>
#include <aws/core/utils/StringUtils.h>
#include <aws/core/utils/xml/XmlSerializer.h>
#include <aws/core/utils/memory/stl/AWSStringStream.h>
#include <aws/core/utils/logging/LogMacros.h>
#include <aws/core/Globals.h>
#include <aws/core/utils/EnumParseOverflowContainer.h>
#include <aws/core/utils/crypto/MD5.h>
#include <thread>
#include <aws/core/utils/HashingUtils.h>
#include <aws/core/utils/crypto/Factories.h>
#include <aws/core/http/URI.h>
#include <aws/core/monitoring/MonitoringManager.h>

using namespace Aws;
using namespace Aws::Client;
using namespace Aws::Http;
using namespace Aws::Utils;
using namespace Aws::Utils::Json;
using namespace Aws::Utils::Xml;

static const int SUCCESS_RESPONSE_MIN = 200;
static const int SUCCESS_RESPONSE_MAX = 299;

static const char AWS_CLIENT_LOG_TAG[] = "AWSClient";
//4 Minutes
static const std::chrono::milliseconds TIME_DIFF_MAX = std::chrono::minutes(4); 
//-4 Minutes
static const std::chrono::milliseconds TIME_DIFF_MIN = std::chrono::minutes(-4);

static CoreErrors GuessBodylessErrorType(Aws::Http::HttpResponseCode responseCode)
{
    switch (responseCode)
    {
    case HttpResponseCode::FORBIDDEN:
    case HttpResponseCode::UNAUTHORIZED:
        return CoreErrors::ACCESS_DENIED;
    case HttpResponseCode::NOT_FOUND:
        return CoreErrors::RESOURCE_NOT_FOUND;
    default:
        return CoreErrors::UNKNOWN;
    }    
}

AWSClient::AWSClient(const Aws::Client::ClientConfiguration& configuration,
    const std::shared_ptr<Aws::Client::AWSAuthSigner>& signer,
    const std::shared_ptr<AWSErrorMarshaller>& errorMarshaller) :
    m_httpClient(CreateHttpClient(configuration)),
    m_signerProvider(Aws::MakeUnique<Aws::Auth::DefaultAuthSignerProvider>(AWS_CLIENT_LOG_TAG, signer)),
    m_errorMarshaller(errorMarshaller),
    m_retryStrategy(configuration.retryStrategy),
    m_writeRateLimiter(configuration.writeRateLimiter),
    m_readRateLimiter(configuration.readRateLimiter),
    m_userAgent(configuration.userAgent),
    m_hash(Aws::Utils::Crypto::CreateMD5Implementation()),
    m_enableClockSkewAdjustment(configuration.enableClockSkewAdjustment)
{
}

AWSClient::AWSClient(const Aws::Client::ClientConfiguration& configuration,
    const std::shared_ptr<Aws::Auth::AWSAuthSignerProvider>& signerProvider,
    const std::shared_ptr<AWSErrorMarshaller>& errorMarshaller) :
    m_httpClient(CreateHttpClient(configuration)),
    m_signerProvider(signerProvider),
    m_errorMarshaller(errorMarshaller),
    m_retryStrategy(configuration.retryStrategy),
    m_writeRateLimiter(configuration.writeRateLimiter),
    m_readRateLimiter(configuration.readRateLimiter),
    m_userAgent(configuration.userAgent),
    m_hash(Aws::Utils::Crypto::CreateMD5Implementation()),
    m_enableClockSkewAdjustment(configuration.enableClockSkewAdjustment)
{
}

void AWSClient::DisableRequestProcessing() 
{ 
    m_httpClient->DisableRequestProcessing(); 
}

void AWSClient::EnableRequestProcessing() 
{ 
    m_httpClient->EnableRequestProcessing();
}

Aws::Client::AWSAuthSigner* AWSClient::GetSignerByName(const char* name) const
{
    const auto& signer =  m_signerProvider->GetSigner(name);
    return signer ? signer.get() : nullptr;
}

bool AWSClient::AdjustClockSkew(HttpResponseOutcome& outcome, const char* signerName) const
{
    if (m_enableClockSkewAdjustment)
    {
        auto signer = GetSignerByName(signerName);
        //detect clock skew and try to correct.            
        AWS_LOGSTREAM_WARN(AWS_CLIENT_LOG_TAG, "If the signature check failed. This could be because of a time skew. Attempting to adjust the signer.");
        const Http::HeaderValueCollection& headers = outcome.GetError().GetResponseHeaders();
        auto awsDateHeaderIter = headers.find(StringUtils::ToLower(Http::AWS_DATE_HEADER));
        auto dateHeaderIter = headers.find(StringUtils::ToLower(Http::DATE_HEADER));

        DateTime serverTime;
        if (awsDateHeaderIter != headers.end())
        {
            serverTime = DateTime(awsDateHeaderIter->second.c_str(), DateFormat::AutoDetect);
        }
        else if (dateHeaderIter != headers.end())
        {
            serverTime = DateTime(dateHeaderIter->second.c_str(), DateFormat::AutoDetect);
        }

        const auto signingTimestamp = signer->GetSigningTimestamp();
        if (!serverTime.WasParseSuccessful() || serverTime == DateTime())
        {
            AWS_LOGSTREAM_DEBUG(AWS_CLIENT_LOG_TAG, "Date header was not found in the response, can't attempt to detect clock skew");
            return false;
        }

        AWS_LOGSTREAM_DEBUG(AWS_CLIENT_LOG_TAG, "Server time is " << serverTime.ToGmtString(DateFormat::RFC822) << ", while client time is " << DateTime::Now().ToGmtString(DateFormat::RFC822));
        auto diff = DateTime::Diff(serverTime, signingTimestamp);
        //only try again if clock skew was the cause of the error.
        if (diff >= TIME_DIFF_MAX || diff <= TIME_DIFF_MIN)
        {
            diff = DateTime::Diff(serverTime, DateTime::Now());
            AWS_LOGSTREAM_INFO(AWS_CLIENT_LOG_TAG, "Computed time difference as " << diff.count() << " milliseconds. Adjusting signer with the skew.");
            signer->SetClockSkew(diff);
            auto newError = AWSError<CoreErrors>(
                outcome.GetError().GetErrorType(), outcome.GetError().GetExceptionName(), outcome.GetError().GetMessage(), true);
            newError.SetResponseHeaders(outcome.GetError().GetResponseHeaders());
            newError.SetResponseCode(outcome.GetError().GetResponseCode());
            outcome = newError;
            return true;
        }
    }
    return false;
}

HttpResponseOutcome AWSClient::AttemptExhaustively(const Aws::Http::URI& uri,
    const Aws::AmazonWebServiceRequest& request,
    HttpMethod method,
    const char* signerName) const
{
    std::shared_ptr<HttpRequest> httpRequest(CreateHttpRequest(uri, method, request.GetResponseStreamFactory()));
    HttpResponseOutcome outcome;
    Aws::Monitoring::CoreMetricsCollection coreMetrics;
    auto contexts = Aws::Monitoring::OnRequestStarted(this->GetServiceClientName(), request.GetServiceRequestName(), httpRequest);

    for (long retries = 0;; retries++)
    {
        outcome = AttemptOneRequest(httpRequest, request, signerName);
        coreMetrics.httpClientMetrics = httpRequest->GetRequestMetrics();
        if (outcome.IsSuccess())
        {
            Aws::Monitoring::OnRequestSucceeded(this->GetServiceClientName(), request.GetServiceRequestName(), httpRequest, outcome, coreMetrics, contexts);
            AWS_LOGSTREAM_TRACE(AWS_CLIENT_LOG_TAG, "Request successful returning.");
            break;
        }

        Aws::Monitoring::OnRequestFailed(this->GetServiceClientName(), request.GetServiceRequestName(), httpRequest, outcome, coreMetrics, contexts);

        if (!m_httpClient->IsRequestProcessingEnabled())
        {
            AWS_LOGSTREAM_TRACE(AWS_CLIENT_LOG_TAG, "Request was cancelled externally.");
            break;
        }

        long sleepMillis = m_retryStrategy->CalculateDelayBeforeNextRetry(outcome.GetError(), retries);
        //AdjustClockSkew returns true means clock skew was the problem and skew was adjusted, false otherwise.
        //sleep if clock skew was NOT the problem. AdjustClockSkew may update error inside outcome.
        bool shouldSleep = !AdjustClockSkew(outcome, signerName);

        if (!m_retryStrategy->ShouldRetry(outcome.GetError(), retries))
        {
            break;
        }

        AWS_LOGSTREAM_WARN(AWS_CLIENT_LOG_TAG, "Request failed, now waiting " << sleepMillis << " ms before attempting again.");
        if(request.GetBody())
        {
            request.GetBody()->clear();
            request.GetBody()->seekg(0);
        }

        if (request.GetRequestRetryHandler())
        {
            request.GetRequestRetryHandler()(request);
        }

        if (shouldSleep)
        {
            m_httpClient->RetryRequestSleep(std::chrono::milliseconds(sleepMillis));
        }
        httpRequest = CreateHttpRequest(uri, method, request.GetResponseStreamFactory());
        Aws::Monitoring::OnRequestRetry(this->GetServiceClientName(), request.GetServiceRequestName(), httpRequest, contexts);
    }
    Aws::Monitoring::OnFinish(this->GetServiceClientName(), request.GetServiceRequestName(), httpRequest, contexts);
    return outcome;
}

HttpResponseOutcome AWSClient::AttemptExhaustively(const Aws::Http::URI& uri, HttpMethod method, const char* signerName, const char* requestName) const
{
    std::shared_ptr<HttpRequest> httpRequest(CreateHttpRequest(uri, method, Aws::Utils::Stream::DefaultResponseStreamFactoryMethod));
    HttpResponseOutcome outcome;
    Aws::Monitoring::CoreMetricsCollection coreMetrics;
    auto contexts = Aws::Monitoring::OnRequestStarted(this->GetServiceClientName(), requestName, httpRequest);

    for (long retries = 0;; retries++)
    {
        outcome = AttemptOneRequest(httpRequest, signerName);
        coreMetrics.httpClientMetrics = httpRequest->GetRequestMetrics();
        if (outcome.IsSuccess())
        {
            Aws::Monitoring::OnRequestSucceeded(this->GetServiceClientName(), requestName, httpRequest, outcome, coreMetrics, contexts);
            AWS_LOGSTREAM_TRACE(AWS_CLIENT_LOG_TAG, "Request successful returning.");
            break;
        }

        Aws::Monitoring::OnRequestFailed(this->GetServiceClientName(), requestName, httpRequest, outcome, coreMetrics, contexts);

        if (!m_httpClient->IsRequestProcessingEnabled())
        {
            AWS_LOGSTREAM_TRACE(AWS_CLIENT_LOG_TAG, "Request was cancelled externally.");
            break;
        }

        long sleepMillis = m_retryStrategy->CalculateDelayBeforeNextRetry(outcome.GetError(), retries);
        //AdjustClockSkew returns true means clock skew was the problem and skew was adjusted, false otherwise.
        //sleep if clock skew was NOT the problem. AdjustClockSkew may update error inside outcome.
        bool shouldSleep = !AdjustClockSkew(outcome, signerName);

        if (!m_retryStrategy->ShouldRetry(outcome.GetError(), retries))
        {
            break;
        }

        AWS_LOGSTREAM_WARN(AWS_CLIENT_LOG_TAG, "Request failed, now waiting " << sleepMillis << " ms before attempting again.");

        if (shouldSleep)
        {
            m_httpClient->RetryRequestSleep(std::chrono::milliseconds(sleepMillis));
        }
        httpRequest = CreateHttpRequest(uri, method, Aws::Utils::Stream::DefaultResponseStreamFactoryMethod);
        Aws::Monitoring::OnRequestRetry(this->GetServiceClientName(), requestName, httpRequest, contexts);
    }
    Aws::Monitoring::OnFinish(this->GetServiceClientName(), requestName, httpRequest, contexts);
    return outcome;
}

static bool DoesResponseGenerateError(const std::shared_ptr<HttpResponse>& response)
{
    if (!response) return true;

    int responseCode = static_cast<int>(response->GetResponseCode());
    return responseCode < SUCCESS_RESPONSE_MIN || responseCode > SUCCESS_RESPONSE_MAX;

}

<<<<<<< HEAD
HttpResponseOutcome AWSClient::GetHttpOutcome(const std::shared_ptr<Http::HttpRequest>& httpRequest,
    const std::shared_ptr<Http::HttpResponse>& httpResponse) const
{
    if (httpRequest->GetMethod() != HttpMethod::HTTP_GET && 
            httpResponse->GetContentType() == "application/xml") {
        // Don't just trust the response status code; check the response body
        // See http://docs.aws.amazon.com/AmazonS3/latest/API/mpUploadComplete.html
        XmlDocument doc = XmlDocument::CreateFromXmlStream(httpResponse->GetResponseBody());
        if (doc.WasParseSuccessful()) {
            XmlNode errorNode = doc.GetRootElement();
            if (errorNode.IsNull()) {
                return HttpResponseOutcome(BuildAWSError(nullptr));
            }

            if (errorNode.GetName() == "Error") {
                AWS_LOG_DEBUG(AWS_CLIENT_LOG_TAG, "Request returned error. Attempting to generate appropriate error codes from response");
                return HttpResponseOutcome(BuildAWSError(httpResponse));
            }
        }

    }

    AWS_LOG_DEBUG(AWS_CLIENT_LOG_TAG, "Request returned successful response.");
    return HttpResponseOutcome(httpResponse);
}


HttpResponseOutcome AWSClient::AttemptOneRequest(const Aws::String& uri,
    const Aws::AmazonWebServiceRequest& request,
    HttpMethod method,
    const char* signerName) const
=======
HttpResponseOutcome AWSClient::AttemptOneRequest(const std::shared_ptr<HttpRequest>& httpRequest,
    const Aws::AmazonWebServiceRequest& request, const char* signerName) const
>>>>>>> df48b853
{
    BuildHttpRequest(request, httpRequest);
    auto signer = GetSignerByName(signerName);
    if (!signer->SignRequest(*httpRequest, request.SignBody()))
    {
        AWS_LOGSTREAM_ERROR(AWS_CLIENT_LOG_TAG, "Request signing failed. Returning error.");
        return HttpResponseOutcome(AWSError<CoreErrors>(CoreErrors::CLIENT_SIGNING_FAILURE, "", "SDK failed to sign the request", false/*retryable*/));
    }

    AWS_LOGSTREAM_DEBUG(AWS_CLIENT_LOG_TAG, "Request Successfully signed");
    std::shared_ptr<HttpResponse> httpResponse(
        m_httpClient->MakeRequest(httpRequest, m_readRateLimiter.get(), m_writeRateLimiter.get()));

    if (DoesResponseGenerateError(httpResponse))
    {
        AWS_LOGSTREAM_DEBUG(AWS_CLIENT_LOG_TAG, "Request returned error. Attempting to generate appropriate error codes from response");
        return HttpResponseOutcome(BuildAWSError(httpResponse));
    }

    return GetHttpOutcome(httpRequest, httpResponse);
}

HttpResponseOutcome AWSClient::AttemptOneRequest(const std::shared_ptr<HttpRequest>& httpRequest, const char* signerName, const char* requestName) const
{
    AWS_UNREFERENCED_PARAM(requestName);

    auto signer = GetSignerByName(signerName);
    if (!signer->SignRequest(*httpRequest))
    {
        AWS_LOGSTREAM_ERROR(AWS_CLIENT_LOG_TAG, "Request signing failed. Returning error.");
        return HttpResponseOutcome(AWSError<CoreErrors>(CoreErrors::CLIENT_SIGNING_FAILURE, "", "SDK failed to sign the request", false/*retryable*/));
    }

    //user agent and headers like that shouldn't be signed for the sake of compatibility with proxies which MAY mutate that header.
    AddCommonHeaders(*httpRequest);

    AWS_LOGSTREAM_DEBUG(AWS_CLIENT_LOG_TAG, "Request Successfully signed");
    std::shared_ptr<HttpResponse> httpResponse(
        m_httpClient->MakeRequest(httpRequest, m_readRateLimiter.get(), m_writeRateLimiter.get()));

    if (DoesResponseGenerateError(httpResponse))
    {
        AWS_LOGSTREAM_DEBUG(AWS_CLIENT_LOG_TAG, "Request returned error. Attempting to generate appropriate error codes from response");
        return HttpResponseOutcome(BuildAWSError(httpResponse));
    }

    return GetHttpOutcome(httpRequest, httpResponse);
}

StreamOutcome AWSClient::MakeRequestWithUnparsedResponse(const Aws::Http::URI& uri,
    const Aws::AmazonWebServiceRequest& request,
    Http::HttpMethod method,
    const char* signerName) const
{
    HttpResponseOutcome httpResponseOutcome = AttemptExhaustively(uri, request, method, signerName);
    if (httpResponseOutcome.IsSuccess())
    {
        return StreamOutcome(AmazonWebServiceResult<Stream::ResponseStream>(
            httpResponseOutcome.GetResult()->SwapResponseStreamOwnership(),
            httpResponseOutcome.GetResult()->GetHeaders(), httpResponseOutcome.GetResult()->GetResponseCode()));
    }

    return StreamOutcome(httpResponseOutcome.GetError());
}

StreamOutcome AWSClient::MakeRequestWithUnparsedResponse(const Aws::Http::URI& uri, Http::HttpMethod method, 
        const char* signerName, const char* requestName) const
{
    HttpResponseOutcome httpResponseOutcome = AttemptExhaustively(uri, method, signerName, requestName);
    if (httpResponseOutcome.IsSuccess())
    {
        return StreamOutcome(AmazonWebServiceResult<Stream::ResponseStream>(
            httpResponseOutcome.GetResult()->SwapResponseStreamOwnership(),
            httpResponseOutcome.GetResult()->GetHeaders(), httpResponseOutcome.GetResult()->GetResponseCode()));
    }

    return StreamOutcome(httpResponseOutcome.GetError());
}

void AWSClient::AddHeadersToRequest(const std::shared_ptr<Aws::Http::HttpRequest>& httpRequest,
    const Http::HeaderValueCollection& headerValues) const
{
    for (auto const& headerValue : headerValues)
    {
        httpRequest->SetHeaderValue(headerValue.first, headerValue.second);
    }

    AddCommonHeaders(*httpRequest);

}

void AWSClient::AddContentBodyToRequest(const std::shared_ptr<Aws::Http::HttpRequest>& httpRequest,
    const std::shared_ptr<Aws::IOStream>& body, bool needsContentMd5) const
{
    httpRequest->AddContentBody(body);

    //If there is no body, we have a content length of 0
    //note: we also used to remove content-type, but S3 actually needs content-type on InitiateMultipartUpload and it isn't
    //forbiden by the spec. If we start getting weird errors related to this, make sure it isn't caused by this removal.
    if (!body)
    {
        AWS_LOGSTREAM_TRACE(AWS_CLIENT_LOG_TAG, "No content body, content-length headers");

        if(httpRequest->GetMethod() == HttpMethod::HTTP_POST || httpRequest->GetMethod() == HttpMethod::HTTP_PUT)
        {        
            httpRequest->SetHeaderValue(Http::CONTENT_LENGTH_HEADER, "0");        
        }
        else
        {
            httpRequest->DeleteHeader(Http::CONTENT_LENGTH_HEADER);
        }
    }

    //in the scenario where we are adding a content body as a stream, the request object likely already
    //has a content-length header set and we don't want to seek the stream just to find this information.
    if (body && !httpRequest->HasHeader(Http::CONTENT_LENGTH_HEADER))
    {
        AWS_LOGSTREAM_TRACE(AWS_CLIENT_LOG_TAG, "Found body, but content-length has not been set, attempting to compute content-length");
        body->seekg(0, body->end);
        auto streamSize = body->tellg();
        body->seekg(0, body->beg);
        Aws::StringStream ss;
        ss << streamSize;
        httpRequest->SetContentLength(ss.str());
    }

    if (needsContentMd5 && body && !httpRequest->HasHeader(Http::CONTENT_MD5_HEADER))
    {
        AWS_LOGSTREAM_TRACE(AWS_CLIENT_LOG_TAG, "Found body, and content-md5 needs to be set" <<
            ", attempting to compute content-md5");

        //changing the internal state of the hash computation is not a logical state
        //change as far as constness goes for this class. Due to the platform specificness
        //of hash computations, we can't control the fact that computing a hash mutates
        //state on some platforms such as windows (but that isn't a concern of this class.
        auto md5HashResult = const_cast<AWSClient*>(this)->m_hash->Calculate(*body);
        body->clear();
        if (md5HashResult.IsSuccess())
        {
            httpRequest->SetHeaderValue(Http::CONTENT_MD5_HEADER, HashingUtils::Base64Encode(md5HashResult.GetResult()));
        }
    }
}

void AWSClient::BuildHttpRequest(const Aws::AmazonWebServiceRequest& request,
    const std::shared_ptr<HttpRequest>& httpRequest) const
{
    //do headers first since the request likely will set content-length as it's own header.
    AddHeadersToRequest(httpRequest, request.GetHeaders());
    AddContentBodyToRequest(httpRequest, request.GetBody(), request.ShouldComputeContentMd5());

    // Pass along handlers for processing data sent/received in bytes
    httpRequest->SetDataReceivedEventHandler(request.GetDataReceivedEventHandler());
    httpRequest->SetDataSentEventHandler(request.GetDataSentEventHandler());
    httpRequest->SetContinueRequestHandle(request.GetContinueRequestHandler());

    request.AddQueryStringParameters(httpRequest->GetUri());
}

void AWSClient::AddCommonHeaders(HttpRequest& httpRequest) const
{
    httpRequest.SetUserAgent(m_userAgent);
}

Aws::String AWSClient::GeneratePresignedUrl(URI& uri, HttpMethod method, long long expirationInSeconds)
{
    std::shared_ptr<HttpRequest> request = CreateHttpRequest(uri, method, Aws::Utils::Stream::DefaultResponseStreamFactoryMethod);
    auto signer = GetSignerByName(Aws::Auth::SIGV4_SIGNER);
    if (signer->PresignRequest(*request, expirationInSeconds))
    {
        return request->GetURIString();
    }

    return "";
}

Aws::String AWSClient::GeneratePresignedUrl(URI& uri, HttpMethod method, const Aws::Http::HeaderValueCollection& customizedHeaders, long long expirationInSeconds)
{
    std::shared_ptr<HttpRequest> request = CreateHttpRequest(uri, method, Aws::Utils::Stream::DefaultResponseStreamFactoryMethod);
    for (const auto& it: customizedHeaders)
    {
        request->SetHeaderValue(it.first.c_str(), it.second);
    }
    auto signer = GetSignerByName(Aws::Auth::SIGV4_SIGNER);
    if (signer->PresignRequest(*request, expirationInSeconds))
    {
        return request->GetURIString();
    }

    return "";
}

Aws::String AWSClient::GeneratePresignedUrl(Aws::Http::URI& uri, Aws::Http::HttpMethod method, const char* region, const char* serviceName, long long expirationInSeconds) const
{
    std::shared_ptr<HttpRequest> request = CreateHttpRequest(uri, method, Aws::Utils::Stream::DefaultResponseStreamFactoryMethod);
    auto signer = GetSignerByName(Aws::Auth::SIGV4_SIGNER);
    if (signer->PresignRequest(*request, region, serviceName, expirationInSeconds))
    {
        return request->GetURIString();
    }

    return "";
}

Aws::String AWSClient::GeneratePresignedUrl(URI& uri, HttpMethod method, const char* region, long long expirationInSeconds) const
{
    std::shared_ptr<HttpRequest> request = CreateHttpRequest(uri, method, Aws::Utils::Stream::DefaultResponseStreamFactoryMethod);
    auto signer = GetSignerByName(Aws::Auth::SIGV4_SIGNER);
    if (signer->PresignRequest(*request, region, expirationInSeconds))
    {
        return request->GetURIString();
    }

    return "";
}

Aws::String AWSClient::GeneratePresignedUrl(const Aws::AmazonWebServiceRequest& request, Aws::Http::URI& uri, Aws::Http::HttpMethod method, const char* region,
    const Aws::Http::QueryStringParameterCollection& extraParams, long long expirationInSeconds) const
{
    std::shared_ptr<HttpRequest> httpRequest =
        ConvertToRequestForPresigning(request, uri, method, extraParams);
    auto signer = GetSignerByName(Aws::Auth::SIGV4_SIGNER);
    if (signer->PresignRequest(*httpRequest, region, expirationInSeconds))
    {
        return httpRequest->GetURIString();
    }

    return "";
}

Aws::String AWSClient::GeneratePresignedUrl(const Aws::AmazonWebServiceRequest& request, Aws::Http::URI& uri, Aws::Http::HttpMethod method, const char* region, const char* serviceName,
const Aws::Http::QueryStringParameterCollection& extraParams, long long expirationInSeconds) const
{
    std::shared_ptr<HttpRequest> httpRequest =
        ConvertToRequestForPresigning(request, uri, method, extraParams);
    auto signer = GetSignerByName(Aws::Auth::SIGV4_SIGNER);
    if (signer->PresignRequest(*httpRequest, region, serviceName, expirationInSeconds))
    {
        return httpRequest->GetURIString();
    }

    return "";
}

Aws::String AWSClient::GeneratePresignedUrl(const Aws::AmazonWebServiceRequest& request, Aws::Http::URI& uri, Aws::Http::HttpMethod method,
    const Aws::Http::QueryStringParameterCollection& extraParams, long long expirationInSeconds) const
{
    std::shared_ptr<HttpRequest> httpRequest =
        ConvertToRequestForPresigning(request, uri, method, extraParams);
    auto signer = GetSignerByName(Aws::Auth::SIGV4_SIGNER);
    if (signer->PresignRequest(*httpRequest, expirationInSeconds))
    {
        return httpRequest->GetURIString();
    }

    return "";
}

std::shared_ptr<Aws::Http::HttpRequest> AWSClient::ConvertToRequestForPresigning(const Aws::AmazonWebServiceRequest& request, Aws::Http::URI& uri,
    Aws::Http::HttpMethod method, const Aws::Http::QueryStringParameterCollection& extraParams) const
{
    request.PutToPresignedUrl(uri);
    std::shared_ptr<HttpRequest> httpRequest = CreateHttpRequest(uri, method, Aws::Utils::Stream::DefaultResponseStreamFactoryMethod);
    
    for (auto& param : extraParams)
    {
        httpRequest->AddQueryStringParameter(param.first.c_str(), param.second);
    }

    return httpRequest;
}


////////////////////////////////////////////////////////////////////////////
AWSJsonClient::AWSJsonClient(const Aws::Client::ClientConfiguration& configuration,
    const std::shared_ptr<Aws::Client::AWSAuthSigner>& signer,
    const std::shared_ptr<AWSErrorMarshaller>& errorMarshaller) :
    BASECLASS(configuration, signer, errorMarshaller)
{
}

AWSJsonClient::AWSJsonClient(const Aws::Client::ClientConfiguration& configuration,
    const std::shared_ptr<Aws::Auth::AWSAuthSignerProvider>& signerProvider,
    const std::shared_ptr<AWSErrorMarshaller>& errorMarshaller) :
    BASECLASS(configuration, signerProvider, errorMarshaller)
{
}


JsonOutcome AWSJsonClient::MakeRequest(const Aws::Http::URI& uri,
    const Aws::AmazonWebServiceRequest& request,
    Http::HttpMethod method,
    const char* signerName) const
{
    HttpResponseOutcome httpOutcome(BASECLASS::AttemptExhaustively(uri, request, method, signerName));
    if (!httpOutcome.IsSuccess())
    {
        return JsonOutcome(httpOutcome.GetError());
    }

    if (httpOutcome.GetResult()->GetResponseBody().tellp() > 0)
        //this is stupid, but gcc doesn't pick up the covariant on the dereference so we have to give it a little hint.
        return JsonOutcome(AmazonWebServiceResult<JsonValue>(JsonValue(httpOutcome.GetResult()->GetResponseBody()),
        httpOutcome.GetResult()->GetHeaders(),
        httpOutcome.GetResult()->GetResponseCode()));

    else
        return JsonOutcome(AmazonWebServiceResult<JsonValue>(JsonValue(), httpOutcome.GetResult()->GetHeaders()));
}

JsonOutcome AWSJsonClient::MakeRequest(const Aws::Http::URI& uri,
    Http::HttpMethod method,
    const char* signerName,
    const char* requestName) const
{
    HttpResponseOutcome httpOutcome(BASECLASS::AttemptExhaustively(uri, method, signerName, requestName));
    if (!httpOutcome.IsSuccess())
    {
        return JsonOutcome(httpOutcome.GetError());
    }

    if (httpOutcome.GetResult()->GetResponseBody().tellp() > 0)
    {
        JsonValue jsonValue(httpOutcome.GetResult()->GetResponseBody());
        if (!jsonValue.WasParseSuccessful())
        {
            return JsonOutcome(AWSError<CoreErrors>(CoreErrors::UNKNOWN, "Json Parser Error", jsonValue.GetErrorMessage(), false));
        }

        //this is stupid, but gcc doesn't pick up the covariant on the dereference so we have to give it a little hint.
        return JsonOutcome(AmazonWebServiceResult<JsonValue>(std::move(jsonValue),
            httpOutcome.GetResult()->GetHeaders(),
            httpOutcome.GetResult()->GetResponseCode()));
    }

    return JsonOutcome(AmazonWebServiceResult<JsonValue>(JsonValue(), httpOutcome.GetResult()->GetHeaders()));
}

AWSError<CoreErrors> AWSJsonClient::BuildAWSError(
    const std::shared_ptr<Aws::Http::HttpResponse>& httpResponse) const
{
    AWSError<CoreErrors> error;
    if (!httpResponse)
    {
        error = AWSError<CoreErrors>(CoreErrors::NETWORK_CONNECTION, "", "Unable to connect to endpoint", true);
        AWS_LOGSTREAM_ERROR(AWS_CLIENT_LOG_TAG, error);
        return error;
    }
    else if (!httpResponse->GetResponseBody() || httpResponse->GetResponseBody().tellp() < 1)
    {
        auto responseCode = httpResponse->GetResponseCode();
        auto errorCode = GuessBodylessErrorType(responseCode);

        Aws::StringStream ss;
        ss << "No response body.";
        error = AWSError<CoreErrors>(errorCode, "", ss.str(),
            IsRetryableHttpResponseCode(responseCode));
    }
    else
    {
        assert(httpResponse->GetResponseCode() != HttpResponseCode::OK);
        error = GetErrorMarshaller()->Marshall(*httpResponse);
    }

    error.SetResponseHeaders(httpResponse->GetHeaders());
    error.SetResponseCode(httpResponse->GetResponseCode());
    AWS_LOGSTREAM_ERROR(AWS_CLIENT_LOG_TAG, error);
    return error;
}

/////////////////////////////////////////////////////////////////////////////////////////
AWSXMLClient::AWSXMLClient(const Aws::Client::ClientConfiguration& configuration,
    const std::shared_ptr<Aws::Client::AWSAuthSigner>& signer,
    const std::shared_ptr<AWSErrorMarshaller>& errorMarshaller) :
    BASECLASS(configuration, signer, errorMarshaller)
{
}

AWSXMLClient::AWSXMLClient(const Aws::Client::ClientConfiguration& configuration,
    const std::shared_ptr<Aws::Auth::AWSAuthSignerProvider>& signerProvider,
    const std::shared_ptr<AWSErrorMarshaller>& errorMarshaller) :
    BASECLASS(configuration, signerProvider, errorMarshaller)
{
}

XmlOutcome AWSXMLClient::MakeRequest(const Aws::Http::URI& uri,
    const Aws::AmazonWebServiceRequest& request,
    Http::HttpMethod method,
    const char* signerName) const
{
    HttpResponseOutcome httpOutcome(BASECLASS::AttemptExhaustively(uri, request, method, signerName));
    if (!httpOutcome.IsSuccess())
    {
        return XmlOutcome(httpOutcome.GetError());
    }

    if (httpOutcome.GetResult()->GetResponseBody().tellp() > 0)
    {
        XmlDocument xmlDoc = XmlDocument::CreateFromXmlStream(httpOutcome.GetResult()->GetResponseBody());

        if (!xmlDoc.WasParseSuccessful())
        {
            AWS_LOGSTREAM_ERROR(AWS_CLIENT_LOG_TAG, "Xml parsing for error failed with message " << xmlDoc.GetErrorMessage().c_str());
            return AWSError<CoreErrors>(CoreErrors::UNKNOWN, "Xml Parse Error", xmlDoc.GetErrorMessage(), false);
        }

        return XmlOutcome(AmazonWebServiceResult<XmlDocument>(std::move(xmlDoc),
            httpOutcome.GetResult()->GetHeaders(), httpOutcome.GetResult()->GetResponseCode()));
    }

    return XmlOutcome(AmazonWebServiceResult<XmlDocument>(XmlDocument(), httpOutcome.GetResult()->GetHeaders()));
}

XmlOutcome AWSXMLClient::MakeRequest(const Aws::Http::URI& uri,
    Http::HttpMethod method,
    const char* signerName,
    const char* requestName) const
{
    HttpResponseOutcome httpOutcome(BASECLASS::AttemptExhaustively(uri, method, signerName, requestName));
    if (!httpOutcome.IsSuccess())
    {
        return XmlOutcome(httpOutcome.GetError());
    }

    if (httpOutcome.GetResult()->GetResponseBody().tellp() > 0)
    {
        return XmlOutcome(AmazonWebServiceResult<XmlDocument>(
            XmlDocument::CreateFromXmlStream(httpOutcome.GetResult()->GetResponseBody()),
            httpOutcome.GetResult()->GetHeaders(), httpOutcome.GetResult()->GetResponseCode()));
    }

    return XmlOutcome(AmazonWebServiceResult<XmlDocument>(XmlDocument(), httpOutcome.GetResult()->GetHeaders()));
}

AWSError<CoreErrors> AWSXMLClient::BuildAWSError(const std::shared_ptr<Http::HttpResponse>& httpResponse) const
{
    AWSError<CoreErrors> error;
    if (!httpResponse)
    {
        error = AWSError<CoreErrors>(CoreErrors::NETWORK_CONNECTION, "", "Unable to connect to endpoint", true);
        AWS_LOGSTREAM_ERROR(AWS_CLIENT_LOG_TAG, error);
        return error;
    }



    if (httpResponse->GetResponseBody().tellp() < 1)
    {
        auto responseCode = httpResponse->GetResponseCode();
        auto errorCode = GuessBodylessErrorType(responseCode);

        Aws::StringStream ss;
        ss << "No response body.";
        error = AWSError<CoreErrors>(errorCode, "", ss.str(), IsRetryableHttpResponseCode(responseCode));
    }
    else
    {
        assert(httpResponse->GetResponseCode() != HttpResponseCode::OK);

        // When trying to build an AWS Error from a response which is an FStream, we need to rewind the
        // file pointer back to the beginning in order to correctly read the input using the XML string iterator
        if ((httpResponse->GetResponseBody().tellp() > 0)
            && (httpResponse->GetResponseBody().tellg() > 0))
        {
            httpResponse->GetResponseBody().seekg(0);
        }

        error = GetErrorMarshaller()->Marshall(*httpResponse);
    }

    error.SetResponseHeaders(httpResponse->GetHeaders());
    error.SetResponseCode(httpResponse->GetResponseCode());
    AWS_LOGSTREAM_ERROR(AWS_CLIENT_LOG_TAG, error);
    return error;
}<|MERGE_RESOLUTION|>--- conflicted
+++ resolved
@@ -285,7 +285,6 @@
 
 }
 
-<<<<<<< HEAD
 HttpResponseOutcome AWSClient::GetHttpOutcome(const std::shared_ptr<Http::HttpRequest>& httpRequest,
     const std::shared_ptr<Http::HttpResponse>& httpResponse) const
 {
@@ -313,14 +312,8 @@
 }
 
 
-HttpResponseOutcome AWSClient::AttemptOneRequest(const Aws::String& uri,
-    const Aws::AmazonWebServiceRequest& request,
-    HttpMethod method,
-    const char* signerName) const
-=======
 HttpResponseOutcome AWSClient::AttemptOneRequest(const std::shared_ptr<HttpRequest>& httpRequest,
     const Aws::AmazonWebServiceRequest& request, const char* signerName) const
->>>>>>> df48b853
 {
     BuildHttpRequest(request, httpRequest);
     auto signer = GetSignerByName(signerName);
