/*
 * Copyright 2010-2016 Amazon.com, Inc. or its affiliates. All Rights Reserved.
 *
 * Licensed under the Apache License, Version 2.0 (the "License").
 * You may not use this file except in compliance with the License.
 * A copy of the License is located at
 *
 *  http://aws.amazon.com/apache2.0
 *
 * or in the "license" file accompanying this file. This file is distributed
 * on an "AS IS" BASIS, WITHOUT WARRANTIES OR CONDITIONS OF ANY KIND, either
 * express or implied. See the License for the specific language governing
 * permissions and limitations under the License.
 */

#include <aws/core/client/AWSClient.h>
#include <aws/core/AmazonWebServiceRequest.h>
#include <aws/core/auth/AWSAuthSigner.h>
#include <aws/core/client/AWSError.h>
#include <aws/core/client/AWSErrorMarshaller.h>
#include <aws/core/client/ClientConfiguration.h>
#include <aws/core/client/CoreErrors.h>
#include <aws/core/client/RetryStrategy.h>
#include <aws/core/http/HttpClient.h>
#include <aws/core/http/HttpClientFactory.h>
#include <aws/core/http/HttpResponse.h>
#include <aws/core/utils/stream/ResponseStream.h>
#include <aws/core/utils/json/JsonSerializer.h>
#include <aws/core/utils/Outcome.h>
#include <aws/core/utils/StringUtils.h>
#include <aws/core/utils/xml/XmlSerializer.h>
#include <aws/core/utils/memory/stl/AWSStringStream.h>
#include <aws/core/utils/logging/LogMacros.h>
#include <aws/core/Globals.h>
#include <aws/core/utils/EnumParseOverflowContainer.h>
#include <aws/core/utils/crypto/MD5.h>
#include <thread>
#include <aws/core/utils/HashingUtils.h>
#include <aws/core/utils/crypto/Factories.h>


using namespace Aws;
using namespace Aws::Client;
using namespace Aws::Http;
using namespace Aws::Utils;
using namespace Aws::Utils::Json;
using namespace Aws::Utils::Xml;

static const int SUCCESS_RESPONSE_MIN = 200;
static const int SUCCESS_RESPONSE_MAX = 299;

static const char* AWS_CLIENT_LOG_TAG = "AWSClient";

std::atomic<int> AWSClient::s_refCount(0);

void AWSClient::InitializeGlobalStatics()
{
    int currentRefCount = s_refCount.load();
    if (!currentRefCount)
    {      
        int expectedRefCount = 0;    
        Utils::EnumParseOverflowContainer* expectedPtrValue = nullptr;
        Utils::EnumParseOverflowContainer* container = Aws::New<Utils::EnumParseOverflowContainer>(AWS_CLIENT_LOG_TAG);
        if (!s_refCount.compare_exchange_strong(expectedRefCount, 1) ||
             !Aws::CheckAndSwapEnumOverflowContainer(expectedPtrValue, container))
        {
            Aws::Delete(container);
        }        
    }
    else
    {
        ++s_refCount;
    }
}

void AWSClient::CleanupGlobalStatics()
{
    int currentRefCount = s_refCount.load(); 
    Utils::EnumParseOverflowContainer* expectedPtrValue = Aws::GetEnumOverflowContainer();

    if (currentRefCount == 1)
    {
        if (s_refCount.compare_exchange_strong(currentRefCount, 0) &&
            Aws::CheckAndSwapEnumOverflowContainer(expectedPtrValue, nullptr))
        {
            Aws::Delete(expectedPtrValue);           
            return;
        }        
    }

    --s_refCount;
}

AWSClient::AWSClient(const Aws::Client::ClientConfiguration& configuration,
    const std::shared_ptr<Aws::Client::AWSAuthSigner>& signer,
    const std::shared_ptr<AWSErrorMarshaller>& errorMarshaller) :
    m_httpClient(CreateHttpClient(configuration)),
    m_signer(signer),
    m_errorMarshaller(errorMarshaller),
    m_retryStrategy(configuration.retryStrategy),
    m_writeRateLimiter(configuration.writeRateLimiter),
    m_readRateLimiter(configuration.readRateLimiter),
    m_userAgent(configuration.userAgent),
    m_hash(Aws::Utils::Crypto::CreateMD5Implementation())
{
    InitializeGlobalStatics();
}

AWSClient::~AWSClient()
{
    CleanupGlobalStatics();
}

void AWSClient::DisableRequestProcessing() 
{ 
    m_httpClient->DisableRequestProcessing(); 
}

void AWSClient::EnableRequestProcessing() 
{ 
    m_httpClient->EnableRequestProcessing();
}

HttpResponseOutcome AWSClient::AttemptExhaustively(const Aws::String& uri,
    const Aws::AmazonWebServiceRequest& request,
    HttpMethod method) const
{
    for (long retries = 0;; retries++)
    {
        HttpResponseOutcome outcome = AttemptOneRequest(uri, request, method);
        if (outcome.IsSuccess() || !m_retryStrategy->ShouldRetry(outcome.GetError(), retries))
        {
            AWS_LOG_TRACE(AWS_CLIENT_LOG_TAG, "Request was either successful, or we are now out of retries.");
            return outcome;
        }
        else if(!m_httpClient->IsRequestProcessingEnabled())
        {
            AWS_LOG_TRACE(AWS_CLIENT_LOG_TAG, "Request was cancelled externally.");
            return outcome;
        }
        else
        {
            long sleepMillis = m_retryStrategy->CalculateDelayBeforeNextRetry(outcome.GetError(), retries);
            AWS_LOG_WARN(AWS_CLIENT_LOG_TAG, "Request failed, now waiting %d ms before attempting again.", sleepMillis);
            m_httpClient->RetryRequestSleep(std::chrono::milliseconds(sleepMillis));
        }
    }
}

HttpResponseOutcome AWSClient::AttemptExhaustively(const Aws::String& uri, HttpMethod method) const
{
    for (long retries = 0;; retries++)
    {
        HttpResponseOutcome outcome = AttemptOneRequest(uri, method);
        if (outcome.IsSuccess() || !m_retryStrategy->ShouldRetry(outcome.GetError(), retries))
        {
            return outcome;
        }
        else
        {
            long sleepMillis = m_retryStrategy->CalculateDelayBeforeNextRetry(outcome.GetError(), retries);
            m_httpClient->RetryRequestSleep(std::chrono::milliseconds(sleepMillis));
        }
    }
}

static bool DoesResponseGenerateError(const std::shared_ptr<HttpResponse>& response)
{
    if (!response) return true;

    int responseCode = static_cast<int>(response->GetResponseCode());
    return response == nullptr || responseCode < SUCCESS_RESPONSE_MIN || responseCode > SUCCESS_RESPONSE_MAX;

}


HttpResponseOutcome AWSClient::AttemptOneRequest(const Aws::String& uri,
    const Aws::AmazonWebServiceRequest& request,
    HttpMethod method) const
{
    std::shared_ptr<HttpRequest> httpRequest(CreateHttpRequest(uri, method, request.GetResponseStreamFactory()));
    BuildHttpRequest(request, httpRequest);

    if (!m_signer->SignRequest(*httpRequest))
    {
        AWS_LOG_ERROR(AWS_CLIENT_LOG_TAG, "Request signing failed. Returning error.");
        return HttpResponseOutcome(); // TODO: make a real error when error revamp reaches branch (SIGNING_ERROR)
    }

    AWS_LOG_DEBUG(AWS_CLIENT_LOG_TAG, "Request Successfully signed");
    std::shared_ptr<HttpResponse> httpResponse(
        m_httpClient->MakeRequest(*httpRequest, m_readRateLimiter.get(), m_writeRateLimiter.get()));

    if (DoesResponseGenerateError(httpResponse))
    {
        AWS_LOG_DEBUG(AWS_CLIENT_LOG_TAG, "Request returned error. Attempting to generate appropriate error codes from response");
        return HttpResponseOutcome(BuildAWSError(httpResponse));
    }

    AWS_LOG_DEBUG(AWS_CLIENT_LOG_TAG, "Request returned successful response.");

    return HttpResponseOutcome(httpResponse);
}

HttpResponseOutcome AWSClient::AttemptOneRequest(const Aws::String& uri, HttpMethod method) const
{
    std::shared_ptr<HttpRequest> httpRequest(CreateHttpRequest(uri, method, Aws::Utils::Stream::DefaultResponseStreamFactoryMethod));
    AddCommonHeaders(*httpRequest);

    if (!m_signer->SignRequest(*httpRequest))
    {
        AWS_LOG_ERROR(AWS_CLIENT_LOG_TAG, "Request signing failed. Returning error.");
        return HttpResponseOutcome(); // TODO: make a real error when error revamp reaches branch (SIGNING_ERROR)
    }

    AWS_LOG_DEBUG(AWS_CLIENT_LOG_TAG, "Request Successfully signed");
    std::shared_ptr<HttpResponse> httpResponse(
        m_httpClient->MakeRequest(*httpRequest, m_readRateLimiter.get(), m_writeRateLimiter.get()));

    if (DoesResponseGenerateError(httpResponse))
    {
        AWS_LOG_DEBUG(AWS_CLIENT_LOG_TAG, "Request returned error. Attempting to generate appropriate error codes from response");
        return HttpResponseOutcome(BuildAWSError(httpResponse));
    }

    AWS_LOG_DEBUG(AWS_CLIENT_LOG_TAG, "Request returned successful response.");

    return HttpResponseOutcome(httpResponse);
}

StreamOutcome AWSClient::MakeRequestWithUnparsedResponse(const Aws::String& uri,
    const Aws::AmazonWebServiceRequest& request,
    Http::HttpMethod method) const
{
    HttpResponseOutcome httpResponseOutcome = AttemptExhaustively(uri, request, method);
    if (httpResponseOutcome.IsSuccess())
    {
        return StreamOutcome(AmazonWebServiceResult<Stream::ResponseStream>(
            httpResponseOutcome.GetResult()->SwapResponseStreamOwnership(),
            httpResponseOutcome.GetResult()->GetHeaders(), httpResponseOutcome.GetResult()->GetResponseCode()));
    }

    return StreamOutcome(httpResponseOutcome.GetError());
}

void AWSClient::AddHeadersToRequest(const std::shared_ptr<Aws::Http::HttpRequest>& httpRequest,
    const Http::HeaderValueCollection& headerValues) const
{
    for (auto const& headerValue : headerValues)
    {
        httpRequest->SetHeaderValue(headerValue.first, headerValue.second);
    }

    AddCommonHeaders(*httpRequest);

}

void AWSClient::AddContentBodyToRequest(const std::shared_ptr<Aws::Http::HttpRequest>& httpRequest,
    const std::shared_ptr<Aws::IOStream>& body, bool needsContentMd5) const
{
    httpRequest->AddContentBody(body);

    //If there is no body, we have a content length of 0
    if (!body)
    {
        AWS_LOG_TRACE(AWS_CLIENT_LOG_TAG, "No content body, removing content-type and content-length headers");
<<<<<<< HEAD

        HttpMethod method = httpRequest->GetMethod();
        if (method == HttpMethod::HTTP_POST || method == HttpMethod::HTTP_PUT)
        {
            httpRequest->SetHeaderValue(Http::CONTENT_LENGTH_HEADER, "0");
        }
        else
        {
            httpRequest->DeleteHeader(Http::CONTENT_LENGTH_HEADER);
        }

=======
>>>>>>> c39a76bf
        httpRequest->DeleteHeader(Http::CONTENT_TYPE_HEADER);

        if(httpRequest->GetMethod() == HttpMethod::HTTP_POST || httpRequest->GetMethod() == HttpMethod::HTTP_PUT)
        {        
            httpRequest->SetHeaderValue(Http::CONTENT_LENGTH_HEADER, "0");        
        }
        else
        {
            httpRequest->DeleteHeader(Http::CONTENT_LENGTH_HEADER);
        }
    }
    else if (!body)
    {
        AWS_LOG_TRACE(AWS_CLIENT_LOG_TAG, "No content body, removing content-type and content-length headers");
    }

    //in the scenario where we are adding a content body as a stream, the request object likely already
    //has a content-length header set and we don't want to seek the stream just to find this information.
    if (body && !httpRequest->HasHeader(Http::CONTENT_LENGTH_HEADER))
    {
        AWS_LOG_TRACE(AWS_CLIENT_LOG_TAG, "Found body, but content-length has not been set, attempting to compute content-length");
        body->seekg(0, body->end);
        auto streamSize = body->tellg();
        body->seekg(0, body->beg);
        if (streamSize > 0)
        {
            Aws::StringStream ss;
            ss << streamSize;
            httpRequest->SetContentLength(ss.str());
        }
    }

    if (needsContentMd5 && body && !httpRequest->HasHeader(Http::CONTENT_MD5_HEADER))
    {
        AWS_LOGSTREAM_TRACE(AWS_CLIENT_LOG_TAG, "Found body, and content-md5 needs to be set" <<
           ", attempting to compute content-md5");

        //changing the internal state of the hash computation is not a logical state
        //change as far as constness goes for this class. Due to the platform specificness
        //of hash computations, we can't control the fact that computing a hash mutates
        //state on some platforms such as windows (but that isn't a concern of this class.
        auto md5HashResult = const_cast<AWSClient*>(this)->m_hash->Calculate(*body);
        if(md5HashResult.IsSuccess())
        {
            httpRequest->SetHeaderValue(Http::CONTENT_MD5_HEADER, HashingUtils::Base64Encode(md5HashResult.GetResult()));
        }
    }
}

void AWSClient::BuildHttpRequest(const Aws::AmazonWebServiceRequest& request,
    const std::shared_ptr<HttpRequest>& httpRequest) const
{
    //do headers first since the request likely will set content-length as it's own header.
    AddHeadersToRequest(httpRequest, request.GetHeaders());
    AddContentBodyToRequest(httpRequest, request.GetBody(), request.ShouldComputeContentMd5());

    // Pass along handlers for processing data sent/received in bytes
    httpRequest->SetDataReceivedEventHandler(request.GetDataReceivedEventHandler());
    httpRequest->SetDataSentEventHandler(request.GetDataSentEventHandler());

    request.AddQueryStringParameters(httpRequest->GetUri());
}

void AWSClient::AddCommonHeaders(HttpRequest& httpRequest) const
{
    httpRequest.SetUserAgent(m_userAgent);
}

Aws::String AWSClient::GeneratePresignedUrl(URI& uri, HttpMethod method, long long expirationInSeconds)
{
    std::shared_ptr<HttpRequest> request = CreateHttpRequest(uri, method, Aws::Utils::Stream::DefaultResponseStreamFactoryMethod);
    if (m_signer->PresignRequest(*request, expirationInSeconds))
    {
        return request->GetURIString();
    }

    return "";
}

////////////////////////////////////////////////////////////////////////////
AWSJsonClient::AWSJsonClient(const Aws::Client::ClientConfiguration& configuration,
    const std::shared_ptr<Aws::Client::AWSAuthSigner>& signer,
    const std::shared_ptr<AWSErrorMarshaller>& errorMarshaller) :
    BASECLASS(configuration, signer, errorMarshaller)
{
}

JsonOutcome AWSJsonClient::MakeRequest(const Aws::String& uri,
    const Aws::AmazonWebServiceRequest& request,
    Http::HttpMethod method) const
{
    HttpResponseOutcome httpOutcome(BASECLASS::AttemptExhaustively(uri, request, method));
    if (!httpOutcome.IsSuccess())
    {
        return JsonOutcome(httpOutcome.GetError());
    }

    if (httpOutcome.GetResult()->GetResponseBody().tellp() > 0)
        //this is stupid, but gcc doesn't pick up the covariant on the dereference so we have to give it a little hint.
        return JsonOutcome(AmazonWebServiceResult<JsonValue>(JsonValue(httpOutcome.GetResult()->GetResponseBody()),
        httpOutcome.GetResult()->GetHeaders(),
        httpOutcome.GetResult()->GetResponseCode()));

    else
        return JsonOutcome(AmazonWebServiceResult<JsonValue>(JsonValue(), httpOutcome.GetResult()->GetHeaders()));
}

JsonOutcome AWSJsonClient::MakeRequest(const Aws::String& uri,
    Http::HttpMethod method) const
{
    HttpResponseOutcome httpOutcome(BASECLASS::AttemptExhaustively(uri, method));
    if (!httpOutcome.IsSuccess())
    {
        return JsonOutcome(httpOutcome.GetError());
    }

    if (httpOutcome.GetResult()->GetResponseBody().tellp() > 0)
    {
        JsonValue jsonValue(httpOutcome.GetResult()->GetResponseBody());
        if (!jsonValue.WasParseSuccessful())
        {
            return JsonOutcome(AWSError<CoreErrors>(CoreErrors::UNKNOWN, "Json Parser Error", jsonValue.GetErrorMessage(), false));
        }

        //this is stupid, but gcc doesn't pick up the covariant on the dereference so we have to give it a little hint.
        return JsonOutcome(AmazonWebServiceResult<JsonValue>(std::move(jsonValue),
            httpOutcome.GetResult()->GetHeaders(),
            httpOutcome.GetResult()->GetResponseCode()));
    }

    return JsonOutcome(AmazonWebServiceResult<JsonValue>(JsonValue(), httpOutcome.GetResult()->GetHeaders()));
}

const char* MESSAGE_LOWER_CASE = "message";
const char* MESSAGE_CAMEL_CASE = "Message";
const char* ERROR_TYPE_HEADER = "x-amzn-ErrorType";
const char* TYPE = "__type";

AWSError<CoreErrors> AWSJsonClient::BuildAWSError(
    const std::shared_ptr<Aws::Http::HttpResponse>& httpResponse) const
{
    if (!httpResponse)
    {
        return AWSError<CoreErrors>(CoreErrors::NETWORK_CONNECTION, "", "Unable to connect to endpoint", true);
    }

    if (!httpResponse->GetResponseBody() || httpResponse->GetResponseBody().tellp() < 1)
    {
        Aws::StringStream ss;
        ss << "No response body.  Response code: " << httpResponse->GetResponseCode();
        AWS_LOG_ERROR(AWS_CLIENT_LOG_TAG, ss.str().c_str());
        return AWSError<CoreErrors>(CoreErrors::UNKNOWN, "", ss.str(), false);
    }

    assert(httpResponse->GetResponseCode() != HttpResponseCode::OK);

    //this is stupid, but gcc doesn't pick up the covariant on the dereference so we have to give it a little hint.
    JsonValue exceptionPayload(httpResponse->GetResponseBody());
    AWS_LOGSTREAM_TRACE(AWS_CLIENT_LOG_TAG, "Error response is " << exceptionPayload.WriteReadable());

    Aws::String message(exceptionPayload.ValueExists(MESSAGE_CAMEL_CASE) ? exceptionPayload.GetString(MESSAGE_CAMEL_CASE) :
        exceptionPayload.ValueExists(MESSAGE_LOWER_CASE) ? exceptionPayload.GetString(MESSAGE_LOWER_CASE) : "");

    if (httpResponse->HasHeader(ERROR_TYPE_HEADER))
    {
        return GetErrorMarshaller()->Marshall(httpResponse->GetHeader(ERROR_TYPE_HEADER), message);
    }
    else if (exceptionPayload.ValueExists(TYPE))
    {
        return GetErrorMarshaller()->Marshall(exceptionPayload.GetString(TYPE), message);
    }

    return AWSError<CoreErrors>(CoreErrors::UNKNOWN, "", message, false);
}

/////////////////////////////////////////////////////////////////////////////////////////

AWSXMLClient::AWSXMLClient(const Aws::Client::ClientConfiguration& configuration,
    const std::shared_ptr<Aws::Client::AWSAuthSigner>& signer,
    const std::shared_ptr<AWSErrorMarshaller>& errorMarshaller) :
    BASECLASS(configuration, signer, errorMarshaller)
{
}

XmlOutcome AWSXMLClient::MakeRequest(const Aws::String& uri,
    const Aws::AmazonWebServiceRequest& request,
    Http::HttpMethod method) const
{
    HttpResponseOutcome httpOutcome(BASECLASS::AttemptExhaustively(uri, request, method));
    if (!httpOutcome.IsSuccess())
    {
        return XmlOutcome(httpOutcome.GetError());
    }

    if (httpOutcome.GetResult()->GetResponseBody().tellp() > 0)
    {
        XmlDocument xmlDoc = XmlDocument::CreateFromXmlStream(httpOutcome.GetResult()->GetResponseBody());

        if (!xmlDoc.WasParseSuccessful())
        {
            AWS_LOG_ERROR(AWS_CLIENT_LOG_TAG, "Xml parsing for error failed with message %s", xmlDoc.GetErrorMessage().c_str());
            return AWSError<CoreErrors>(CoreErrors::UNKNOWN, "Xml Parse Error", xmlDoc.GetErrorMessage(), false);
        }

        return XmlOutcome(AmazonWebServiceResult<XmlDocument>(std::move(xmlDoc),
            httpOutcome.GetResult()->GetHeaders(), httpOutcome.GetResult()->GetResponseCode()));
    }

    return XmlOutcome(AmazonWebServiceResult<XmlDocument>(XmlDocument(), httpOutcome.GetResult()->GetHeaders()));
}

XmlOutcome AWSXMLClient::MakeRequest(const Aws::String& uri,
    Http::HttpMethod method) const
{
    HttpResponseOutcome httpOutcome(BASECLASS::AttemptExhaustively(uri, method));
    if (!httpOutcome.IsSuccess())
    {
        return XmlOutcome(httpOutcome.GetError());
    }

    if (httpOutcome.GetResult()->GetResponseBody().tellp() > 0)
    {
        return XmlOutcome(AmazonWebServiceResult<XmlDocument>(
            XmlDocument::CreateFromXmlStream(httpOutcome.GetResult()->GetResponseBody()),
            httpOutcome.GetResult()->GetHeaders(), httpOutcome.GetResult()->GetResponseCode()));
    }

    return XmlOutcome(AmazonWebServiceResult<XmlDocument>(XmlDocument(), httpOutcome.GetResult()->GetHeaders()));
}

AWSError<CoreErrors> AWSXMLClient::BuildAWSError(const std::shared_ptr<Http::HttpResponse>& httpResponse) const
{
    if (!httpResponse)
    {
        return AWSError<CoreErrors>(CoreErrors::NETWORK_CONNECTION, "", "Unable to connect to endpoint", true);
    }

    if (httpResponse->GetResponseBody().tellp() < 1)
    {
        Aws::StringStream ss;
        ss << "No response body.  Response code: " << httpResponse->GetResponseCode();
        AWS_LOG_ERROR(AWS_CLIENT_LOG_TAG, ss.str().c_str());
        return AWSError<CoreErrors>(CoreErrors::UNKNOWN, "", ss.str(), false);
    }

    assert(httpResponse->GetResponseCode() != HttpResponseCode::OK);

    // When trying to build an AWS Error from a response which is an FStream, we need to rewind the
    // file pointer back to the beginning in order to correctly read the input using the XML string iterator
    if ((httpResponse->GetResponseBody().tellp() > 0)
        && (httpResponse->GetResponseBody().tellg() > 0))
    {
        httpResponse->GetResponseBody().seekg(0);
    }

    XmlDocument doc = XmlDocument::CreateFromXmlStream(httpResponse->GetResponseBody());
    AWS_LOGSTREAM_TRACE(AWS_CLIENT_LOG_TAG, "Error response is " << doc.ConvertToString());
    if (doc.WasParseSuccessful())
    {
        XmlNode errorNode = doc.GetRootElement();
        if (errorNode.GetName() != "Error")
        {
            errorNode = doc.GetRootElement().FirstChild("Error");
        }

        if (!errorNode.IsNull())
        {
            XmlNode codeNode = errorNode.FirstChild("Code");
            XmlNode messageNode = errorNode.FirstChild("Message");

            if (!(codeNode.IsNull() || messageNode.IsNull()))
            {
                return GetErrorMarshaller()->Marshall(StringUtils::Trim(codeNode.GetText().c_str()),
                    StringUtils::Trim(messageNode.GetText().c_str()));
            }
        }
    }

    // An error occurred attempting to parse the httpResponse as an XML stream, so we're just
    // going to dump the XML parsing error and the http response code as a string
    Aws::StringStream ss;
    ss << "Unable to generate a proper httpResponse from the response stream.   Response code: " << httpResponse->GetResponseCode();
    return GetErrorMarshaller()->Marshall(StringUtils::Trim(doc.GetErrorMessage().c_str()), ss.str().c_str());

}<|MERGE_RESOLUTION|>--- conflicted
+++ resolved
@@ -264,20 +264,6 @@
     if (!body)
     {
         AWS_LOG_TRACE(AWS_CLIENT_LOG_TAG, "No content body, removing content-type and content-length headers");
-<<<<<<< HEAD
-
-        HttpMethod method = httpRequest->GetMethod();
-        if (method == HttpMethod::HTTP_POST || method == HttpMethod::HTTP_PUT)
-        {
-            httpRequest->SetHeaderValue(Http::CONTENT_LENGTH_HEADER, "0");
-        }
-        else
-        {
-            httpRequest->DeleteHeader(Http::CONTENT_LENGTH_HEADER);
-        }
-
-=======
->>>>>>> c39a76bf
         httpRequest->DeleteHeader(Http::CONTENT_TYPE_HEADER);
 
         if(httpRequest->GetMethod() == HttpMethod::HTTP_POST || httpRequest->GetMethod() == HttpMethod::HTTP_PUT)
