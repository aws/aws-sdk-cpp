--- conflicted
+++ resolved
@@ -45,33 +45,20 @@
                     ERR_load_CRYPTO_strings();
                     OPENSSL_add_all_algorithms_noconf();
 
-<<<<<<< HEAD
-    auto currentPos = stream.tellg();
-    stream.seekg(0, stream.beg);
-=======
                     if (!CRYPTO_get_locking_callback())
                     {
                         locks = Aws::NewArray<std::mutex>(static_cast<size_t>(CRYPTO_num_locks()),
                                                           OPENSSL_INTERNALS_TAG);
                         CRYPTO_set_locking_callback(&locking_fn);
                     }
->>>>>>> 408a2945
 
                     if (!CRYPTO_get_id_callback())
                     {
                         CRYPTO_set_id_callback(&id_fn);
                     }
 
-<<<<<<< HEAD
-	    if(bytesRead > 0)
-	    {
-	        MD5_Update(&md5, streamBuffer, (size_t)bytesRead);
-	    }
-    }
-=======
                     RAND_poll();
                 }
->>>>>>> 408a2945
 
                 void cleanup_static_state()
                 {
@@ -124,29 +111,16 @@
                 MD5_Init(&md5);
                 MD5_Update(&md5, str.c_str(), str.size());
 
-<<<<<<< HEAD
-    auto currentPos = stream.tellg();
-    stream.seekg(0, stream.beg);
-=======
                 ByteBuffer hash(MD5_DIGEST_LENGTH);
                 MD5_Final(hash.GetUnderlyingData(), &md5);
->>>>>>> 408a2945
 
                 return HashResult(std::move(hash));
             }
 
-<<<<<<< HEAD
-	    if(bytesRead > 0)
-	    {
-	        SHA256_Update(&sha256, streamBuffer, (size_t)bytesRead);
-	    }
-    }
-=======
             HashResult MD5OpenSSLImpl::Calculate(Aws::IStream& stream)
             {
                 MD5_CTX md5;
                 MD5_Init(&md5);
->>>>>>> 408a2945
 
                 auto currentPos = stream.tellg();
                 if (currentPos == -1)
