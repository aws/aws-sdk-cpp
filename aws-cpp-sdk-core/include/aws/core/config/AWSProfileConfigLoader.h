/**AWSProfileConfigLoaderBaseAWSProfileConfigLoader
 * Copyright Amazon.com, Inc. or its affiliates. All Rights Reserved.
 * SPDX-License-Identifier: Apache-2.0.
 */

#pragma once

#include <aws/core/config/AWSProfileConfig.h>
#include <aws/core/config/AWSProfileConfigLoaderBase.h>
#include <aws/core/config/AWSConfigFileProfileConfigLoader.h>
#include <aws/core/config/EC2InstanceProfileConfigLoader.h>
#include <aws/core/config/ConfigAndCredentialsCacheManager.h>

<<<<<<< HEAD
namespace Aws
{
    namespace Internal
    {
        class EC2MetadataClient;
    }

    namespace Config
    {
        /**
         * Simple data container for a Profile.
         */
        class Profile
        {
        public:
            inline const Aws::String& GetName() const { return m_name; }
            inline void SetName(const Aws::String& value) { m_name = value; }
            inline const Aws::Auth::AWSCredentials& GetCredentials() const { return m_credentials; }
            inline void SetCredentials(const Aws::Auth::AWSCredentials& value) { m_credentials = value; }
            inline const Aws::String& GetRegion() const { return m_region; }
            inline void SetRegion(const Aws::String& value) { m_region = value; }
            inline const Aws::String& GetRoleArn() const { return m_roleArn; }
            inline void SetRoleArn(const Aws::String& value) { m_roleArn = value; }
            inline const Aws::String& GetExternalId() const { return m_externalId; }
            inline void SetExternalId(const Aws::String& value) { m_externalId = value; }
            inline const Aws::String& GetSsoStartUrl() const { return m_ssoStartUrl; }
            inline void SetSsoStartUrl(const Aws::String& value) { m_ssoStartUrl = value; }
            inline const Aws::String& GetSsoRegion() const { return m_ssoRegion; }
            inline void SetSsoRegion(const Aws::String& value) { m_ssoRegion = value; }
            inline const Aws::String& GetSsoAccountId() const { return m_ssoAccountId; }
            inline void SetSsoAccountId(const Aws::String& value) { m_ssoAccountId = value; }
            inline const Aws::String& GetSsoRoleName() const { return m_ssoRoleName; }
            inline void SetSsoRoleName(const Aws::String& value) { m_ssoRoleName = value; }
            inline const Aws::String& GetDefaultsMode() const { return m_defaultsMode; }
            inline void SetDefaultsMode(const Aws::String& value) { m_defaultsMode = value; }
            inline const Aws::String& GetSourceProfile() const { return m_sourceProfile; }
            inline void SetSourceProfile(const Aws::String& value ) { m_sourceProfile = value; }
            inline const Aws::String& GetCredentialProcess() const { return m_credentialProcess; }
            inline void SetCredentialProcess(const Aws::String& value ) { m_credentialProcess = value; }
            inline void SetAllKeyValPairs(const Aws::Map<Aws::String, Aws::String>& map) { m_allKeyValPairs = map; }
            inline const Aws::String GetValue(const Aws::String& key) const
            {
                auto iter = m_allKeyValPairs.find(key);
                if (iter == m_allKeyValPairs.end()) return {};
                return iter->second;
            }

        private:
            Aws::String m_name;
            Aws::String m_region;
            Aws::Auth::AWSCredentials m_credentials;
            Aws::String m_roleArn;
            Aws::String m_externalId;
            Aws::String m_sourceProfile;
            Aws::String m_credentialProcess;
            Aws::String m_ssoStartUrl;
            Aws::String m_ssoRegion;
            Aws::String m_ssoAccountId;
            Aws::String m_ssoRoleName;
            Aws::String m_defaultsMode;
            Aws::Map<Aws::String, Aws::String> m_allKeyValPairs;
        };

        /**
         * Loads Configuration such as .aws/config, .aws/credentials or ec2 metadata service.
         */
        class AWS_CORE_API AWSProfileConfigLoader
        {
        public:
            virtual ~AWSProfileConfigLoader() { m_profiles.clear(); }

            /**
             * Load the configuration
             */
            bool Load();

            /**
             * Over writes the entire config source with the newly configured profile data.
             */
            bool PersistProfiles(const Aws::Map<Aws::String, Aws::Config::Profile>& profiles);

            /**
             * Gets all profiles from the configuration file.
             */
            inline const Aws::Map<Aws::String, Aws::Config::Profile>& GetProfiles() const { return m_profiles; };

            /**
             * the timestamp from the last time the profile information was loaded from file.
             */
            inline const Aws::Utils::DateTime& LastLoadTime() const { return m_lastLoadTime; }

            using ProfilesContainer = Aws::Map<Aws::String, Aws::Config::Profile>;

            // Delete copy c-tor and assignment operator
            AWSProfileConfigLoader() = default;
            AWSProfileConfigLoader(const AWSProfileConfigLoader&) = delete;
            const AWSProfileConfigLoader& operator=(AWSProfileConfigLoader&) = delete;
        protected:
            /**
             * Subclasses override this method to implement fetching the profiles.
             */
            virtual bool LoadInternal() = 0;

            /**
             * Subclasses override this method to implement persisting the profiles. Default returns false.
             */
            virtual bool PersistInternal(const Aws::Map<Aws::String, Aws::Config::Profile>&) { return false; }

            ProfilesContainer m_profiles;
            Aws::Utils::DateTime m_lastLoadTime;
        };

        /**
         * Reads configuration from a config file (e.g. $HOME/.aws/config or $HOME/.aws/credentials
         */
        class AWS_CORE_API AWSConfigFileProfileConfigLoader : public AWSProfileConfigLoader
        {
        public:
            /**
             * fileName - file to load config from
             * useProfilePrefix - whether or not the profiles are prefixed with "profile", credentials file is not
             * while the config file is. Defaults to off.
             */
            AWSConfigFileProfileConfigLoader(const Aws::String& fileName, bool useProfilePrefix = false);

            virtual ~AWSConfigFileProfileConfigLoader() = default;

            /**
             * File path being used for the config loader.
             */
            const Aws::String& GetFileName() const { return m_fileName; }

            /**
             * Give loader the ability to change the file path to load config from.
             * This can avoid creating new loader object if the file changed.
             */
            void SetFileName(const Aws::String& fileName) { m_fileName = fileName; }

        protected:
            virtual bool LoadInternal() override;
            virtual bool PersistInternal(const Aws::Map<Aws::String, Aws::Config::Profile>&) override;

        private:
            Aws::String m_fileName;
            bool m_useProfilePrefix;
        };

        static const char* const INSTANCE_PROFILE_KEY = "InstanceProfile";

        /**
         * Loads configuration from the EC2 Metadata Service
         */
        class AWS_CORE_API EC2InstanceProfileConfigLoader : public AWSProfileConfigLoader
        {
        public:
            /**
             * If client is nullptr, the default EC2MetadataClient will be created.
             */
            EC2InstanceProfileConfigLoader(const std::shared_ptr<Aws::Internal::EC2MetadataClient>& = nullptr);

            virtual ~EC2InstanceProfileConfigLoader() = default;

        protected:
            virtual bool LoadInternal() override;
        private:
            std::shared_ptr<Aws::Internal::EC2MetadataClient> m_ec2metadataClient;
            int64_t credentialsValidUntilMillis = 0;
            int64_t calculateRetryTime() const;
        };

        /**
         * Stores the contents of config file and credentials file to avoid multiple file readings.
         * At the same time provides the flexibility to reload from file.
         */
        class AWS_CORE_API ConfigAndCredentialsCacheManager
        {
        public:
            ConfigAndCredentialsCacheManager();

            void ReloadConfigFile();

            void ReloadCredentialsFile();

            bool HasConfigProfile(const Aws::String& profileName) const;

            /**
             * Returns cached config profile with the specified profile name.
             * Using copy instead of const reference to avoid reading bad contents due to thread contention.
             */
            Aws::Config::Profile GetConfigProfile(const Aws::String& profileName) const;

            /**
             * Returns cached config profiles
             * Using copy instead of const reference to avoid reading bad contents due to thread contention.
             */
            Aws::Map<Aws::String, Aws::Config::Profile> GetConfigProfiles() const;

            /**
             * Returns cached config value with the specified profile name and key.
             * Using copy instead of const reference to avoid reading bad contents due to thread contention.
             */
            Aws::String GetConfig(const Aws::String& profileName, const Aws::String& key) const;

            bool HasCredentialsProfile(const Aws::String& profileName) const;
            /**
             * Returns cached credentials profile with the specified profile name.
             * Using copy instead of const reference to avoid reading bad contents due to thread contention.
             */
            Aws::Config::Profile GetCredentialsProfile(const Aws::String& profileName) const;

            /**
             * Returns cached credentials profiles.
             * Using copy instead of const reference to avoid reading bad contents due to thread contention.
             */
            Aws::Map<Aws::String, Aws::Config::Profile> GetCredentialsProfiles() const;

            /**
             * Returns cached credentials with the specified profile name.
             * Using copy instead of const reference to avoid reading bad contents due to thread contention.
             */
            Aws::Auth::AWSCredentials GetCredentials(const Aws::String& profileName) const;

        private:
            mutable Aws::Utils::Threading::ReaderWriterLock m_credentialsLock;
            Aws::Config::AWSConfigFileProfileConfigLoader m_credentialsFileLoader;
            mutable Aws::Utils::Threading::ReaderWriterLock m_configLock;
            Aws::Config::AWSConfigFileProfileConfigLoader m_configFileLoader;
        };

        AWS_CORE_API void InitConfigAndCredentialsCacheManager();

        AWS_CORE_API void CleanupConfigAndCredentialsCacheManager();

        AWS_CORE_API void ReloadCachedConfigFile();

        AWS_CORE_API void ReloadCachedCredentialsFile();

        AWS_CORE_API bool HasCachedConfigProfile(const Aws::String& profileName);

        AWS_CORE_API Aws::Config::Profile GetCachedConfigProfile(const Aws::String& profileName);

        AWS_CORE_API Aws::Map<Aws::String, Aws::Config::Profile> GetCachedConfigProfiles();

        AWS_CORE_API Aws::String GetCachedConfigValue(const Aws::String& profileName, const Aws::String& key);

        AWS_CORE_API Aws::String GetCachedConfigValue(const Aws::String& key);

        AWS_CORE_API bool HasCachedCredentialsProfile(const Aws::String &profileName);

        AWS_CORE_API Aws::Config::Profile GetCachedCredentialsProfile(const Aws::String& profileName);

        AWS_CORE_API Aws::Auth::AWSCredentials GetCachedCredentials(const Aws::String& profileName);

        AWS_CORE_API Aws::Map<Aws::String, Aws::Config::Profile> GetCachedCredentialsProfiles();

    }
}
=======
// This is a header that represents old legacy all-in-one header to maintain backward compatibility
>>>>>>> 88d3d70b
<|MERGE_RESOLUTION|>--- conflicted
+++ resolved
@@ -11,264 +11,4 @@
 #include <aws/core/config/EC2InstanceProfileConfigLoader.h>
 #include <aws/core/config/ConfigAndCredentialsCacheManager.h>
 
-<<<<<<< HEAD
-namespace Aws
-{
-    namespace Internal
-    {
-        class EC2MetadataClient;
-    }
-
-    namespace Config
-    {
-        /**
-         * Simple data container for a Profile.
-         */
-        class Profile
-        {
-        public:
-            inline const Aws::String& GetName() const { return m_name; }
-            inline void SetName(const Aws::String& value) { m_name = value; }
-            inline const Aws::Auth::AWSCredentials& GetCredentials() const { return m_credentials; }
-            inline void SetCredentials(const Aws::Auth::AWSCredentials& value) { m_credentials = value; }
-            inline const Aws::String& GetRegion() const { return m_region; }
-            inline void SetRegion(const Aws::String& value) { m_region = value; }
-            inline const Aws::String& GetRoleArn() const { return m_roleArn; }
-            inline void SetRoleArn(const Aws::String& value) { m_roleArn = value; }
-            inline const Aws::String& GetExternalId() const { return m_externalId; }
-            inline void SetExternalId(const Aws::String& value) { m_externalId = value; }
-            inline const Aws::String& GetSsoStartUrl() const { return m_ssoStartUrl; }
-            inline void SetSsoStartUrl(const Aws::String& value) { m_ssoStartUrl = value; }
-            inline const Aws::String& GetSsoRegion() const { return m_ssoRegion; }
-            inline void SetSsoRegion(const Aws::String& value) { m_ssoRegion = value; }
-            inline const Aws::String& GetSsoAccountId() const { return m_ssoAccountId; }
-            inline void SetSsoAccountId(const Aws::String& value) { m_ssoAccountId = value; }
-            inline const Aws::String& GetSsoRoleName() const { return m_ssoRoleName; }
-            inline void SetSsoRoleName(const Aws::String& value) { m_ssoRoleName = value; }
-            inline const Aws::String& GetDefaultsMode() const { return m_defaultsMode; }
-            inline void SetDefaultsMode(const Aws::String& value) { m_defaultsMode = value; }
-            inline const Aws::String& GetSourceProfile() const { return m_sourceProfile; }
-            inline void SetSourceProfile(const Aws::String& value ) { m_sourceProfile = value; }
-            inline const Aws::String& GetCredentialProcess() const { return m_credentialProcess; }
-            inline void SetCredentialProcess(const Aws::String& value ) { m_credentialProcess = value; }
-            inline void SetAllKeyValPairs(const Aws::Map<Aws::String, Aws::String>& map) { m_allKeyValPairs = map; }
-            inline const Aws::String GetValue(const Aws::String& key) const
-            {
-                auto iter = m_allKeyValPairs.find(key);
-                if (iter == m_allKeyValPairs.end()) return {};
-                return iter->second;
-            }
-
-        private:
-            Aws::String m_name;
-            Aws::String m_region;
-            Aws::Auth::AWSCredentials m_credentials;
-            Aws::String m_roleArn;
-            Aws::String m_externalId;
-            Aws::String m_sourceProfile;
-            Aws::String m_credentialProcess;
-            Aws::String m_ssoStartUrl;
-            Aws::String m_ssoRegion;
-            Aws::String m_ssoAccountId;
-            Aws::String m_ssoRoleName;
-            Aws::String m_defaultsMode;
-            Aws::Map<Aws::String, Aws::String> m_allKeyValPairs;
-        };
-
-        /**
-         * Loads Configuration such as .aws/config, .aws/credentials or ec2 metadata service.
-         */
-        class AWS_CORE_API AWSProfileConfigLoader
-        {
-        public:
-            virtual ~AWSProfileConfigLoader() { m_profiles.clear(); }
-
-            /**
-             * Load the configuration
-             */
-            bool Load();
-
-            /**
-             * Over writes the entire config source with the newly configured profile data.
-             */
-            bool PersistProfiles(const Aws::Map<Aws::String, Aws::Config::Profile>& profiles);
-
-            /**
-             * Gets all profiles from the configuration file.
-             */
-            inline const Aws::Map<Aws::String, Aws::Config::Profile>& GetProfiles() const { return m_profiles; };
-
-            /**
-             * the timestamp from the last time the profile information was loaded from file.
-             */
-            inline const Aws::Utils::DateTime& LastLoadTime() const { return m_lastLoadTime; }
-
-            using ProfilesContainer = Aws::Map<Aws::String, Aws::Config::Profile>;
-
-            // Delete copy c-tor and assignment operator
-            AWSProfileConfigLoader() = default;
-            AWSProfileConfigLoader(const AWSProfileConfigLoader&) = delete;
-            const AWSProfileConfigLoader& operator=(AWSProfileConfigLoader&) = delete;
-        protected:
-            /**
-             * Subclasses override this method to implement fetching the profiles.
-             */
-            virtual bool LoadInternal() = 0;
-
-            /**
-             * Subclasses override this method to implement persisting the profiles. Default returns false.
-             */
-            virtual bool PersistInternal(const Aws::Map<Aws::String, Aws::Config::Profile>&) { return false; }
-
-            ProfilesContainer m_profiles;
-            Aws::Utils::DateTime m_lastLoadTime;
-        };
-
-        /**
-         * Reads configuration from a config file (e.g. $HOME/.aws/config or $HOME/.aws/credentials
-         */
-        class AWS_CORE_API AWSConfigFileProfileConfigLoader : public AWSProfileConfigLoader
-        {
-        public:
-            /**
-             * fileName - file to load config from
-             * useProfilePrefix - whether or not the profiles are prefixed with "profile", credentials file is not
-             * while the config file is. Defaults to off.
-             */
-            AWSConfigFileProfileConfigLoader(const Aws::String& fileName, bool useProfilePrefix = false);
-
-            virtual ~AWSConfigFileProfileConfigLoader() = default;
-
-            /**
-             * File path being used for the config loader.
-             */
-            const Aws::String& GetFileName() const { return m_fileName; }
-
-            /**
-             * Give loader the ability to change the file path to load config from.
-             * This can avoid creating new loader object if the file changed.
-             */
-            void SetFileName(const Aws::String& fileName) { m_fileName = fileName; }
-
-        protected:
-            virtual bool LoadInternal() override;
-            virtual bool PersistInternal(const Aws::Map<Aws::String, Aws::Config::Profile>&) override;
-
-        private:
-            Aws::String m_fileName;
-            bool m_useProfilePrefix;
-        };
-
-        static const char* const INSTANCE_PROFILE_KEY = "InstanceProfile";
-
-        /**
-         * Loads configuration from the EC2 Metadata Service
-         */
-        class AWS_CORE_API EC2InstanceProfileConfigLoader : public AWSProfileConfigLoader
-        {
-        public:
-            /**
-             * If client is nullptr, the default EC2MetadataClient will be created.
-             */
-            EC2InstanceProfileConfigLoader(const std::shared_ptr<Aws::Internal::EC2MetadataClient>& = nullptr);
-
-            virtual ~EC2InstanceProfileConfigLoader() = default;
-
-        protected:
-            virtual bool LoadInternal() override;
-        private:
-            std::shared_ptr<Aws::Internal::EC2MetadataClient> m_ec2metadataClient;
-            int64_t credentialsValidUntilMillis = 0;
-            int64_t calculateRetryTime() const;
-        };
-
-        /**
-         * Stores the contents of config file and credentials file to avoid multiple file readings.
-         * At the same time provides the flexibility to reload from file.
-         */
-        class AWS_CORE_API ConfigAndCredentialsCacheManager
-        {
-        public:
-            ConfigAndCredentialsCacheManager();
-
-            void ReloadConfigFile();
-
-            void ReloadCredentialsFile();
-
-            bool HasConfigProfile(const Aws::String& profileName) const;
-
-            /**
-             * Returns cached config profile with the specified profile name.
-             * Using copy instead of const reference to avoid reading bad contents due to thread contention.
-             */
-            Aws::Config::Profile GetConfigProfile(const Aws::String& profileName) const;
-
-            /**
-             * Returns cached config profiles
-             * Using copy instead of const reference to avoid reading bad contents due to thread contention.
-             */
-            Aws::Map<Aws::String, Aws::Config::Profile> GetConfigProfiles() const;
-
-            /**
-             * Returns cached config value with the specified profile name and key.
-             * Using copy instead of const reference to avoid reading bad contents due to thread contention.
-             */
-            Aws::String GetConfig(const Aws::String& profileName, const Aws::String& key) const;
-
-            bool HasCredentialsProfile(const Aws::String& profileName) const;
-            /**
-             * Returns cached credentials profile with the specified profile name.
-             * Using copy instead of const reference to avoid reading bad contents due to thread contention.
-             */
-            Aws::Config::Profile GetCredentialsProfile(const Aws::String& profileName) const;
-
-            /**
-             * Returns cached credentials profiles.
-             * Using copy instead of const reference to avoid reading bad contents due to thread contention.
-             */
-            Aws::Map<Aws::String, Aws::Config::Profile> GetCredentialsProfiles() const;
-
-            /**
-             * Returns cached credentials with the specified profile name.
-             * Using copy instead of const reference to avoid reading bad contents due to thread contention.
-             */
-            Aws::Auth::AWSCredentials GetCredentials(const Aws::String& profileName) const;
-
-        private:
-            mutable Aws::Utils::Threading::ReaderWriterLock m_credentialsLock;
-            Aws::Config::AWSConfigFileProfileConfigLoader m_credentialsFileLoader;
-            mutable Aws::Utils::Threading::ReaderWriterLock m_configLock;
-            Aws::Config::AWSConfigFileProfileConfigLoader m_configFileLoader;
-        };
-
-        AWS_CORE_API void InitConfigAndCredentialsCacheManager();
-
-        AWS_CORE_API void CleanupConfigAndCredentialsCacheManager();
-
-        AWS_CORE_API void ReloadCachedConfigFile();
-
-        AWS_CORE_API void ReloadCachedCredentialsFile();
-
-        AWS_CORE_API bool HasCachedConfigProfile(const Aws::String& profileName);
-
-        AWS_CORE_API Aws::Config::Profile GetCachedConfigProfile(const Aws::String& profileName);
-
-        AWS_CORE_API Aws::Map<Aws::String, Aws::Config::Profile> GetCachedConfigProfiles();
-
-        AWS_CORE_API Aws::String GetCachedConfigValue(const Aws::String& profileName, const Aws::String& key);
-
-        AWS_CORE_API Aws::String GetCachedConfigValue(const Aws::String& key);
-
-        AWS_CORE_API bool HasCachedCredentialsProfile(const Aws::String &profileName);
-
-        AWS_CORE_API Aws::Config::Profile GetCachedCredentialsProfile(const Aws::String& profileName);
-
-        AWS_CORE_API Aws::Auth::AWSCredentials GetCachedCredentials(const Aws::String& profileName);
-
-        AWS_CORE_API Aws::Map<Aws::String, Aws::Config::Profile> GetCachedCredentialsProfiles();
-
-    }
-}
-=======
-// This is a header that represents old legacy all-in-one header to maintain backward compatibility
->>>>>>> 88d3d70b
+// This is a header that represents old legacy all-in-one header to maintain backward compatibility