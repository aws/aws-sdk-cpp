--- conflicted
+++ resolved
@@ -1,5 +1,3 @@
-<<<<<<< HEAD
-cmake_minimum_required(VERSION 2.8.12)
 add_project(aws-cpp-sdk-sqs-integration-tests
     "Tests for the AWS Sqs C++ SDK"
     aws-cpp-sdk-sqs
@@ -12,16 +10,6 @@
 file(GLOB AWS_SQS_SRC
     "${CMAKE_CURRENT_SOURCE_DIR}/*.cpp"
 )
-=======
-project(aws-cpp-sdk-sqs-integration-tests)
-
-# Headers are included in the source so that they show up in Visual Studio.
-# They are included elsewhere for consistency.
-
-  file(GLOB AWS_SQS_SRC
-  "${CMAKE_CURRENT_SOURCE_DIR}/*.cpp"
-  )
->>>>>>> 8732f0aa
 
 file(GLOB AWS_SQS_INTEGRATION_TESTS_SRC
     ${AWS_SQS_SRC}
@@ -40,4 +28,4 @@
 endif()
 
 target_link_libraries(${PROJECT_NAME} ${PROJECT_LIBS})
-copyDlls(${PROJECT_NAME} ${PROJECT_LIBS_RAW})+copyDlls(${PROJECT_NAME} ${PROJECT_LIBS})