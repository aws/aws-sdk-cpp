--- conflicted
+++ resolved
@@ -15,16 +15,9 @@
 #include <utility>
 #include <aws/testing/AwsCppSdkGTestSuite.h>
 #include <aws/testing/AwsTestHelpers.h>
-<<<<<<< HEAD
-#include <aws/ssm-quicksetup/model/ListConfigurationManagersRequest.h>
-#include <aws/ssm-quicksetup/model/GetConfigurationManagerRequest.h>
-#include <aws/ssm-quicksetup/SSMQuickSetupClient.h>
-#include <aws/core/utils/memory/stl/AWSString.h>
-=======
 #include <aws/ssm-quicksetup/SSMQuickSetupClient.h>
 #include <aws/ssm-quicksetup/model/GetConfigurationManagerRequest.h>
 #include <aws/ssm-quicksetup/model/ListConfigurationManagersRequest.h>
->>>>>>> 35474c3b
 
 namespace SSMQuickSetupSmokeTest{
 using namespace Aws::Auth;
@@ -38,19 +31,6 @@
     static const char ALLOCATION_TAG[];
 };
 const char SSMQuickSetupSmokeTestSuite::ALLOCATION_TAG[] = "SSMQuickSetupSmokeTest";
-TEST_F(SSMQuickSetupSmokeTestSuite, ListConfigurationManagersSuccess )
-{
-    Aws::SSMQuickSetup::SSMQuickSetupClientConfiguration clientConfiguration;
-    clientConfiguration.region = "us-east-1";
-    clientConfiguration.useFIPS = false;
-    clientConfiguration.useDualStack = false;
-    auto clientSp = Aws::MakeShared<SSMQuickSetupClient>(ALLOCATION_TAG, clientConfiguration);
-    //populate input params
-    
-    ListConfigurationManagersRequest input;
-    auto outcome = clientSp->ListConfigurationManagers(input);
-    EXPECT_TRUE( outcome.IsSuccess());
-}
 TEST_F(SSMQuickSetupSmokeTestSuite, GetConfigurationManagerFailure )
 {
     Aws::SSMQuickSetup::SSMQuickSetupClientConfiguration clientConfiguration;
@@ -65,4 +45,17 @@
     auto outcome = clientSp->GetConfigurationManager(input);
     EXPECT_FALSE( outcome.IsSuccess());
 }
+TEST_F(SSMQuickSetupSmokeTestSuite, ListConfigurationManagersSuccess )
+{
+    Aws::SSMQuickSetup::SSMQuickSetupClientConfiguration clientConfiguration;
+    clientConfiguration.region = "us-east-1";
+    clientConfiguration.useFIPS = false;
+    clientConfiguration.useDualStack = false;
+    auto clientSp = Aws::MakeShared<SSMQuickSetupClient>(ALLOCATION_TAG, clientConfiguration);
+    //populate input params
+    
+    ListConfigurationManagersRequest input;
+    auto outcome = clientSp->ListConfigurationManagers(input);
+    EXPECT_TRUE( outcome.IsSuccess());
+}
 }