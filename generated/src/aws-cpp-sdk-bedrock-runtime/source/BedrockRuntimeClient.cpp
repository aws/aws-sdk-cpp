﻿/**
 * Copyright Amazon.com, Inc. or its affiliates. All Rights Reserved.
 * SPDX-License-Identifier: Apache-2.0.
 */

#include <aws/core/utils/Outcome.h>
#include <aws/core/client/CoreErrors.h>
#include <aws/core/client/RetryStrategy.h>
#include <aws/core/http/HttpClient.h>
#include <aws/core/http/HttpClientFactory.h>
#include <aws/core/auth/AWSCredentialsProviderChain.h>
#include <aws/core/utils/memory/stl/AWSStringStream.h>
#include <aws/core/utils/threading/Executor.h>
#include <aws/core/utils/DNS.h>
#include <aws/core/utils/logging/LogMacros.h>
#include <aws/core/utils/logging/ErrorMacros.h>

#include <aws/core/utils/event/EventStream.h>

#include <aws/bedrock-runtime/BedrockRuntimeClient.h>
#include <aws/bedrock-runtime/BedrockRuntimeErrorMarshaller.h>
#include <aws/bedrock-runtime/BedrockRuntimeEndpointProvider.h>
#include <aws/bedrock-runtime/model/ApplyGuardrailRequest.h>
#include <aws/bedrock-runtime/model/ConverseRequest.h>
#include <aws/bedrock-runtime/model/ConverseStreamRequest.h>
#include <aws/bedrock-runtime/model/GetAsyncInvokeRequest.h>
#include <aws/bedrock-runtime/model/InvokeModelRequest.h>
#include <aws/bedrock-runtime/model/InvokeModelWithResponseStreamRequest.h>
#include <aws/bedrock-runtime/model/ListAsyncInvokesRequest.h>
#include <aws/bedrock-runtime/model/StartAsyncInvokeRequest.h>

#include <smithy/tracing/TracingUtils.h>

#include <smithy/identity/resolver/built-in/SimpleAwsCredentialIdentityResolver.h>
#include <smithy/identity/resolver/built-in/DefaultAwsCredentialIdentityResolver.h>
#include <smithy/identity/resolver/built-in/AwsCredentialsProviderIdentityResolver.h>

using namespace Aws;
using namespace Aws::Auth;
using namespace Aws::Client;
using namespace Aws::BedrockRuntime;
using namespace Aws::BedrockRuntime::Model;
using namespace Aws::Http;
using namespace Aws::Utils::Json;
using namespace smithy::components::tracing;
using ResolveEndpointOutcome = Aws::Endpoint::ResolveEndpointOutcome;

namespace Aws
{
  namespace BedrockRuntime
  {
    const char ALLOCATION_TAG[] = "BedrockRuntimeClient";
    const char SERVICE_NAME[] = "bedrock";
  }
}
const char* BedrockRuntimeClient::GetServiceName() {return SERVICE_NAME;}
const char* BedrockRuntimeClient::GetAllocationTag() {return ALLOCATION_TAG;}

BedrockRuntimeClient::BedrockRuntimeClient(const BedrockRuntime::BedrockRuntimeClientConfiguration& clientConfiguration,
                           std::shared_ptr<BedrockRuntimeEndpointProviderBase> endpointProvider) :
    AwsSmithyClientT(clientConfiguration,
        GetServiceName(),
        Aws::Http::CreateHttpClient(clientConfiguration),
        Aws::MakeShared<BedrockRuntimeErrorMarshaller>(ALLOCATION_TAG),
        endpointProvider ? endpointProvider : Aws::MakeShared<BedrockRuntimeEndpointProvider>(ALLOCATION_TAG),
        Aws::MakeShared<smithy::SigV4AuthSchemeResolver<>>(ALLOCATION_TAG),
        {
            {smithy::SigV4AuthSchemeOption::sigV4AuthSchemeOption.schemeId, smithy::SigV4AuthScheme{GetServiceName(), clientConfiguration.region}},
        })
{
  init(m_clientConfiguration);
}

BedrockRuntimeClient::BedrockRuntimeClient(const AWSCredentials& credentials,
                           std::shared_ptr<BedrockRuntimeEndpointProviderBase> endpointProvider,
                           const BedrockRuntime::BedrockRuntimeClientConfiguration& clientConfiguration) :
    AwsSmithyClientT(clientConfiguration,
        GetServiceName(),
        Aws::Http::CreateHttpClient(clientConfiguration),
        Aws::MakeShared<BedrockRuntimeErrorMarshaller>(ALLOCATION_TAG),
        endpointProvider ? endpointProvider : Aws::MakeShared<BedrockRuntimeEndpointProvider>(ALLOCATION_TAG),
        Aws::MakeShared<smithy::SigV4AuthSchemeResolver<>>(ALLOCATION_TAG),
        {
            {smithy::SigV4AuthSchemeOption::sigV4AuthSchemeOption.schemeId, smithy::SigV4AuthScheme{Aws::MakeShared<smithy::SimpleAwsCredentialIdentityResolver>(ALLOCATION_TAG, credentials), GetServiceName(), clientConfiguration.region}},
        })
{
  init(m_clientConfiguration);
}

BedrockRuntimeClient::BedrockRuntimeClient(const std::shared_ptr<AWSCredentialsProvider>& credentialsProvider,
                           std::shared_ptr<BedrockRuntimeEndpointProviderBase> endpointProvider,
                           const BedrockRuntime::BedrockRuntimeClientConfiguration& clientConfiguration) :
    AwsSmithyClientT(clientConfiguration,
        GetServiceName(),
        Aws::Http::CreateHttpClient(clientConfiguration),
        Aws::MakeShared<BedrockRuntimeErrorMarshaller>(ALLOCATION_TAG),
        endpointProvider ? endpointProvider : Aws::MakeShared<BedrockRuntimeEndpointProvider>(ALLOCATION_TAG),
        Aws::MakeShared<smithy::SigV4AuthSchemeResolver<>>(ALLOCATION_TAG),
        {
            {smithy::SigV4AuthSchemeOption::sigV4AuthSchemeOption.schemeId, smithy::SigV4AuthScheme{ Aws::MakeShared<smithy::AwsCredentialsProviderIdentityResolver>(ALLOCATION_TAG, credentialsProvider), GetServiceName(), clientConfiguration.region}}
        })
{
  init(m_clientConfiguration);
}

/* Legacy constructors due deprecation */
BedrockRuntimeClient::BedrockRuntimeClient(const Client::ClientConfiguration& clientConfiguration) :
    AwsSmithyClientT(clientConfiguration,
      GetServiceName(),
      Aws::Http::CreateHttpClient(clientConfiguration),
      Aws::MakeShared<BedrockRuntimeErrorMarshaller>(ALLOCATION_TAG),
      Aws::MakeShared<BedrockRuntimeEndpointProvider>(ALLOCATION_TAG),
      Aws::MakeShared<smithy::SigV4AuthSchemeResolver<>>(ALLOCATION_TAG),
      {
          {smithy::SigV4AuthSchemeOption::sigV4AuthSchemeOption.schemeId, smithy::SigV4AuthScheme{Aws::MakeShared<smithy::DefaultAwsCredentialIdentityResolver>(ALLOCATION_TAG), GetServiceName(), clientConfiguration.region}}
      })
{
  init(m_clientConfiguration);
}

BedrockRuntimeClient::BedrockRuntimeClient(const AWSCredentials& credentials,
                           const Client::ClientConfiguration& clientConfiguration) :
    AwsSmithyClientT(clientConfiguration,
        GetServiceName(),
        Aws::Http::CreateHttpClient(clientConfiguration),
        Aws::MakeShared<BedrockRuntimeErrorMarshaller>(ALLOCATION_TAG),
        Aws::MakeShared<BedrockRuntimeEndpointProvider>(ALLOCATION_TAG),
        Aws::MakeShared<smithy::SigV4AuthSchemeResolver<>>(ALLOCATION_TAG),
        {
          {smithy::SigV4AuthSchemeOption::sigV4AuthSchemeOption.schemeId, smithy::SigV4AuthScheme{Aws::MakeShared<smithy::SimpleAwsCredentialIdentityResolver>(ALLOCATION_TAG, credentials), GetServiceName(), clientConfiguration.region}}
        })
{
  init(m_clientConfiguration);
}

BedrockRuntimeClient::BedrockRuntimeClient(const std::shared_ptr<AWSCredentialsProvider>& credentialsProvider,
                           const Client::ClientConfiguration& clientConfiguration) :
    AwsSmithyClientT(clientConfiguration,
        GetServiceName(),
        Aws::Http::CreateHttpClient(clientConfiguration),
        Aws::MakeShared<BedrockRuntimeErrorMarshaller>(ALLOCATION_TAG),
        Aws::MakeShared<BedrockRuntimeEndpointProvider>(ALLOCATION_TAG),
        Aws::MakeShared<smithy::SigV4AuthSchemeResolver<>>(ALLOCATION_TAG),
        {
          {smithy::SigV4AuthSchemeOption::sigV4AuthSchemeOption.schemeId, smithy::SigV4AuthScheme{Aws::MakeShared<smithy::AwsCredentialsProviderIdentityResolver>(ALLOCATION_TAG, credentialsProvider), GetServiceName(), clientConfiguration.region}}
        })
{
  init(m_clientConfiguration);
}
/* End of legacy constructors due deprecation */

BedrockRuntimeClient::~BedrockRuntimeClient()
{
  ShutdownSdkClient(this, -1);
}

std::shared_ptr<BedrockRuntimeEndpointProviderBase>& BedrockRuntimeClient::accessEndpointProvider()
{
  return m_endpointProvider;
}

void BedrockRuntimeClient::init(const BedrockRuntime::BedrockRuntimeClientConfiguration& config)
{
  if (!m_clientConfiguration.executor) {
    if (!m_clientConfiguration.configFactories.executorCreateFn()) {
      AWS_LOGSTREAM_FATAL(ALLOCATION_TAG, "Failed to initialize client: config is missing Executor or executorCreateFn");
      m_isInitialized = false;
      return;
    }
    m_clientConfiguration.executor = m_clientConfiguration.configFactories.executorCreateFn();
  }
  AWS_CHECK_PTR(SERVICE_NAME, m_endpointProvider);
  m_endpointProvider->InitBuiltInParameters(config);
}

void BedrockRuntimeClient::OverrideEndpoint(const Aws::String& endpoint)
{
    AWS_CHECK_PTR(SERVICE_NAME, m_endpointProvider);
    m_endpointProvider->OverrideEndpoint(endpoint);
}

ApplyGuardrailOutcome BedrockRuntimeClient::ApplyGuardrail(const ApplyGuardrailRequest& request) const
{
  AWS_OPERATION_GUARD(ApplyGuardrail);
  AWS_OPERATION_CHECK_PTR(m_endpointProvider, ApplyGuardrail, CoreErrors, CoreErrors::ENDPOINT_RESOLUTION_FAILURE);
  if (!request.GuardrailIdentifierHasBeenSet())
  {
    AWS_LOGSTREAM_ERROR("ApplyGuardrail", "Required field: GuardrailIdentifier, is not set");
    return ApplyGuardrailOutcome(Aws::Client::AWSError<BedrockRuntimeErrors>(BedrockRuntimeErrors::MISSING_PARAMETER, "MISSING_PARAMETER", "Missing required field [GuardrailIdentifier]", false));
  }
  if (!request.GuardrailVersionHasBeenSet())
  {
    AWS_LOGSTREAM_ERROR("ApplyGuardrail", "Required field: GuardrailVersion, is not set");
    return ApplyGuardrailOutcome(Aws::Client::AWSError<BedrockRuntimeErrors>(BedrockRuntimeErrors::MISSING_PARAMETER, "MISSING_PARAMETER", "Missing required field [GuardrailVersion]", false));
  }
  AWS_OPERATION_CHECK_PTR(m_clientConfiguration.telemetryProvider, ApplyGuardrail, CoreErrors, CoreErrors::NOT_INITIALIZED);
  auto tracer = m_clientConfiguration.telemetryProvider->getTracer(this->GetServiceClientName(), {});
  auto meter = m_clientConfiguration.telemetryProvider->getMeter(this->GetServiceClientName(), {});
  AWS_OPERATION_CHECK_PTR(meter, ApplyGuardrail, CoreErrors, CoreErrors::NOT_INITIALIZED);
  auto span = tracer->CreateSpan(Aws::String(this->GetServiceClientName()) + ".ApplyGuardrail",
    {{ TracingUtils::SMITHY_METHOD_DIMENSION, request.GetServiceRequestName() }, { TracingUtils::SMITHY_SERVICE_DIMENSION, this->GetServiceClientName() }, { TracingUtils::SMITHY_SYSTEM_DIMENSION, TracingUtils::SMITHY_METHOD_AWS_VALUE }},
    smithy::components::tracing::SpanKind::CLIENT);
  return TracingUtils::MakeCallWithTiming<ApplyGuardrailOutcome>(
    [&]()-> ApplyGuardrailOutcome {
      Aws::Endpoint::AWSEndpointResolutionOverrides endpointOverrides;
      endpointOverrides.AddPathSegment("/guardrail/");
      endpointOverrides.AddPathSegment(request.GetGuardrailIdentifier());
      endpointOverrides.AddPathSegment("/version/");
      endpointOverrides.AddPathSegment(request.GetGuardrailVersion());
      endpointOverrides.AddPathSegment("/apply");
      return ApplyGuardrailOutcome(MakeRequestDeserialize(&request, request.GetServiceRequestName(), Aws::Http::HttpMethod::HTTP_POST, [& , endpointOverrides ](Aws::Endpoint::AWSEndpoint& resolvedEndpoint) ->  void {
        for(const auto& pathSegment : endpointOverrides.pathSegments)
        {
            resolvedEndpoint.AddPathSegment(pathSegment);
        }
        resolvedEndpoint.SetRfc3986Encoded(endpointOverrides.setRfc3986Encoded);
        resolvedEndpoint.SetQueryString(endpointOverrides.queryString);
        AWS_UNREFERENCED_PARAM(resolvedEndpoint);
      }));
    },
    TracingUtils::SMITHY_CLIENT_DURATION_METRIC,
    *meter,
    {{TracingUtils::SMITHY_METHOD_DIMENSION, request.GetServiceRequestName()}, {TracingUtils::SMITHY_SERVICE_DIMENSION, this->GetServiceClientName()}});
}

ConverseOutcome BedrockRuntimeClient::Converse(const ConverseRequest& request) const
{
  AWS_OPERATION_GUARD(Converse);
  AWS_OPERATION_CHECK_PTR(m_endpointProvider, Converse, CoreErrors, CoreErrors::ENDPOINT_RESOLUTION_FAILURE);
  if (!request.ModelIdHasBeenSet())
  {
    AWS_LOGSTREAM_ERROR("Converse", "Required field: ModelId, is not set");
    return ConverseOutcome(Aws::Client::AWSError<BedrockRuntimeErrors>(BedrockRuntimeErrors::MISSING_PARAMETER, "MISSING_PARAMETER", "Missing required field [ModelId]", false));
  }
  AWS_OPERATION_CHECK_PTR(m_clientConfiguration.telemetryProvider, Converse, CoreErrors, CoreErrors::NOT_INITIALIZED);
  auto tracer = m_clientConfiguration.telemetryProvider->getTracer(this->GetServiceClientName(), {});
  auto meter = m_clientConfiguration.telemetryProvider->getMeter(this->GetServiceClientName(), {});
  AWS_OPERATION_CHECK_PTR(meter, Converse, CoreErrors, CoreErrors::NOT_INITIALIZED);
  auto span = tracer->CreateSpan(Aws::String(this->GetServiceClientName()) + ".Converse",
    {{ TracingUtils::SMITHY_METHOD_DIMENSION, request.GetServiceRequestName() }, { TracingUtils::SMITHY_SERVICE_DIMENSION, this->GetServiceClientName() }, { TracingUtils::SMITHY_SYSTEM_DIMENSION, TracingUtils::SMITHY_METHOD_AWS_VALUE }},
    smithy::components::tracing::SpanKind::CLIENT);
  return TracingUtils::MakeCallWithTiming<ConverseOutcome>(
    [&]()-> ConverseOutcome {
      Aws::Endpoint::AWSEndpointResolutionOverrides endpointOverrides;
      endpointOverrides.AddPathSegment("/model/");
      endpointOverrides.AddPathSegment(request.GetModelId());
      endpointOverrides.AddPathSegment("/converse");
      return ConverseOutcome(MakeRequestDeserialize(&request, request.GetServiceRequestName(), Aws::Http::HttpMethod::HTTP_POST, [& , endpointOverrides ](Aws::Endpoint::AWSEndpoint& resolvedEndpoint) ->  void {
        for(const auto& pathSegment : endpointOverrides.pathSegments)
        {
            resolvedEndpoint.AddPathSegment(pathSegment);
        }
        resolvedEndpoint.SetRfc3986Encoded(endpointOverrides.setRfc3986Encoded);
        resolvedEndpoint.SetQueryString(endpointOverrides.queryString);
        AWS_UNREFERENCED_PARAM(resolvedEndpoint);
      }));
    },
    TracingUtils::SMITHY_CLIENT_DURATION_METRIC,
    *meter,
    {{TracingUtils::SMITHY_METHOD_DIMENSION, request.GetServiceRequestName()}, {TracingUtils::SMITHY_SERVICE_DIMENSION, this->GetServiceClientName()}});
}

ConverseStreamOutcome BedrockRuntimeClient::ConverseStream(ConverseStreamRequest& request) const
{
  AWS_OPERATION_GUARD(ConverseStream);
  AWS_OPERATION_CHECK_PTR(m_endpointProvider, ConverseStream, CoreErrors, CoreErrors::ENDPOINT_RESOLUTION_FAILURE);
  if (!request.ModelIdHasBeenSet())
  {
    AWS_LOGSTREAM_ERROR("ConverseStream", "Required field: ModelId, is not set");
    return ConverseStreamOutcome(Aws::Client::AWSError<BedrockRuntimeErrors>(BedrockRuntimeErrors::MISSING_PARAMETER, "MISSING_PARAMETER", "Missing required field [ModelId]", false));
  }
  AWS_OPERATION_CHECK_PTR(m_clientConfiguration.telemetryProvider, ConverseStream, CoreErrors, CoreErrors::NOT_INITIALIZED);
  auto tracer = m_clientConfiguration.telemetryProvider->getTracer(this->GetServiceClientName(), {});
  auto meter = m_clientConfiguration.telemetryProvider->getMeter(this->GetServiceClientName(), {});
  AWS_OPERATION_CHECK_PTR(meter, ConverseStream, CoreErrors, CoreErrors::NOT_INITIALIZED);
  auto span = tracer->CreateSpan(Aws::String(this->GetServiceClientName()) + ".ConverseStream",
    {{ TracingUtils::SMITHY_METHOD_DIMENSION, request.GetServiceRequestName() }, { TracingUtils::SMITHY_SERVICE_DIMENSION, this->GetServiceClientName() }, { TracingUtils::SMITHY_SYSTEM_DIMENSION, TracingUtils::SMITHY_METHOD_AWS_VALUE }},
    smithy::components::tracing::SpanKind::CLIENT);
  return TracingUtils::MakeCallWithTiming<ConverseStreamOutcome>(
    [&]()-> ConverseStreamOutcome {
      Aws::Endpoint::AWSEndpointResolutionOverrides endpointOverrides;
      endpointOverrides.AddPathSegment("/model/");
      endpointOverrides.AddPathSegment(request.GetModelId());
      endpointOverrides.AddPathSegment("/converse-stream");
      request.SetResponseStreamFactory(
          [&] { request.GetEventStreamDecoder().Reset(); return Aws::New<Aws::Utils::Event::EventDecoderStream>(ALLOCATION_TAG, request.GetEventStreamDecoder()); }
      );
      return ConverseStreamOutcome(MakeRequestDeserialize(&request, request.GetServiceRequestName(), Aws::Http::HttpMethod::HTTP_POST, [& , endpointOverrides ](Aws::Endpoint::AWSEndpoint& resolvedEndpoint) ->  void {
        for(const auto& pathSegment : endpointOverrides.pathSegments)
        {
            resolvedEndpoint.AddPathSegment(pathSegment);
        }
        resolvedEndpoint.SetRfc3986Encoded(endpointOverrides.setRfc3986Encoded);
        resolvedEndpoint.SetQueryString(endpointOverrides.queryString);
        AWS_UNREFERENCED_PARAM(resolvedEndpoint);
      }));
    },
    TracingUtils::SMITHY_CLIENT_DURATION_METRIC,
    *meter,
    {{TracingUtils::SMITHY_METHOD_DIMENSION, request.GetServiceRequestName()}, {TracingUtils::SMITHY_SERVICE_DIMENSION, this->GetServiceClientName()}});
}

GetAsyncInvokeOutcome BedrockRuntimeClient::GetAsyncInvoke(const GetAsyncInvokeRequest& request) const
{
  AWS_OPERATION_GUARD(GetAsyncInvoke);
  AWS_OPERATION_CHECK_PTR(m_endpointProvider, GetAsyncInvoke, CoreErrors, CoreErrors::ENDPOINT_RESOLUTION_FAILURE);
  if (!request.InvocationArnHasBeenSet())
  {
    AWS_LOGSTREAM_ERROR("GetAsyncInvoke", "Required field: InvocationArn, is not set");
    return GetAsyncInvokeOutcome(Aws::Client::AWSError<BedrockRuntimeErrors>(BedrockRuntimeErrors::MISSING_PARAMETER, "MISSING_PARAMETER", "Missing required field [InvocationArn]", false));
  }
  AWS_OPERATION_CHECK_PTR(m_telemetryProvider, GetAsyncInvoke, CoreErrors, CoreErrors::NOT_INITIALIZED);
  auto tracer = m_telemetryProvider->getTracer(this->GetServiceClientName(), {});
  auto meter = m_telemetryProvider->getMeter(this->GetServiceClientName(), {});
  AWS_OPERATION_CHECK_PTR(meter, GetAsyncInvoke, CoreErrors, CoreErrors::NOT_INITIALIZED);
  auto span = tracer->CreateSpan(Aws::String(this->GetServiceClientName()) + ".GetAsyncInvoke",
    {{ TracingUtils::SMITHY_METHOD_DIMENSION, request.GetServiceRequestName() }, { TracingUtils::SMITHY_SERVICE_DIMENSION, this->GetServiceClientName() }, { TracingUtils::SMITHY_SYSTEM_DIMENSION, TracingUtils::SMITHY_METHOD_AWS_VALUE }},
    smithy::components::tracing::SpanKind::CLIENT);
  return TracingUtils::MakeCallWithTiming<GetAsyncInvokeOutcome>(
    [&]()-> GetAsyncInvokeOutcome {
      auto endpointResolutionOutcome = TracingUtils::MakeCallWithTiming<ResolveEndpointOutcome>(
          [&]() -> ResolveEndpointOutcome { return m_endpointProvider->ResolveEndpoint(request.GetEndpointContextParams()); },
          TracingUtils::SMITHY_CLIENT_ENDPOINT_RESOLUTION_METRIC,
          *meter,
          {{TracingUtils::SMITHY_METHOD_DIMENSION, request.GetServiceRequestName()}, {TracingUtils::SMITHY_SERVICE_DIMENSION, this->GetServiceClientName()}});
      AWS_OPERATION_CHECK_SUCCESS(endpointResolutionOutcome, GetAsyncInvoke, CoreErrors, CoreErrors::ENDPOINT_RESOLUTION_FAILURE, endpointResolutionOutcome.GetError().GetMessage());
      endpointResolutionOutcome.GetResult().AddPathSegments("/async-invoke/");
      endpointResolutionOutcome.GetResult().AddPathSegment(request.GetInvocationArn());
      return GetAsyncInvokeOutcome(MakeRequest(request, endpointResolutionOutcome.GetResult(), Aws::Http::HttpMethod::HTTP_GET, Aws::Auth::SIGV4_SIGNER));
    },
    TracingUtils::SMITHY_CLIENT_DURATION_METRIC,
    *meter,
    {{TracingUtils::SMITHY_METHOD_DIMENSION, request.GetServiceRequestName()}, {TracingUtils::SMITHY_SERVICE_DIMENSION, this->GetServiceClientName()}});
}

InvokeModelOutcome BedrockRuntimeClient::InvokeModel(const InvokeModelRequest& request) const
{
  AWS_OPERATION_GUARD(InvokeModel);
  AWS_OPERATION_CHECK_PTR(m_endpointProvider, InvokeModel, CoreErrors, CoreErrors::ENDPOINT_RESOLUTION_FAILURE);
  if (!request.ModelIdHasBeenSet())
  {
    AWS_LOGSTREAM_ERROR("InvokeModel", "Required field: ModelId, is not set");
    return InvokeModelOutcome(Aws::Client::AWSError<BedrockRuntimeErrors>(BedrockRuntimeErrors::MISSING_PARAMETER, "MISSING_PARAMETER", "Missing required field [ModelId]", false));
  }
  AWS_OPERATION_CHECK_PTR(m_clientConfiguration.telemetryProvider, InvokeModel, CoreErrors, CoreErrors::NOT_INITIALIZED);
  auto tracer = m_clientConfiguration.telemetryProvider->getTracer(this->GetServiceClientName(), {});
  auto meter = m_clientConfiguration.telemetryProvider->getMeter(this->GetServiceClientName(), {});
  AWS_OPERATION_CHECK_PTR(meter, InvokeModel, CoreErrors, CoreErrors::NOT_INITIALIZED);
  auto span = tracer->CreateSpan(Aws::String(this->GetServiceClientName()) + ".InvokeModel",
    {{ TracingUtils::SMITHY_METHOD_DIMENSION, request.GetServiceRequestName() }, { TracingUtils::SMITHY_SERVICE_DIMENSION, this->GetServiceClientName() }, { TracingUtils::SMITHY_SYSTEM_DIMENSION, TracingUtils::SMITHY_METHOD_AWS_VALUE }},
    smithy::components::tracing::SpanKind::CLIENT);
  return TracingUtils::MakeCallWithTiming<InvokeModelOutcome>(
    [&]()-> InvokeModelOutcome {
      Aws::Endpoint::AWSEndpointResolutionOverrides endpointOverrides;
      endpointOverrides.AddPathSegment("/model/");
      endpointOverrides.AddPathSegment(request.GetModelId());
      endpointOverrides.AddPathSegment("/invoke");
      return InvokeModelOutcome(MakeRequestDeserialize(&request, request.GetServiceRequestName(), Aws::Http::HttpMethod::HTTP_POST, [& , endpointOverrides ](Aws::Endpoint::AWSEndpoint& resolvedEndpoint) ->  void {
        for(const auto& pathSegment : endpointOverrides.pathSegments)
        {
            resolvedEndpoint.AddPathSegment(pathSegment);
        }
        resolvedEndpoint.SetRfc3986Encoded(endpointOverrides.setRfc3986Encoded);
        resolvedEndpoint.SetQueryString(endpointOverrides.queryString);
        AWS_UNREFERENCED_PARAM(resolvedEndpoint);
      }));
    },
    TracingUtils::SMITHY_CLIENT_DURATION_METRIC,
    *meter,
    {{TracingUtils::SMITHY_METHOD_DIMENSION, request.GetServiceRequestName()}, {TracingUtils::SMITHY_SERVICE_DIMENSION, this->GetServiceClientName()}});
}

InvokeModelWithResponseStreamOutcome BedrockRuntimeClient::InvokeModelWithResponseStream(InvokeModelWithResponseStreamRequest& request) const
{
  AWS_OPERATION_GUARD(InvokeModelWithResponseStream);
  AWS_OPERATION_CHECK_PTR(m_endpointProvider, InvokeModelWithResponseStream, CoreErrors, CoreErrors::ENDPOINT_RESOLUTION_FAILURE);
  if (!request.ModelIdHasBeenSet())
  {
    AWS_LOGSTREAM_ERROR("InvokeModelWithResponseStream", "Required field: ModelId, is not set");
    return InvokeModelWithResponseStreamOutcome(Aws::Client::AWSError<BedrockRuntimeErrors>(BedrockRuntimeErrors::MISSING_PARAMETER, "MISSING_PARAMETER", "Missing required field [ModelId]", false));
  }
  AWS_OPERATION_CHECK_PTR(m_clientConfiguration.telemetryProvider, InvokeModelWithResponseStream, CoreErrors, CoreErrors::NOT_INITIALIZED);
  auto tracer = m_clientConfiguration.telemetryProvider->getTracer(this->GetServiceClientName(), {});
  auto meter = m_clientConfiguration.telemetryProvider->getMeter(this->GetServiceClientName(), {});
  AWS_OPERATION_CHECK_PTR(meter, InvokeModelWithResponseStream, CoreErrors, CoreErrors::NOT_INITIALIZED);
  auto span = tracer->CreateSpan(Aws::String(this->GetServiceClientName()) + ".InvokeModelWithResponseStream",
    {{ TracingUtils::SMITHY_METHOD_DIMENSION, request.GetServiceRequestName() }, { TracingUtils::SMITHY_SERVICE_DIMENSION, this->GetServiceClientName() }, { TracingUtils::SMITHY_SYSTEM_DIMENSION, TracingUtils::SMITHY_METHOD_AWS_VALUE }},
    smithy::components::tracing::SpanKind::CLIENT);
  return TracingUtils::MakeCallWithTiming<InvokeModelWithResponseStreamOutcome>(
    [&]()-> InvokeModelWithResponseStreamOutcome {
      Aws::Endpoint::AWSEndpointResolutionOverrides endpointOverrides;
      endpointOverrides.AddPathSegment("/model/");
      endpointOverrides.AddPathSegment(request.GetModelId());
      endpointOverrides.AddPathSegment("/invoke-with-response-stream");
      request.SetResponseStreamFactory(
          [&] { request.GetEventStreamDecoder().Reset(); return Aws::New<Aws::Utils::Event::EventDecoderStream>(ALLOCATION_TAG, request.GetEventStreamDecoder()); }
      );
      return InvokeModelWithResponseStreamOutcome(MakeRequestDeserialize(&request, request.GetServiceRequestName(), Aws::Http::HttpMethod::HTTP_POST, [& , endpointOverrides ](Aws::Endpoint::AWSEndpoint& resolvedEndpoint) ->  void {
        for(const auto& pathSegment : endpointOverrides.pathSegments)
        {
            resolvedEndpoint.AddPathSegment(pathSegment);
        }
        resolvedEndpoint.SetRfc3986Encoded(endpointOverrides.setRfc3986Encoded);
        resolvedEndpoint.SetQueryString(endpointOverrides.queryString);
        AWS_UNREFERENCED_PARAM(resolvedEndpoint);
      }));
    },
    TracingUtils::SMITHY_CLIENT_DURATION_METRIC,
    *meter,
    {{TracingUtils::SMITHY_METHOD_DIMENSION, request.GetServiceRequestName()}, {TracingUtils::SMITHY_SERVICE_DIMENSION, this->GetServiceClientName()}});
}

<<<<<<< HEAD
=======
ListAsyncInvokesOutcome BedrockRuntimeClient::ListAsyncInvokes(const ListAsyncInvokesRequest& request) const
{
  AWS_OPERATION_GUARD(ListAsyncInvokes);
  AWS_OPERATION_CHECK_PTR(m_endpointProvider, ListAsyncInvokes, CoreErrors, CoreErrors::ENDPOINT_RESOLUTION_FAILURE);
  AWS_OPERATION_CHECK_PTR(m_telemetryProvider, ListAsyncInvokes, CoreErrors, CoreErrors::NOT_INITIALIZED);
  auto tracer = m_telemetryProvider->getTracer(this->GetServiceClientName(), {});
  auto meter = m_telemetryProvider->getMeter(this->GetServiceClientName(), {});
  AWS_OPERATION_CHECK_PTR(meter, ListAsyncInvokes, CoreErrors, CoreErrors::NOT_INITIALIZED);
  auto span = tracer->CreateSpan(Aws::String(this->GetServiceClientName()) + ".ListAsyncInvokes",
    {{ TracingUtils::SMITHY_METHOD_DIMENSION, request.GetServiceRequestName() }, { TracingUtils::SMITHY_SERVICE_DIMENSION, this->GetServiceClientName() }, { TracingUtils::SMITHY_SYSTEM_DIMENSION, TracingUtils::SMITHY_METHOD_AWS_VALUE }},
    smithy::components::tracing::SpanKind::CLIENT);
  return TracingUtils::MakeCallWithTiming<ListAsyncInvokesOutcome>(
    [&]()-> ListAsyncInvokesOutcome {
      auto endpointResolutionOutcome = TracingUtils::MakeCallWithTiming<ResolveEndpointOutcome>(
          [&]() -> ResolveEndpointOutcome { return m_endpointProvider->ResolveEndpoint(request.GetEndpointContextParams()); },
          TracingUtils::SMITHY_CLIENT_ENDPOINT_RESOLUTION_METRIC,
          *meter,
          {{TracingUtils::SMITHY_METHOD_DIMENSION, request.GetServiceRequestName()}, {TracingUtils::SMITHY_SERVICE_DIMENSION, this->GetServiceClientName()}});
      AWS_OPERATION_CHECK_SUCCESS(endpointResolutionOutcome, ListAsyncInvokes, CoreErrors, CoreErrors::ENDPOINT_RESOLUTION_FAILURE, endpointResolutionOutcome.GetError().GetMessage());
      endpointResolutionOutcome.GetResult().AddPathSegments("/async-invoke");
      return ListAsyncInvokesOutcome(MakeRequest(request, endpointResolutionOutcome.GetResult(), Aws::Http::HttpMethod::HTTP_GET, Aws::Auth::SIGV4_SIGNER));
    },
    TracingUtils::SMITHY_CLIENT_DURATION_METRIC,
    *meter,
    {{TracingUtils::SMITHY_METHOD_DIMENSION, request.GetServiceRequestName()}, {TracingUtils::SMITHY_SERVICE_DIMENSION, this->GetServiceClientName()}});
}

StartAsyncInvokeOutcome BedrockRuntimeClient::StartAsyncInvoke(const StartAsyncInvokeRequest& request) const
{
  AWS_OPERATION_GUARD(StartAsyncInvoke);
  AWS_OPERATION_CHECK_PTR(m_endpointProvider, StartAsyncInvoke, CoreErrors, CoreErrors::ENDPOINT_RESOLUTION_FAILURE);
  AWS_OPERATION_CHECK_PTR(m_telemetryProvider, StartAsyncInvoke, CoreErrors, CoreErrors::NOT_INITIALIZED);
  auto tracer = m_telemetryProvider->getTracer(this->GetServiceClientName(), {});
  auto meter = m_telemetryProvider->getMeter(this->GetServiceClientName(), {});
  AWS_OPERATION_CHECK_PTR(meter, StartAsyncInvoke, CoreErrors, CoreErrors::NOT_INITIALIZED);
  auto span = tracer->CreateSpan(Aws::String(this->GetServiceClientName()) + ".StartAsyncInvoke",
    {{ TracingUtils::SMITHY_METHOD_DIMENSION, request.GetServiceRequestName() }, { TracingUtils::SMITHY_SERVICE_DIMENSION, this->GetServiceClientName() }, { TracingUtils::SMITHY_SYSTEM_DIMENSION, TracingUtils::SMITHY_METHOD_AWS_VALUE }},
    smithy::components::tracing::SpanKind::CLIENT);
  return TracingUtils::MakeCallWithTiming<StartAsyncInvokeOutcome>(
    [&]()-> StartAsyncInvokeOutcome {
      auto endpointResolutionOutcome = TracingUtils::MakeCallWithTiming<ResolveEndpointOutcome>(
          [&]() -> ResolveEndpointOutcome { return m_endpointProvider->ResolveEndpoint(request.GetEndpointContextParams()); },
          TracingUtils::SMITHY_CLIENT_ENDPOINT_RESOLUTION_METRIC,
          *meter,
          {{TracingUtils::SMITHY_METHOD_DIMENSION, request.GetServiceRequestName()}, {TracingUtils::SMITHY_SERVICE_DIMENSION, this->GetServiceClientName()}});
      AWS_OPERATION_CHECK_SUCCESS(endpointResolutionOutcome, StartAsyncInvoke, CoreErrors, CoreErrors::ENDPOINT_RESOLUTION_FAILURE, endpointResolutionOutcome.GetError().GetMessage());
      endpointResolutionOutcome.GetResult().AddPathSegments("/async-invoke");
      return StartAsyncInvokeOutcome(MakeRequest(request, endpointResolutionOutcome.GetResult(), Aws::Http::HttpMethod::HTTP_POST, Aws::Auth::SIGV4_SIGNER));
    },
    TracingUtils::SMITHY_CLIENT_DURATION_METRIC,
    *meter,
    {{TracingUtils::SMITHY_METHOD_DIMENSION, request.GetServiceRequestName()}, {TracingUtils::SMITHY_SERVICE_DIMENSION, this->GetServiceClientName()}});
}
>>>>>>> 5bd1f5af
<|MERGE_RESOLUTION|>--- conflicted
+++ resolved
@@ -309,24 +309,27 @@
     AWS_LOGSTREAM_ERROR("GetAsyncInvoke", "Required field: InvocationArn, is not set");
     return GetAsyncInvokeOutcome(Aws::Client::AWSError<BedrockRuntimeErrors>(BedrockRuntimeErrors::MISSING_PARAMETER, "MISSING_PARAMETER", "Missing required field [InvocationArn]", false));
   }
-  AWS_OPERATION_CHECK_PTR(m_telemetryProvider, GetAsyncInvoke, CoreErrors, CoreErrors::NOT_INITIALIZED);
-  auto tracer = m_telemetryProvider->getTracer(this->GetServiceClientName(), {});
-  auto meter = m_telemetryProvider->getMeter(this->GetServiceClientName(), {});
+  AWS_OPERATION_CHECK_PTR(m_clientConfiguration.telemetryProvider, GetAsyncInvoke, CoreErrors, CoreErrors::NOT_INITIALIZED);
+  auto tracer = m_clientConfiguration.telemetryProvider->getTracer(this->GetServiceClientName(), {});
+  auto meter = m_clientConfiguration.telemetryProvider->getMeter(this->GetServiceClientName(), {});
   AWS_OPERATION_CHECK_PTR(meter, GetAsyncInvoke, CoreErrors, CoreErrors::NOT_INITIALIZED);
   auto span = tracer->CreateSpan(Aws::String(this->GetServiceClientName()) + ".GetAsyncInvoke",
     {{ TracingUtils::SMITHY_METHOD_DIMENSION, request.GetServiceRequestName() }, { TracingUtils::SMITHY_SERVICE_DIMENSION, this->GetServiceClientName() }, { TracingUtils::SMITHY_SYSTEM_DIMENSION, TracingUtils::SMITHY_METHOD_AWS_VALUE }},
     smithy::components::tracing::SpanKind::CLIENT);
   return TracingUtils::MakeCallWithTiming<GetAsyncInvokeOutcome>(
     [&]()-> GetAsyncInvokeOutcome {
-      auto endpointResolutionOutcome = TracingUtils::MakeCallWithTiming<ResolveEndpointOutcome>(
-          [&]() -> ResolveEndpointOutcome { return m_endpointProvider->ResolveEndpoint(request.GetEndpointContextParams()); },
-          TracingUtils::SMITHY_CLIENT_ENDPOINT_RESOLUTION_METRIC,
-          *meter,
-          {{TracingUtils::SMITHY_METHOD_DIMENSION, request.GetServiceRequestName()}, {TracingUtils::SMITHY_SERVICE_DIMENSION, this->GetServiceClientName()}});
-      AWS_OPERATION_CHECK_SUCCESS(endpointResolutionOutcome, GetAsyncInvoke, CoreErrors, CoreErrors::ENDPOINT_RESOLUTION_FAILURE, endpointResolutionOutcome.GetError().GetMessage());
-      endpointResolutionOutcome.GetResult().AddPathSegments("/async-invoke/");
-      endpointResolutionOutcome.GetResult().AddPathSegment(request.GetInvocationArn());
-      return GetAsyncInvokeOutcome(MakeRequest(request, endpointResolutionOutcome.GetResult(), Aws::Http::HttpMethod::HTTP_GET, Aws::Auth::SIGV4_SIGNER));
+      Aws::Endpoint::AWSEndpointResolutionOverrides endpointOverrides;
+      endpointOverrides.AddPathSegment("/async-invoke/");
+      endpointOverrides.AddPathSegment(request.GetInvocationArn());
+      return GetAsyncInvokeOutcome(MakeRequestDeserialize(&request, request.GetServiceRequestName(), Aws::Http::HttpMethod::HTTP_GET, [& , endpointOverrides ](Aws::Endpoint::AWSEndpoint& resolvedEndpoint) ->  void {
+        for(const auto& pathSegment : endpointOverrides.pathSegments)
+        {
+            resolvedEndpoint.AddPathSegment(pathSegment);
+        }
+        resolvedEndpoint.SetRfc3986Encoded(endpointOverrides.setRfc3986Encoded);
+        resolvedEndpoint.SetQueryString(endpointOverrides.queryString);
+        AWS_UNREFERENCED_PARAM(resolvedEndpoint);
+      }));
     },
     TracingUtils::SMITHY_CLIENT_DURATION_METRIC,
     *meter,
@@ -410,29 +413,30 @@
     {{TracingUtils::SMITHY_METHOD_DIMENSION, request.GetServiceRequestName()}, {TracingUtils::SMITHY_SERVICE_DIMENSION, this->GetServiceClientName()}});
 }
 
-<<<<<<< HEAD
-=======
 ListAsyncInvokesOutcome BedrockRuntimeClient::ListAsyncInvokes(const ListAsyncInvokesRequest& request) const
 {
   AWS_OPERATION_GUARD(ListAsyncInvokes);
   AWS_OPERATION_CHECK_PTR(m_endpointProvider, ListAsyncInvokes, CoreErrors, CoreErrors::ENDPOINT_RESOLUTION_FAILURE);
-  AWS_OPERATION_CHECK_PTR(m_telemetryProvider, ListAsyncInvokes, CoreErrors, CoreErrors::NOT_INITIALIZED);
-  auto tracer = m_telemetryProvider->getTracer(this->GetServiceClientName(), {});
-  auto meter = m_telemetryProvider->getMeter(this->GetServiceClientName(), {});
+  AWS_OPERATION_CHECK_PTR(m_clientConfiguration.telemetryProvider, ListAsyncInvokes, CoreErrors, CoreErrors::NOT_INITIALIZED);
+  auto tracer = m_clientConfiguration.telemetryProvider->getTracer(this->GetServiceClientName(), {});
+  auto meter = m_clientConfiguration.telemetryProvider->getMeter(this->GetServiceClientName(), {});
   AWS_OPERATION_CHECK_PTR(meter, ListAsyncInvokes, CoreErrors, CoreErrors::NOT_INITIALIZED);
   auto span = tracer->CreateSpan(Aws::String(this->GetServiceClientName()) + ".ListAsyncInvokes",
     {{ TracingUtils::SMITHY_METHOD_DIMENSION, request.GetServiceRequestName() }, { TracingUtils::SMITHY_SERVICE_DIMENSION, this->GetServiceClientName() }, { TracingUtils::SMITHY_SYSTEM_DIMENSION, TracingUtils::SMITHY_METHOD_AWS_VALUE }},
     smithy::components::tracing::SpanKind::CLIENT);
   return TracingUtils::MakeCallWithTiming<ListAsyncInvokesOutcome>(
     [&]()-> ListAsyncInvokesOutcome {
-      auto endpointResolutionOutcome = TracingUtils::MakeCallWithTiming<ResolveEndpointOutcome>(
-          [&]() -> ResolveEndpointOutcome { return m_endpointProvider->ResolveEndpoint(request.GetEndpointContextParams()); },
-          TracingUtils::SMITHY_CLIENT_ENDPOINT_RESOLUTION_METRIC,
-          *meter,
-          {{TracingUtils::SMITHY_METHOD_DIMENSION, request.GetServiceRequestName()}, {TracingUtils::SMITHY_SERVICE_DIMENSION, this->GetServiceClientName()}});
-      AWS_OPERATION_CHECK_SUCCESS(endpointResolutionOutcome, ListAsyncInvokes, CoreErrors, CoreErrors::ENDPOINT_RESOLUTION_FAILURE, endpointResolutionOutcome.GetError().GetMessage());
-      endpointResolutionOutcome.GetResult().AddPathSegments("/async-invoke");
-      return ListAsyncInvokesOutcome(MakeRequest(request, endpointResolutionOutcome.GetResult(), Aws::Http::HttpMethod::HTTP_GET, Aws::Auth::SIGV4_SIGNER));
+      Aws::Endpoint::AWSEndpointResolutionOverrides endpointOverrides;
+      endpointOverrides.AddPathSegment("/async-invoke");
+      return ListAsyncInvokesOutcome(MakeRequestDeserialize(&request, request.GetServiceRequestName(), Aws::Http::HttpMethod::HTTP_GET, [& , endpointOverrides ](Aws::Endpoint::AWSEndpoint& resolvedEndpoint) ->  void {
+        for(const auto& pathSegment : endpointOverrides.pathSegments)
+        {
+            resolvedEndpoint.AddPathSegment(pathSegment);
+        }
+        resolvedEndpoint.SetRfc3986Encoded(endpointOverrides.setRfc3986Encoded);
+        resolvedEndpoint.SetQueryString(endpointOverrides.queryString);
+        AWS_UNREFERENCED_PARAM(resolvedEndpoint);
+      }));
     },
     TracingUtils::SMITHY_CLIENT_DURATION_METRIC,
     *meter,
@@ -443,26 +447,29 @@
 {
   AWS_OPERATION_GUARD(StartAsyncInvoke);
   AWS_OPERATION_CHECK_PTR(m_endpointProvider, StartAsyncInvoke, CoreErrors, CoreErrors::ENDPOINT_RESOLUTION_FAILURE);
-  AWS_OPERATION_CHECK_PTR(m_telemetryProvider, StartAsyncInvoke, CoreErrors, CoreErrors::NOT_INITIALIZED);
-  auto tracer = m_telemetryProvider->getTracer(this->GetServiceClientName(), {});
-  auto meter = m_telemetryProvider->getMeter(this->GetServiceClientName(), {});
+  AWS_OPERATION_CHECK_PTR(m_clientConfiguration.telemetryProvider, StartAsyncInvoke, CoreErrors, CoreErrors::NOT_INITIALIZED);
+  auto tracer = m_clientConfiguration.telemetryProvider->getTracer(this->GetServiceClientName(), {});
+  auto meter = m_clientConfiguration.telemetryProvider->getMeter(this->GetServiceClientName(), {});
   AWS_OPERATION_CHECK_PTR(meter, StartAsyncInvoke, CoreErrors, CoreErrors::NOT_INITIALIZED);
   auto span = tracer->CreateSpan(Aws::String(this->GetServiceClientName()) + ".StartAsyncInvoke",
     {{ TracingUtils::SMITHY_METHOD_DIMENSION, request.GetServiceRequestName() }, { TracingUtils::SMITHY_SERVICE_DIMENSION, this->GetServiceClientName() }, { TracingUtils::SMITHY_SYSTEM_DIMENSION, TracingUtils::SMITHY_METHOD_AWS_VALUE }},
     smithy::components::tracing::SpanKind::CLIENT);
   return TracingUtils::MakeCallWithTiming<StartAsyncInvokeOutcome>(
     [&]()-> StartAsyncInvokeOutcome {
-      auto endpointResolutionOutcome = TracingUtils::MakeCallWithTiming<ResolveEndpointOutcome>(
-          [&]() -> ResolveEndpointOutcome { return m_endpointProvider->ResolveEndpoint(request.GetEndpointContextParams()); },
-          TracingUtils::SMITHY_CLIENT_ENDPOINT_RESOLUTION_METRIC,
-          *meter,
-          {{TracingUtils::SMITHY_METHOD_DIMENSION, request.GetServiceRequestName()}, {TracingUtils::SMITHY_SERVICE_DIMENSION, this->GetServiceClientName()}});
-      AWS_OPERATION_CHECK_SUCCESS(endpointResolutionOutcome, StartAsyncInvoke, CoreErrors, CoreErrors::ENDPOINT_RESOLUTION_FAILURE, endpointResolutionOutcome.GetError().GetMessage());
-      endpointResolutionOutcome.GetResult().AddPathSegments("/async-invoke");
-      return StartAsyncInvokeOutcome(MakeRequest(request, endpointResolutionOutcome.GetResult(), Aws::Http::HttpMethod::HTTP_POST, Aws::Auth::SIGV4_SIGNER));
-    },
-    TracingUtils::SMITHY_CLIENT_DURATION_METRIC,
-    *meter,
-    {{TracingUtils::SMITHY_METHOD_DIMENSION, request.GetServiceRequestName()}, {TracingUtils::SMITHY_SERVICE_DIMENSION, this->GetServiceClientName()}});
-}
->>>>>>> 5bd1f5af
+      Aws::Endpoint::AWSEndpointResolutionOverrides endpointOverrides;
+      endpointOverrides.AddPathSegment("/async-invoke");
+      return StartAsyncInvokeOutcome(MakeRequestDeserialize(&request, request.GetServiceRequestName(), Aws::Http::HttpMethod::HTTP_POST, [& , endpointOverrides ](Aws::Endpoint::AWSEndpoint& resolvedEndpoint) ->  void {
+        for(const auto& pathSegment : endpointOverrides.pathSegments)
+        {
+            resolvedEndpoint.AddPathSegment(pathSegment);
+        }
+        resolvedEndpoint.SetRfc3986Encoded(endpointOverrides.setRfc3986Encoded);
+        resolvedEndpoint.SetQueryString(endpointOverrides.queryString);
+        AWS_UNREFERENCED_PARAM(resolvedEndpoint);
+      }));
+    },
+    TracingUtils::SMITHY_CLIENT_DURATION_METRIC,
+    *meter,
+    {{TracingUtils::SMITHY_METHOD_DIMENSION, request.GetServiceRequestName()}, {TracingUtils::SMITHY_SERVICE_DIMENSION, this->GetServiceClientName()}});
+}
+
