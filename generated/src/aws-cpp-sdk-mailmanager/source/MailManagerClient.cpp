--- conflicted
+++ resolved
@@ -247,8 +247,6 @@
       return CreateAddonSubscriptionOutcome(MakeRequestDeserialize(&request, request.GetServiceRequestName(), Aws::Http::HttpMethod::HTTP_POST, [&](Aws::Endpoint::AWSEndpoint& resolvedEndpoint) ->  void {
     AWS_UNREFERENCED_PARAM(resolvedEndpoint);
       }));
-<<<<<<< HEAD
-=======
     },
     TracingUtils::SMITHY_CLIENT_DURATION_METRIC,
     *meter,
@@ -293,7 +291,6 @@
       return CreateAddressListImportJobOutcome(MakeRequestDeserialize(&request, request.GetServiceRequestName(), Aws::Http::HttpMethod::HTTP_POST, [&](Aws::Endpoint::AWSEndpoint& resolvedEndpoint) ->  void {
     AWS_UNREFERENCED_PARAM(resolvedEndpoint);
       }));
->>>>>>> 35474c3b
     },
     TracingUtils::SMITHY_CLIENT_DURATION_METRIC,
     *meter,
@@ -448,8 +445,6 @@
       return DeleteAddonSubscriptionOutcome(MakeRequestDeserialize(&request, request.GetServiceRequestName(), Aws::Http::HttpMethod::HTTP_POST, [&](Aws::Endpoint::AWSEndpoint& resolvedEndpoint) ->  void {
     AWS_UNREFERENCED_PARAM(resolvedEndpoint);
       }));
-<<<<<<< HEAD
-=======
     },
     TracingUtils::SMITHY_CLIENT_DURATION_METRIC,
     *meter,
@@ -472,7 +467,6 @@
       return DeleteAddressListOutcome(MakeRequestDeserialize(&request, request.GetServiceRequestName(), Aws::Http::HttpMethod::HTTP_POST, [&](Aws::Endpoint::AWSEndpoint& resolvedEndpoint) ->  void {
     AWS_UNREFERENCED_PARAM(resolvedEndpoint);
       }));
->>>>>>> 35474c3b
     },
     TracingUtils::SMITHY_CLIENT_DURATION_METRIC,
     *meter,
@@ -583,8 +577,6 @@
       return DeleteTrafficPolicyOutcome(MakeRequestDeserialize(&request, request.GetServiceRequestName(), Aws::Http::HttpMethod::HTTP_POST, [&](Aws::Endpoint::AWSEndpoint& resolvedEndpoint) ->  void {
     AWS_UNREFERENCED_PARAM(resolvedEndpoint);
       }));
-<<<<<<< HEAD
-=======
     },
     TracingUtils::SMITHY_CLIENT_DURATION_METRIC,
     *meter,
@@ -607,7 +599,6 @@
       return DeregisterMemberFromAddressListOutcome(MakeRequestDeserialize(&request, request.GetServiceRequestName(), Aws::Http::HttpMethod::HTTP_POST, [&](Aws::Endpoint::AWSEndpoint& resolvedEndpoint) ->  void {
     AWS_UNREFERENCED_PARAM(resolvedEndpoint);
       }));
->>>>>>> 35474c3b
     },
     TracingUtils::SMITHY_CLIENT_DURATION_METRIC,
     *meter,
@@ -652,8 +643,6 @@
       return GetAddonSubscriptionOutcome(MakeRequestDeserialize(&request, request.GetServiceRequestName(), Aws::Http::HttpMethod::HTTP_POST, [&](Aws::Endpoint::AWSEndpoint& resolvedEndpoint) ->  void {
     AWS_UNREFERENCED_PARAM(resolvedEndpoint);
       }));
-<<<<<<< HEAD
-=======
     },
     TracingUtils::SMITHY_CLIENT_DURATION_METRIC,
     *meter,
@@ -698,7 +687,6 @@
       return GetAddressListImportJobOutcome(MakeRequestDeserialize(&request, request.GetServiceRequestName(), Aws::Http::HttpMethod::HTTP_POST, [&](Aws::Endpoint::AWSEndpoint& resolvedEndpoint) ->  void {
     AWS_UNREFERENCED_PARAM(resolvedEndpoint);
       }));
->>>>>>> 35474c3b
     },
     TracingUtils::SMITHY_CLIENT_DURATION_METRIC,
     *meter,
@@ -853,8 +841,6 @@
       return GetIngressPointOutcome(MakeRequestDeserialize(&request, request.GetServiceRequestName(), Aws::Http::HttpMethod::HTTP_POST, [&](Aws::Endpoint::AWSEndpoint& resolvedEndpoint) ->  void {
     AWS_UNREFERENCED_PARAM(resolvedEndpoint);
       }));
-<<<<<<< HEAD
-=======
     },
     TracingUtils::SMITHY_CLIENT_DURATION_METRIC,
     *meter,
@@ -877,7 +863,6 @@
       return GetMemberOfAddressListOutcome(MakeRequestDeserialize(&request, request.GetServiceRequestName(), Aws::Http::HttpMethod::HTTP_POST, [&](Aws::Endpoint::AWSEndpoint& resolvedEndpoint) ->  void {
     AWS_UNREFERENCED_PARAM(resolvedEndpoint);
       }));
->>>>>>> 35474c3b
     },
     TracingUtils::SMITHY_CLIENT_DURATION_METRIC,
     *meter,
@@ -988,8 +973,6 @@
       return ListAddonSubscriptionsOutcome(MakeRequestDeserialize(&request, request.GetServiceRequestName(), Aws::Http::HttpMethod::HTTP_POST, [&](Aws::Endpoint::AWSEndpoint& resolvedEndpoint) ->  void {
     AWS_UNREFERENCED_PARAM(resolvedEndpoint);
       }));
-<<<<<<< HEAD
-=======
     },
     TracingUtils::SMITHY_CLIENT_DURATION_METRIC,
     *meter,
@@ -1034,7 +1017,6 @@
       return ListAddressListsOutcome(MakeRequestDeserialize(&request, request.GetServiceRequestName(), Aws::Http::HttpMethod::HTTP_POST, [&](Aws::Endpoint::AWSEndpoint& resolvedEndpoint) ->  void {
     AWS_UNREFERENCED_PARAM(resolvedEndpoint);
       }));
->>>>>>> 35474c3b
     },
     TracingUtils::SMITHY_CLIENT_DURATION_METRIC,
     *meter,
@@ -1123,8 +1105,6 @@
       return ListIngressPointsOutcome(MakeRequestDeserialize(&request, request.GetServiceRequestName(), Aws::Http::HttpMethod::HTTP_POST, [&](Aws::Endpoint::AWSEndpoint& resolvedEndpoint) ->  void {
     AWS_UNREFERENCED_PARAM(resolvedEndpoint);
       }));
-<<<<<<< HEAD
-=======
     },
     TracingUtils::SMITHY_CLIENT_DURATION_METRIC,
     *meter,
@@ -1147,7 +1127,6 @@
       return ListMembersOfAddressListOutcome(MakeRequestDeserialize(&request, request.GetServiceRequestName(), Aws::Http::HttpMethod::HTTP_POST, [&](Aws::Endpoint::AWSEndpoint& resolvedEndpoint) ->  void {
     AWS_UNREFERENCED_PARAM(resolvedEndpoint);
       }));
->>>>>>> 35474c3b
     },
     TracingUtils::SMITHY_CLIENT_DURATION_METRIC,
     *meter,
@@ -1236,8 +1215,6 @@
       return ListTrafficPoliciesOutcome(MakeRequestDeserialize(&request, request.GetServiceRequestName(), Aws::Http::HttpMethod::HTTP_POST, [&](Aws::Endpoint::AWSEndpoint& resolvedEndpoint) ->  void {
     AWS_UNREFERENCED_PARAM(resolvedEndpoint);
       }));
-<<<<<<< HEAD
-=======
     },
     TracingUtils::SMITHY_CLIENT_DURATION_METRIC,
     *meter,
@@ -1282,7 +1259,6 @@
       return StartAddressListImportJobOutcome(MakeRequestDeserialize(&request, request.GetServiceRequestName(), Aws::Http::HttpMethod::HTTP_POST, [&](Aws::Endpoint::AWSEndpoint& resolvedEndpoint) ->  void {
     AWS_UNREFERENCED_PARAM(resolvedEndpoint);
       }));
->>>>>>> 35474c3b
     },
     TracingUtils::SMITHY_CLIENT_DURATION_METRIC,
     *meter,
@@ -1327,8 +1303,6 @@
       return StartArchiveSearchOutcome(MakeRequestDeserialize(&request, request.GetServiceRequestName(), Aws::Http::HttpMethod::HTTP_POST, [&](Aws::Endpoint::AWSEndpoint& resolvedEndpoint) ->  void {
     AWS_UNREFERENCED_PARAM(resolvedEndpoint);
       }));
-<<<<<<< HEAD
-=======
     },
     TracingUtils::SMITHY_CLIENT_DURATION_METRIC,
     *meter,
@@ -1351,7 +1325,6 @@
       return StopAddressListImportJobOutcome(MakeRequestDeserialize(&request, request.GetServiceRequestName(), Aws::Http::HttpMethod::HTTP_POST, [&](Aws::Endpoint::AWSEndpoint& resolvedEndpoint) ->  void {
     AWS_UNREFERENCED_PARAM(resolvedEndpoint);
       }));
->>>>>>> 35474c3b
     },
     TracingUtils::SMITHY_CLIENT_DURATION_METRIC,
     *meter,
