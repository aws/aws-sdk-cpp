# The NDK does not provide any http or crypto functionality out of the box; we build versions of zlib, openssl, and curl to account for this.
if(BUILD_CURL OR BUILD_OPENSSL OR BUILD_ZLIB)
    include(ExternalProject)

    set(EXTERNAL_CXX_FLAGS "-Wno-unused-private-field")
    set(EXTERNAL_C_FLAGS "")

    set(BASE_SDK_DIR ${CMAKE_BINARY_DIR} CACHE STRING "Android build" FORCE)

    # we patch the install process for each dependency to match what we need for 3rd party installation
    set(EXTERNAL_INSTALL_DIR ${CMAKE_BINARY_DIR}/external)

    # zlib
    if(BUILD_ZLIB)
        set(ZLIB_SOURCE_DIR ${CMAKE_BINARY_DIR}/zlib CACHE INTERNAL "zlib source dir")
        set(ZLIB_INSTALL_DIR ${EXTERNAL_INSTALL_DIR}/zlib CACHE INTERNAL "zlib install dir")
        set(ZLIB_INCLUDE_DIR ${ZLIB_INSTALL_DIR}/include/zlib CACHE INTERNAL "zlib include dir")
        set(ZLIB_LIBRARY_DIR ${ZLIB_INSTALL_DIR}/lib CACHE INTERNAL "zlib library dir")

        set( ZLIB_INCLUDE_FLAGS "-isystem ${ZLIB_INCLUDE_DIR}" CACHE INTERNAL "compiler flags to find zlib includes")
        set( ZLIB_LINKER_FLAGS "-L${ZLIB_LIBRARY_DIR}" CACHE INTERNAL "linker flags to find zlib")

        #zlib
        #based on http://stackoverflow.com/questions/16842218/how-to-use-cmake-externalproject-add-or-alternatives-in-a-cross-platform-way
        #likely, some of the things here are unnecessary
        ExternalProject_Add(ZLIB
            SOURCE_DIR ${ZLIB_SOURCE_DIR}
            URL http://zlib.net/zlib-1.2.10.tar.gz
            URL_HASH "SHA256=8d7e9f698ce48787b6e1c67e6bff79e487303e66077e25cb9784ac8835978017"
<<<<<<< HEAD
            PATCH_COMMAND patch CMakeLists.txt < ${CMAKE_SOURCE_DIR}/android-build/patches/zlib/CMakeLists.patch
=======
            PATCH_COMMAND ""
>>>>>>> 4a15890a
            CMAKE_ARGS
            -DCMAKE_TOOLCHAIN_FILE=${CMAKE_TOOLCHAIN_FILE}
            -DANDROID_NATIVE_API_LEVEL=${ANDROID_NATIVE_API_LEVEL}
            -DANDROID_ABI=${ANDROID_ABI}
            -DANDROID_TOOLCHAIN_NAME=${ANDROID_TOOLCHAIN_NAME}
            -DANDROID_STANDALONE_TOOLCHAIN=${ANDROID_STANDALONE_TOOLCHAIN}
            -DANDROID_STL=${ANDROID_STL}
            -DCMAKE_INSTALL_PREFIX=${ZLIB_INSTALL_DIR}
            -DCMAKE_CXX_FLAGS=${EXTERNAL_CXX_FLAGS}
            -DCMAKE_C_FLAGS=${EXTERNAL_C_FLAGS}
            -DCMAKE_BUILD_TYPE=${CMAKE_BUILD_TYPE}
            -DBUILD_SHARED_LIBS=0
            )

        if(UNIX)
            set(ZLIB_NAME libz)
        else()
            set(ZLIB_NAME zlib)
        endif()

        add_library(zlib UNKNOWN IMPORTED)
        set_property(TARGET zlib PROPERTY IMPORTED_LOCATION ${ZLIB_LIBRARY_DIR}/${ZLIB_NAME}.a)
        set(ZLIB_LIBRARIES "${ZLIB_LIBRARY_DIR}/${ZLIB_NAME}.a")
    endif()

    # OpenSSL
    if(BUILD_OPENSSL)
        set(OPENSSL_SOURCE_DIR ${CMAKE_BINARY_DIR}/openssl-src CACHE INTERNAL "openssl source dir")
        set(OPENSSL_INSTALL_DIR ${EXTERNAL_INSTALL_DIR}/openssl CACHE INTERNAL "openssl install dir")
        set(OPENSSL_INCLUDE_DIR ${OPENSSL_INSTALL_DIR}/include CACHE INTERNAL "openssl include dir")
        set(OPENSSL_LIBRARY_DIR ${OPENSSL_INSTALL_DIR}/lib CACHE INTERNAL "openssl library dir")
        set(OPENSSL_CXX_FLAGS "${EXTERNAL_CXX_FLAGS} ${ZLIB_INCLUDE_FLAGS} -fPIE" CACHE INTERNAL "openssl")
        set(OPENSSL_C_FLAGS "${EXTERNAL_C_FLAGS} ${ZLIB_INCLUDE_FLAGS} -fPIE" CACHE INTERNAL "openssl")
        if(ANDROID_ABI STREQUAL "x86_64")
            set(OPENSSL_C_FLAGS "${OPENSSL_C_FLAGS} -DOPENSSL_NO_INLINE_ASM" CACHE INTERNAL "openssl")
        endif()
        set(OPENSSL_EXE_LINKER_FLAGS "${CMAKE_EXE_LINKER_FLAGS} -fPIE -pie" CACHE INTERNAL "openssl")

        set(OPENSSL_INCLUDE_FLAGS "-isystem ${OPENSSL_INCLUDE_DIR} -isystem ${OPENSSL_INCLUDE_DIR}/openssl" CACHE INTERNAL "compiler flags to find openssl includes")
        set(OPENSSL_LINKER_FLAGS "-L${OPENSSL_LIBRARY_DIR}" CACHE INTERNAL "linker flags to find openssl")

        ExternalProject_Add(OPENSSL
            DEPENDS ZLIB
            SOURCE_DIR ${OPENSSL_SOURCE_DIR}
            GIT_REPOSITORY https://github.com/openssl/openssl.git
            GIT_TAG e216bf9d7ca761718f34e8b3094fcb32c7a143e4 # 1.0.2j
	    UPDATE_COMMAND ""
            PATCH_COMMAND cd ${CMAKE_BINARY_DIR} && python ${CMAKE_SOURCE_DIR}/android-build/configure_openssl_cmake.py --source ${CMAKE_SOURCE_DIR} --dest ${OPENSSL_SOURCE_DIR}
            CMAKE_ARGS
            -DCMAKE_TOOLCHAIN_FILE=${CMAKE_TOOLCHAIN_FILE}
            -DANDROID_NATIVE_API_LEVEL=${ANDROID_NATIVE_API_LEVEL}
            -DANDROID_ABI=${ANDROID_ABI}
            -DANDROID_TOOLCHAIN_NAME=${ANDROID_TOOLCHAIN_NAME}
            -DANDROID_STANDALONE_TOOLCHAIN=${ANDROID_STANDALONE_TOOLCHAIN}
            -DANDROID_STL=${ANDROID_STL}
            -DCMAKE_INSTALL_PREFIX=${OPENSSL_INSTALL_DIR}
            -DCMAKE_CXX_FLAGS=${OPENSSL_CXX_FLAGS}
            -DCMAKE_C_FLAGS=${OPENSSL_C_FLAGS}
            -DCMAKE_EXE_LINKER_FLAGS=${OPENSSL_EXE_LINKER_FLAGS}
            -DCMAKE_BUILD_TYPE=${CMAKE_BUILD_TYPE}
            -DBUILD_SHARED_LIBS=0
            )

        add_library(ssl UNKNOWN IMPORTED)
        set_property(TARGET ssl PROPERTY IMPORTED_LOCATION ${OPENSSL_LIBRARY_DIR}/libssl.a)
        add_library(crypto UNKNOWN IMPORTED)
        set_property(TARGET crypto PROPERTY IMPORTED_LOCATION ${OPENSSL_LIBRARY_DIR}/libcrypto.a)

        set(OPENSSL_LIBRARIES "${OPENSSL_LIBRARY_DIR}/libssl.a;${OPENSSL_LIBRARY_DIR}/libcrypto.a")
    endif()

    # curl
    if(BUILD_CURL)
        set(CURL_SOURCE_DIR ${CMAKE_BINARY_DIR}/curl CACHE INTERNAL "libcurl source dir")
        set(CURL_INSTALL_DIR ${EXTERNAL_INSTALL_DIR}/curl CACHE INTERNAL "libcurl install dir")
        set(CURL_INCLUDE_DIR ${CURL_INSTALL_DIR}/include CACHE INTERNAL "libcurl include dir")
        set(CURL_LIBRARY_DIR ${CURL_INSTALL_DIR}/lib CACHE INTERNAL "libcurl library dir")

        set( CURL_STATIC_LINKER_FLAGS "${CMAKE_STATIC_LINKER_FLAGS}" CACHE INTERNAL "" )
        set( CURL_SHARED_LINKER_FLAGS "${CMAKE_SHARED_LINKER_FLAGS}" CACHE INTERNAL "" )

        set( CURL_CXX_FLAGS "${EXTERNAL_CXX_FLAGS} ${OPENSSL_INCLUDE_FLAGS} ${ZLIB_INCLUDE_FLAGS} -Wno-unused-value -fPIE ${ZLIB_LINKER_FLAGS} ${OPENSSL_LINKER_FLAGS}" CACHE INTERNAL "")
        set( CURL_C_FLAGS "${EXTERNAL_C_FLAGS}  ${OPENSSL_INCLUDE_FLAGS} ${ZLIB_INCLUDE_FLAGS} -Wno-unused-value -fPIE ${ZLIB_LINKER_FLAGS} ${OPENSSL_LINKER_FLAGS}" CACHE INTERNAL "")
        set( CURL_EXE_LINKER_FLAGS "${CMAKE_EXE_LINKER_FLAGS} -fPIE -pie ${ZLIB_LINKER_FLAGS} ${OPENSSL_LINKER_FLAGS}" CACHE INTERNAL "" )

        ExternalProject_Add(CURL
                DEPENDS ZLIB OPENSSL
                SOURCE_DIR ${CURL_SOURCE_DIR}
                GIT_REPOSITORY https://github.com/bagder/curl.git
                GIT_TAG 44b9b4d4f56d6f6de92c89636994c03984e9cd01 # 7.52.1
                UPDATE_COMMAND ""
                PATCH_COMMAND ""
                CMAKE_ARGS
                -C ${CMAKE_SOURCE_DIR}/android-build/CurlAndroidCrossCompile.cmake
                -DCMAKE_TOOLCHAIN_FILE=${CMAKE_TOOLCHAIN_FILE}
                -DANDROID_NATIVE_API_LEVEL=${ANDROID_NATIVE_API_LEVEL}
                -DANDROID_ABI=${ANDROID_ABI}
                -DANDROID_TOOLCHAIN_NAME=${ANDROID_TOOLCHAIN_NAME}
                -DANDROID_STANDALONE_TOOLCHAIN=${ANDROID_STANDALONE_TOOLCHAIN}
                -DANDROID_STL=${ANDROID_STL}
                -DCMAKE_INSTALL_PREFIX=${CURL_INSTALL_DIR}
                -DCMAKE_CXX_FLAGS=${CURL_CXX_FLAGS}
                -DCMAKE_C_FLAGS=${CURL_C_FLAGS}
                -DCMAKE_STATIC_LINKER_FLAGS=${CURL_STATIC_LINKER_FLAGS}
                -DCMAKE_SHARED_LINKER_FLAGS=${CURL_SHARED_LINKER_FLAGS}
                -DCMAKE_EXE_LINKER_FLAGS=${CURL_EXE_LINKER_FLAGS}
                -DCMAKE_BUILD_TYPE=${CMAKE_BUILD_TYPE}
                -DOPENSSL_ROOT_DIR=${OPENSSL_SOURCE_DIR}
                -DOPENSSL_INCLUDE_DIR=${OPENSSL_INCLUDE_DIR}
                -DCURL_STATICLIB=ON
                -DBUILD_CURL_EXE=ON
                -DBUILD_CURL_TESTS=OFF
                )

        add_library(curl UNKNOWN IMPORTED)
        set_property(TARGET curl PROPERTY IMPORTED_LOCATION ${CURL_LIBRARY_DIR}/libcurl.a)

        set(CURL_LIBRARIES "${CURL_LIBRARY_DIR}/libcurl.a")
    endif()
endif()<|MERGE_RESOLUTION|>--- conflicted
+++ resolved
@@ -27,11 +27,7 @@
             SOURCE_DIR ${ZLIB_SOURCE_DIR}
             URL http://zlib.net/zlib-1.2.10.tar.gz
             URL_HASH "SHA256=8d7e9f698ce48787b6e1c67e6bff79e487303e66077e25cb9784ac8835978017"
-<<<<<<< HEAD
-            PATCH_COMMAND patch CMakeLists.txt < ${CMAKE_SOURCE_DIR}/android-build/patches/zlib/CMakeLists.patch
-=======
             PATCH_COMMAND ""
->>>>>>> 4a15890a
             CMAKE_ARGS
             -DCMAKE_TOOLCHAIN_FILE=${CMAKE_TOOLCHAIN_FILE}
             -DANDROID_NATIVE_API_LEVEL=${ANDROID_NATIVE_API_LEVEL}
