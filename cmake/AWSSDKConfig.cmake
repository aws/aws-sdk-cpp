# Copyright Amazon.com, Inc. or its affiliates. All Rights Reserved.
# SPDX-License-Identifier: Apache-2.0.
#

# When using AWSSDK package, users need to tell the installation root dir
# by setting up variable as set(AWSSDK_ROOT_DIR, "<path/to/dir>")
# In Windows the dir is like C:/Progra~1/AWSSDK/
# In Unix like system the dir is like /usr/local/
# if AWSSDK_ROOT_DIR doesn't appear, this module will identify it automatically

# By default:
#   The cmake files will all be in <prefix>/lib/cmake dir
#   The headers will all be in <prefix>/include dir

#   The libraries will all be in <prefix>/lib/<platform_prefix> dir
#   The binaries will all be in <prefix>/bin/<platform_prefix> dir
#   The archives will all be in <prefix>/lib/<platform_prefix> dir if target is shared,
#   otherwise will be in <prefix>/bin/<platform_prefix> dir.

# Platform_prefix is determined on compile time nbu option SIMPLE_INSTALL
# such as "<linux/intel64>"

if(AWSSDK_FOUND)
    return()
endif()

include(${CMAKE_CURRENT_LIST_DIR}/sdksCommon.cmake)
include(${CMAKE_CURRENT_LIST_DIR}/platformDeps.cmake)
include(${CMAKE_CURRENT_LIST_DIR}/compiler_settings.cmake)

if (NOT AWSSDK_INSTALL_LIBDIR)
    set(AWSSDK_INSTALL_LIBDIR "lib")
endif()

if (NOT AWSSDK_INSTALL_BINDIR)
    set(AWSSDK_INSTALL_BINDIR "bin")
endif()

if (NOT AWSSDK_INSTALL_INCLUDEDIR)
    set(AWSSDK_INSTALL_INCLUDEDIR "include")
endif()

if (DEFINED CMAKE_PREFIX_PATH)
    file(TO_CMAKE_PATH "${CMAKE_PREFIX_PATH}" CMAKE_PREFIX_PATH)
endif()

if (DEFINED CMAKE_INSTALL_PREFIX)
    file(TO_CMAKE_PATH "${CMAKE_INSTALL_PREFIX}" CMAKE_INSTALL_PREFIX)
endif()

set(AWS_MODULE_DIR "/${AWSSDK_INSTALL_LIBDIR}/cmake")
string(REPLACE ";" "${AWS_MODULE_DIR};" AWS_MODULE_PATH "${CMAKE_PREFIX_PATH}${AWS_MODULE_DIR}")
string(REPLACE ";" "${AWS_MODULE_DIR};" SYSTEM_MODULE_PATH "${CMAKE_SYSTEM_PREFIX_PATH}${AWS_MODULE_DIR}")
list(APPEND CMAKE_MODULE_PATH ${AWS_MODULE_PATH} ${SYSTEM_MODULE_PATH})

# On Windows, dlls are treated as runtime target and installed in bindir
if (WIN32 AND AWSSDK_INSTALL_AS_SHARED_LIBS)
    set(AWSSDK_INSTALL_LIBDIR "${AWSSDK_INSTALL_BINDIR}")
    # If installed CMake scripts are associated with dll library, define USE_IMPORT_EXPORT for customers
    add_definitions(-DUSE_IMPORT_EXPORT)
endif()


# Compute the default installation root relative to this file.
# from prefix/lib/cmake/AWSSDK/xx.cmake to prefix
get_filename_component(AWSSDK_DEFAULT_ROOT_DIR "${CMAKE_CURRENT_LIST_FILE}" PATH)
get_filename_component(AWSSDK_DEFAULT_ROOT_DIR "${AWSSDK_DEFAULT_ROOT_DIR}" PATH)
get_filename_component(AWSSDK_DEFAULT_ROOT_DIR "${AWSSDK_DEFAULT_ROOT_DIR}" PATH)
get_filename_component(AWSSDK_DEFAULT_ROOT_DIR "${AWSSDK_DEFAULT_ROOT_DIR}" PATH)
get_filename_component(AWS_NATIVE_SDK_ROOT "${CMAKE_CURRENT_SOURCE_DIR}" ABSOLUTE)

set(CPP_STANDARD "11" CACHE STRING "Flag to upgrade the C++ standard used. The default is 11. The minimum is 11.")

if(AWSSDK_DEFAULT_ROOT_DIR STREQUAL "/")
  set(AWSSDK_DEFAULT_ROOT_DIR "")
endif()

# currently AWSSDK_ROOT_DIR is either empty or user specified
if (AWSSDK_ROOT_DIR)
    find_file(AWSSDK_CORE_HEADER_FILE Aws.h
            "${AWSSDK_ROOT_DIR}/${AWSSDK_INSTALL_INCLUDEDIR}/aws/core"
            "${AWSSDK_DEFAULT_ROOT_DIR}/${AWSSDK_INSTALL_INCLUDEDIR}/aws/core"
            )
else()
    find_file(AWSSDK_CORE_HEADER_FILE Aws.h
<<<<<<< HEAD
        "/${AWSSDK_INSTALL_INCLUDEDIR}/aws/core"
=======
        "${AWSSDK_DEFAULT_ROOT_DIR}/${AWSSDK_INSTALL_INCLUDEDIR}/aws/core"
>>>>>>> 682fe3f8
        "/usr/${AWSSDK_INSTALL_INCLUDEDIR}/aws/core"
        "/usr/local/${AWSSDK_INSTALL_INCLUDEDIR}/aws/core"
        "C:/Progra~1/AWSSDK/${AWSSDK_INSTALL_INCLUDEDIR}/aws/core"
        "C:/Program Files/AWSSDK/${AWSSDK_INSTALL_INCLUDEDIR}/aws/core"
        "C:/Program Files/aws-cpp-sdk-all/${AWSSDK_INSTALL_INCLUDEDIR}/aws/core"
        "C:/Program Files (x86)/aws-cpp-sdk-all/${AWSSDK_INSTALL_INCLUDEDIR}/aws/core"
        "C:/AWSSDK/${AWSSDK_INSTALL_INCLUDEDIR}/aws/core"
    )
endif()

if (NOT AWSSDK_CORE_HEADER_FILE)
    message(FATAL_ERROR "AWS SDK for C++ is missing, please install it first")
endif()

if (IS_ABSOLUTE ${AWSSDK_INSTALL_LIBDIR})
    set(AWSSDK_ROOT_DIR "")
else()
    # based on core header file path, inspects the actual AWSSDK_ROOT_DIR
    get_filename_component(AWSSDK_ROOT_DIR "${AWSSDK_CORE_HEADER_FILE}" PATH)
    get_filename_component(AWSSDK_ROOT_DIR "${AWSSDK_ROOT_DIR}" PATH)
    get_filename_component(AWSSDK_ROOT_DIR "${AWSSDK_ROOT_DIR}" PATH)
    get_filename_component(AWSSDK_ROOT_DIR "${AWSSDK_ROOT_DIR}" PATH)

    if (NOT AWSSDK_ROOT_DIR)
	message(FATAL_ERROR "AWSSDK_ROOT_DIR is not set or can't be calculated from the path of core header file")
    endif()
endif()


find_library(AWSSDK_CORE_LIB_FILE aws-cpp-sdk-core
        "${AWSSDK_ROOT_DIR}/${AWSSDK_INSTALL_LIBDIR}/${AWSSDK_PLATFORM_PREFIX}"
        "${AWSSDK_ROOT_DIR}/${AWSSDK_INSTALL_LIBDIR}/${AWSSDK_PLATFORM_PREFIX}/Debug"
        "${AWSSDK_ROOT_DIR}/${AWSSDK_INSTALL_LIBDIR}/${AWSSDK_PLATFORM_PREFIX}/DebugOpt"
        "${AWSSDK_ROOT_DIR}/${AWSSDK_INSTALL_LIBDIR}/${AWSSDK_PLATFORM_PREFIX}/Release"
        "${AWSSDK_ROOT_DIR}/${AWSSDK_INSTALL_LIBDIR}/${AWSSDK_PLATFORM_PREFIX}/RelWithDebInfo"
        "${AWSSDK_ROOT_DIR}/${AWSSDK_INSTALL_LIBDIR}/${AWSSDK_PLATFORM_PREFIX}/MinSizeRel"
        NO_DEFAULT_PATH)


if (NOT AWSSDK_CORE_LIB_FILE)
    message(FATAL_ERROR "AWS SDK for C++ headers found, but we were unable to locate the binaries. Have you deleted or moved it?
            Please make sure header files and binaries are located in INSTALL_ROOT_DIR/INCLUDE_DIR/ and INSTALL_ROOT_DIR/LIB_DIR/[PLATFORM_PREFIX]/[Debug|Config|OtherConfigs]")
endif()

# based on AWSSDK_CORE_LIB_FILE path, inspects the actual AWSSDK_PLATFORM_PREFIX
get_filename_component(TEMP_PATH "${AWSSDK_CORE_LIB_FILE}" PATH)
get_filename_component(TEMP_NAME "${TEMP_PATH}" NAME)

if (LIB_SEARCH_PREFIX)
    while (NOT TEMP_NAME STREQUAL "${LIB_SEARCH_PREFIX}")
        set(TEMP_PLATFORM_PREFIX "${TEMP_NAME}/${TEMP_PLATFORM_PREFIX}")
        get_filename_component(TEMP_PATH "${TEMP_PATH}" PATH)
        get_filename_component(TEMP_NAME "${TEMP_PATH}" NAME)
    endwhile()
endif()

set(AWSSDK_PLATFORM_PREFIX "${TEMP_PLATFORM_PREFIX}")

set(AWSSDK_FOUND TRUE)
set(AWSSDK_INCLUDE_DIR "${AWSSDK_ROOT_DIR}/${AWSSDK_INSTALL_INCLUDEDIR}")
set(AWSSDK_CMAKE_DIR "${AWSSDK_ROOT_DIR}/${AWSSDK_INSTALL_LIBDIR}/cmake")
set(AWSSDK_LIB_DIR "${AWSSDK_ROOT_DIR}/${AWSSDK_INSTALL_LIBDIR}/${AWSSDK_PLATFORM_PREFIX}")
set(AWSSDK_BIN_DIR "${AWSSDK_ROOT_DIR}/${AWSSDK_INSTALL_BINDIR}/${AWSSDK_PLATFORM_PREFIX}")


if (AWSSDK_PLATFORM_DEPS_LIBS)
    set(AWSSDK_PLATFORM_DEPS "${AWSSDK_PLATFORM_DEPS_LIBS}")
endif()

if (AWSSDK_CRYPTO_LIBS)
    set(AWSSDK_PLATFORM_DEPS "${AWSSDK_PLATFORM_DEPS}" "${AWSSDK_CRYPTO_LIBS}")
endif()

if (AWSSDK_CLIENT_LIBS)
    set(AWSSDK_PLATFORM_DEPS "${AWSSDK_PLATFORM_DEPS}" "${AWSSDK_CLIENT_LIBS}")
endif()

if (AWSSDK_ADDITIONAL_LIBS)
    set(AWSSDK_PLATFORM_DEPS "${AWSSDK_PLATFORM_DEPS}" "${AWSSDK_ADDITIONAL_LIBS}")
endif()

message(STATUS "Found AWS SDK for C++, Version: ${AWSSDK_VERSION}, Install Root:${AWSSDK_ROOT_DIR}, Platform Prefix:${AWSSDK_PLATFORM_PREFIX}, Platform Dependent Libraries: ${AWSSDK_PLATFORM_DEPS}")


# copy libs of services in SERVICE_LIST and all there dependent libs to DEST_DIR
# CONFIG denote copy release or debug version
macro(AWSSDK_CPY_DYN_LIBS SERVICE_LIST CONFIG DEST_DIR)
    set(ALL_SERVICES "core" ${AWSSDK_COMMON_RUNTIME_LIBS})

    foreach(SVC IN LISTS ${SERVICE_LIST})
        list(APPEND ALL_SERVICES ${SVC})
        get_dependencies_for_sdk(${SVC} DEPENDENCY_LIST)
        if (DEPENDENCY_LIST)
            string(REPLACE "," ";" LIST_RESULT ${DEPENDENCY_LIST})
            list(APPEND ALL_SERVICES ${LIST_RESULT})
        endif()
        unset(DEPENDENCY_LIST CACHE)
    endforeach()
    list(REMOVE_DUPLICATES ALL_SERVICES)

    foreach(SVC IN LISTS ALL_SERVICES)
        if (WIN32)
            set(CMAKE_FIND_LIBRARY_SUFFIXES_TEMP ${CMAKE_FIND_LIBRARY_SUFFIXES})
            set(CMAKE_FIND_LIBRARY_SUFFIXES ".dll")
        endif()
        find_library(LIB_PATH "aws-cpp-sdk-${SVC}" "${AWSSDK_LIB_DIR}/${CONFIG}" NO_DEFAULT_PATH)
        if (NOT LIB_PATH)
            find_library(LIB_PATH "${SVC}" "${AWSSDK_LIB_DIR}/${CONFIG}" NO_DEFAULT_PATH)
            if (NOT LIB_PATH)
                message(FATAL_ERROR "Couldn't find library aws-cpp-sdk-${SVC} or ${SVC}")
            endif()
        endif()
        file(COPY ${LIB_PATH} DESTINATION ${DEST_DIR})
        unset(LIB_PATH CACHE)
        if (WIN32)
            set(CMAKE_FIND_LIBRARY_SUFFIXES ${CMAKE_FIND_LIBRARY_SUFFIXES_TEMP})
        endif()
    endforeach()
endmacro(AWSSDK_CPY_DYN_LIBS)

# output link libs command to OUTPUT_VAR which required by all services from SERVCE_LIST
macro(AWSSDK_DETERMINE_LIBS_TO_LINK SERVICE_LIST OUTPUT_VAR)

    foreach(SVC IN LISTS ${SERVICE_LIST})
        list(APPEND ALL_SERVICES ${SVC})
        get_dependencies_for_sdk(${SVC} DEPENDENCY_LIST)
        if (DEPENDENCY_LIST)
            string(REPLACE "," ";" LIST_RESULT ${DEPENDENCY_LIST})
            list(APPEND ALL_SERVICES ${LIST_RESULT})
        endif()
        unset(DEPENDENCY_LIST CACHE)
    endforeach()
    list(REMOVE_DUPLICATES ALL_SERVICES)

    # Order the dependencies correctly
    # Change order from e.g. "core;transfer;s3;s3-encryption;kms" to "transfer;s3-encryption;kms;s3;core".
    # This is important for static linked user application.
    # They way of doing this is to keep checking libs after current lib till the end, if current lib is a dependency of checking lib,
    # then move current lib to the end of list, after moving, current index stay and start another round of checking. If no libs after
    # current lib is a dependency of current lib, move current index to next and start another round of checking.
    # Example: "s3;core;transfer"
    #-> s3(cur);core(checking);transfer  s3 is not a dependency of core
    #-> s3(cur);core;transfer(checking)  s3 is a dependency of transfer
    #-> core(cur);transfer(checking);s3  core is a dependency of transfer
    #-> transfer(cur);s3(checking);core  transfer is not a dependency of s3
    #-> transfer(cur);s3;core(checking)  transfer is not a dependency of core
    #-> transfer;s3(cur);core(checking)  s3 is not a dependency of core
    #-> transfer;s3;core(cur)            end of checking

    list(LENGTH ALL_SERVICES length)
    math(EXPR length ${length}-1) # Get index of last element.
    if (length GREATER 0) # If more than 1 element.
        set(i 0)
        while (i LESS length) # No need to process last element
            list(GET ALL_SERVICES ${i} SVC)
            math(EXPR j ${i}+1)
            math(EXPR jEnd ${length}+1)
            while (j LESS jEnd)
                list(GET ALL_SERVICES ${j} NEXT_SVC)
                get_dependencies_for_sdk(${NEXT_SVC} DEPENDING_SDKS)
                if (DEPENDING_SDKS)
                    string(REPLACE "," ";" DEPENDING_SDKS ${DEPENDING_SDKS})
                endif()
                list(FIND DEPENDING_SDKS ${SVC} index)
                if (NOT ${index} EQUAL -1) # NEXT_SVC depend on SVC
                    list(REMOVE_AT ALL_SERVICES ${i}) # Move SVC to end
                    list(APPEND ALL_SERVICES ${SVC})
                    math(EXPR i ${i}-1) # make index point to new element but with the same index.
                    break() # as long as we moved SVC to end, the inner loop can be broke.
                endif()
                math(EXPR j ${j}+1)
            endwhile()
            if (i LESS 0) #CMake with some older versions (at least 3.6.0) do not support negative numbers in math expr e.g.: math(EXPR i -1+1)
                set(i 0)
            else()
                math(EXPR i ${i}+1)
            endif()
        endwhile()
    endif()

    set(${OUTPUT_VAR} "")
    foreach(DEP IN LISTS ALL_SERVICES)
        list(APPEND ${OUTPUT_VAR} "aws-cpp-sdk-${DEP}")
    endforeach()
    if (NOT AWSSDK_INSTALL_AS_SHARED_LIBS)
        list(APPEND ${OUTPUT_VAR} ${AWSSDK_COMMON_RUNTIME_LIBS} ${AWSSDK_PLATFORM_DEPS})
    endif()
endmacro(AWSSDK_DETERMINE_LIBS_TO_LINK)

# output high level lib dependencies such as for transfer; sqs; dynamodb etc.
macro(AWSSDK_LIB_DEPS HIGH_LEVEL_LIB_NAME OUTPUT_VAR)
    get_dependencies_for_sdk(${HIGH_LEVEL_LIB_NAME} DEPENDENCY_LIST)
    if (DEPENDENCY_LIST)
        string(REPLACE "," ";" ${OUTPUT_VAR} ${DEPENDENCY_LIST})
        list(APPEND ALL_SERVICES ${LIST_RESULT})
    endif()
    list(APPEND ${OUTPUT_VAR} "core")
    list(REMOVE_DUPLICATES ${OUTPUT_VAR})
endmacro(AWSSDK_LIB_DEPS)

if (AWSSDK_FIND_COMPONENTS)
    #AWSSDK_LINK_LIBRARIES includes all the libraries (including dependencies) used by SDK and needed by customer application when doing linking.
    #It only comes with COMPONENTS when doing find_package in customer application. e.g. find_package(AWSSDK REQUIRED COMPONENTS s3 ec2)
    #While SDK will resolve all the dependencies for customer application by doing find_package when COMPONENTS are specified,
    #there is no need to add those dependencies into AWSSDK_LINK_LIBRARIES. Dependencies in AWSSDK_LINK_LIBRARIES will also become a problem when
    #customer specified CMAKE_PREFIX_PATH and set it with non-default CMake search directories for dependencies when building SDK. In this case, when building customer
    #application, target_link_libraries(target ${AWSSDK_LINK_LIBRARIES}) will fail to find the dependencies even when you specify CMAKE_PREFIX_PATH to the same directories.
    #See https://github.com/aws/aws-sdk-cpp/issues/1279
    #Because CMAKE_PREFIX_PATH is used for find_package, find_dependency, find_library, etc, but not target_link_libraries.
    #Well, you could still solve it by adding an additional target_link_directories call before target_link_libraries, whereas remove those dependencies from
    #AWSSDK_LINK_LIBRARIES will be more convenient and less confusing.
    AWSSDK_DETERMINE_LIBS_TO_LINK(AWSSDK_FIND_COMPONENTS AWSSDK_LINK_LIBRARIES)
    message(STATUS "Components specified for AWSSDK: ${AWSSDK_FIND_COMPONENTS}, application will be depending on libs: ${AWSSDK_LINK_LIBRARIES}")

    # platform dependencies will be resolved automatically when doing find_package(aws-cpp-sdk-core).
    list(REMOVE_ITEM AWSSDK_LINK_LIBRARIES ${AWSSDK_PLATFORM_DEPS})
    # AWS common runtime dependencies will be resolved automatically when doing find_package(aws-cpp-sdk-core) as well.
    list(REMOVE_ITEM AWSSDK_LINK_LIBRARIES ${AWSSDK_COMMON_RUNTIME_LIBS})

    set(AWSSDK_TARGETS ${AWSSDK_LINK_LIBRARIES})
    list(REVERSE AWSSDK_TARGETS)
    foreach(TARGET IN LISTS AWSSDK_TARGETS)
        message(STATUS "Try finding ${TARGET}")
        find_package(${TARGET} REQUIRED)
        message(STATUS "Found ${TARGET}")
    endforeach()
endif()

set(AWSSDK_INCLUDE_DIRS ${AWSSDK_INCLUDE_DIR})
set(AWSSDK_LIBRARIES ${AWSSDK_LINK_LIBRARIES})<|MERGE_RESOLUTION|>--- conflicted
+++ resolved
@@ -83,11 +83,7 @@
             )
 else()
     find_file(AWSSDK_CORE_HEADER_FILE Aws.h
-<<<<<<< HEAD
-        "/${AWSSDK_INSTALL_INCLUDEDIR}/aws/core"
-=======
         "${AWSSDK_DEFAULT_ROOT_DIR}/${AWSSDK_INSTALL_INCLUDEDIR}/aws/core"
->>>>>>> 682fe3f8
         "/usr/${AWSSDK_INSTALL_INCLUDEDIR}/aws/core"
         "/usr/local/${AWSSDK_INSTALL_INCLUDEDIR}/aws/core"
         "C:/Progra~1/AWSSDK/${AWSSDK_INSTALL_INCLUDEDIR}/aws/core"
