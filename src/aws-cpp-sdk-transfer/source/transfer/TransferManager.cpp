/**
 * Copyright Amazon.com, Inc. or its affiliates. All Rights Reserved.
 * SPDX-License-Identifier: Apache-2.0.
 */

#include <aws/core/platform/FileSystem.h>
#include <aws/core/utils/HashingUtils.h>
#include <aws/core/utils/logging/LogMacros.h>
#include <aws/core/utils/crypto/Hash.h>
#include <aws/core/utils/crypto/CRC32.h>
#include <aws/core/utils/crypto/CRC64.h>
#include <aws/core/utils/crypto/Sha1.h>
#include <aws/core/utils/crypto/Sha256.h>
#include <aws/core/utils/memory/AWSMemory.h>
#include <aws/core/utils/memory/stl/AWSStreamFwd.h>
#include <aws/core/utils/memory/stl/AWSStringStream.h>
#include <aws/core/utils/stream/PreallocatedStreamBuf.h>
#include <aws/crt/checksum/CRC.h>
#include <aws/s3/S3Client.h>
#include <aws/s3/model/AbortMultipartUploadRequest.h>
#include <aws/s3/model/CompleteMultipartUploadRequest.h>
#include <aws/s3/model/GetObjectRequest.h>
#include <aws/s3/model/HeadObjectRequest.h>
#include <aws/s3/model/ListObjectsV2Request.h>
#include <aws/transfer/TransferManager.h>
#include <sys/stat.h>

#include <algorithm>
#include <fstream>

namespace Aws
{
    namespace Transfer
    {
        static inline bool IsS3KeyPrefix(const Aws::String& path)
        {
            return (path.find_last_of('/') == path.size() - 1 || path.find_last_of('\\') == path.size() - 1);
        }

        template <typename RequestT>
        static void SetChecksumOnRequest(RequestT& request, S3::Model::ChecksumAlgorithm checksumAlgorithm, const Aws::String& checksum) {
          if (checksumAlgorithm == S3::Model::ChecksumAlgorithm::CRC64NVME) {
            request.SetChecksumCRC64NVME(checksum);
          } else if (checksumAlgorithm == S3::Model::ChecksumAlgorithm::CRC32) {
            request.SetChecksumCRC32(checksum);
          } else if (checksumAlgorithm == S3::Model::ChecksumAlgorithm::CRC32C) {
            request.SetChecksumCRC32C(checksum);
          } else if (checksumAlgorithm == S3::Model::ChecksumAlgorithm::SHA1) {
            request.SetChecksumSHA1(checksum);
          } else if (checksumAlgorithm == S3::Model::ChecksumAlgorithm::SHA256) {
            request.SetChecksumSHA256(checksum);
          }
        }

        static std::shared_ptr<Utils::Crypto::Hash> CreateHashForAlgorithm(S3::Model::ChecksumAlgorithm algorithm) {
          if (algorithm == S3::Model::ChecksumAlgorithm::CRC32) {
            return Aws::MakeShared<Utils::Crypto::CRC32>(CLASS_TAG);
          }
          if (algorithm == S3::Model::ChecksumAlgorithm::CRC32C) {
            return Aws::MakeShared<Utils::Crypto::CRC32C>(CLASS_TAG);
          }
          if (algorithm == S3::Model::ChecksumAlgorithm::SHA1) {
            return Aws::MakeShared<Utils::Crypto::Sha1>(CLASS_TAG);
          }
          if (algorithm == S3::Model::ChecksumAlgorithm::SHA256) {
            return Aws::MakeShared<Utils::Crypto::Sha256>(CLASS_TAG);
          }
          return Aws::MakeShared<Utils::Crypto::CRC64>(CLASS_TAG);
        }

        template <typename ResultT>
        static Aws::String GetChecksumFromResult(const ResultT& result, S3::Model::ChecksumAlgorithm algorithm) {
          if (algorithm == S3::Model::ChecksumAlgorithm::CRC32) {
            return result.GetChecksumCRC32();
          }
          if (algorithm == S3::Model::ChecksumAlgorithm::CRC32C) {
            return result.GetChecksumCRC32C();
          }
          if (algorithm == S3::Model::ChecksumAlgorithm::CRC64NVME) {
            return result.GetChecksumCRC64NVME();
          }
          if (algorithm == S3::Model::ChecksumAlgorithm::SHA1) {
            return result.GetChecksumSHA1();
          }
          if (algorithm == S3::Model::ChecksumAlgorithm::SHA256) {
            return result.GetChecksumSHA256();
          }
          return "";
        }

        struct TransferHandleAsyncContext : public Aws::Client::AsyncCallerContext
        {
            std::shared_ptr<TransferHandle> handle;
            PartPointer partState;
        };

        struct DownloadDirectoryContext : public Aws::Client::AsyncCallerContext
        {
            Aws::String rootDirectory;
            Aws::String prefix;
        };

        std::shared_ptr<TransferManager> TransferManager::Create(const TransferManagerConfiguration& config)
        {
            // Because TransferManager's ctor is private (to ensure it's always constructed as a shared_ptr)
            // Aws::MakeShared does not have access to that private constructor. This workaround essentially
            // enables Aws::MakeShared to construct TransferManager.
            struct MakeSharedEnabler : public TransferManager {
                MakeSharedEnabler(const TransferManagerConfiguration& config) : TransferManager(config) {}
            };

            return Aws::MakeShared<MakeSharedEnabler>(CLASS_TAG, config);
        }

        TransferManager::TransferManager(const TransferManagerConfiguration& configuration) : m_transferConfig(configuration)
        {
            assert(m_transferConfig.s3Client);
            if (!m_transferConfig.transferExecutor)
            {
                if(!m_transferConfig.spExecutor && m_transferConfig.executorCreateFn)
                {
                    m_transferConfig.spExecutor = m_transferConfig.executorCreateFn();
                }
                m_transferConfig.transferExecutor = m_transferConfig.spExecutor.get();
            }
            if (!m_transferConfig.transferExecutor)
            {
                AWS_LOGSTREAM_FATAL(CLASS_TAG, "Failed to init TransferManager: transferExecutor is null");
            }
            assert(m_transferConfig.transferExecutor);
            m_transferConfig.s3Client->AppendToUserAgent("ft/s3-transfer");
            for (uint64_t i = 0; i < m_transferConfig.transferBufferMaxHeapSize; i += m_transferConfig.bufferSize)
            {
                m_bufferManager.PutResource(Aws::NewArray<unsigned char>(static_cast<size_t>(m_transferConfig.bufferSize), CLASS_TAG));
            }
        }

        Transfer::TransferStatus TransferManager::WaitUntilAllFinished(int64_t timeoutMs)
        {
            Transfer::TransferStatus status = Transfer::TransferStatus::IN_PROGRESS;
            do
            {
                std::unique_lock<std::mutex> lock(m_tasksMutex);
                if (m_tasks.empty())
                {
                    status = Transfer::TransferStatus::COMPLETED;
                    break;
                }
                const auto waitStarted = std::chrono::steady_clock::now();
                m_tasksSignal.wait_for(lock, std::chrono::milliseconds(timeoutMs));
                timeoutMs -= std::chrono::duration_cast<std::chrono::milliseconds>(std::chrono::steady_clock::now() - waitStarted).count();
            }
            while(status != Transfer::TransferStatus::COMPLETED && timeoutMs > 0);

            return status;
        }

        void TransferManager::CancelAll()
        {
            Aws::UnorderedSet<std::shared_ptr<TransferHandle>> tasksCopy;
            {
                std::unique_lock<std::mutex> lock(m_tasksMutex);
                tasksCopy = m_tasks;
            }
            for(auto& it : tasksCopy)
            {
                assert(it.get());
                it->Cancel();
            }
        }

        void TransferManager::AddTask(std::shared_ptr<TransferHandle> handle)
        {
            std::unique_lock<std::mutex> lock(m_tasksMutex);
            m_tasks.emplace(std::move(handle));
        }

        void TransferManager::RemoveTask(const std::shared_ptr<TransferHandle>& handle) {
          std::unique_lock<std::mutex> lock(m_tasksMutex);
          m_tasks.erase(handle);
          m_tasksSignal.notify_all();
        }

        TransferManager::~TransferManager() {
          for (auto buffer : m_bufferManager.ShutdownAndWait(
                   static_cast<size_t>(m_transferConfig.transferBufferMaxHeapSize / m_transferConfig.bufferSize))) {
            Aws::Delete(buffer);
          }
        }

        std::shared_ptr<TransferHandle> TransferManager::UploadFile(const Aws::String& fileName, const Aws::String& bucketName,
                                                                    const Aws::String& keyName, const Aws::String& contentType,
                                                                    const Aws::Map<Aws::String, Aws::String>& metadata,
                                                                    const std::shared_ptr<const Aws::Client::AsyncCallerContext>& context,
                                                                    const Aws::String& precalculatedChecksum) {
          // destructor of FStream will close stream automatically (when out of scope), no need to call close explicitly
#ifdef _MSC_VER
          auto wide = Aws::Utils::StringUtils::ToWString(fileName.c_str());
          auto fileStream = Aws::MakeShared<Aws::FStream>(CLASS_TAG, wide.c_str(), std::ios_base::in | std::ios_base::binary);
#else
          auto fileStream = Aws::MakeShared<Aws::FStream>(CLASS_TAG, fileName.c_str(), std::ios_base::in | std::ios_base::binary);
#endif
          auto handle = CreateUploadFileHandle(fileStream.get(), bucketName, keyName, contentType, metadata, context, fileName,
                                               precalculatedChecksum);
          return SubmitUpload(handle);
        }

        std::shared_ptr<TransferHandle> TransferManager::UploadFile(const std::shared_ptr<Aws::IOStream>& fileStream,
                                                                    const Aws::String& bucketName, const Aws::String& keyName,
                                                                    const Aws::String& contentType,
                                                                    const Aws::Map<Aws::String, Aws::String>& metadata,
                                                                    const std::shared_ptr<const Aws::Client::AsyncCallerContext>& context,
                                                                    const Aws::String& precalculatedChecksum) {
          auto handle =
              CreateUploadFileHandle(fileStream.get(), bucketName, keyName, contentType, metadata, context, "", precalculatedChecksum);
          return SubmitUpload(handle, fileStream);
        }

        std::shared_ptr<TransferHandle> TransferManager::DownloadFile(const Aws::String& bucketName,
                                                                      const Aws::String& keyName,
                                                                      CreateDownloadStreamCallback writeToStreamfn,
                                                                      const DownloadConfiguration& downloadConfig,
                                                                      const Aws::String& writeToFile,
                                                                      const std::shared_ptr<const Aws::Client::AsyncCallerContext>& context)
        {
            auto handle = Aws::MakeShared<TransferHandle>(CLASS_TAG, bucketName, keyName, writeToStreamfn, writeToFile);
            handle->ApplyDownloadConfiguration(downloadConfig);
            handle->SetContext(context);

            auto self = shared_from_this();
            AddTask(handle);
            m_transferConfig.transferExecutor->Submit(
                    [self, handle]
                    {
                        self->DoDownload(handle);
                        self->RemoveTask(handle);
                    });
            return handle;
        }

        std::shared_ptr<TransferHandle> TransferManager::DownloadFile(const Aws::String& bucketName,
                                                                      const Aws::String& keyName,
                                                                      uint64_t fileOffset,
                                                                      uint64_t downloadBytes,
                                                                      CreateDownloadStreamCallback writeToStreamfn,
                                                                      const DownloadConfiguration& downloadConfig,
                                                                      const Aws::String& writeToFile,
                                                                      const std::shared_ptr<const Aws::Client::AsyncCallerContext>& context)
        {
            auto handle = Aws::MakeShared<TransferHandle>(CLASS_TAG, bucketName, keyName, fileOffset, downloadBytes, writeToStreamfn, writeToFile);
            handle->ApplyDownloadConfiguration(downloadConfig);
            handle->SetContext(context);

            auto self = shared_from_this();
            AddTask(handle);
            m_transferConfig.transferExecutor->Submit(
                    [self, handle]
                    {
                        self->DoDownload(handle);
                        self->RemoveTask(handle);
                    });
            return handle;
        }

        std::shared_ptr<TransferHandle> TransferManager::DownloadFile(const Aws::String& bucketName,
                                                                      const Aws::String& keyName,
                                                                      const Aws::String& writeToFile,
                                                                      const DownloadConfiguration& downloadConfig,
                                                                      const std::shared_ptr<const Aws::Client::AsyncCallerContext>& context)
        {
#ifdef _MSC_VER
            auto createFileFn = [=]() { return Aws::New<Aws::FStream>(CLASS_TAG, Aws::Utils::StringUtils::ToWString(writeToFile.c_str()).c_str(),
                                                                     std::ios_base::out | std::ios_base::in | std::ios_base::binary | std::ios_base::trunc);};
#else
            auto createFileFn = [=]() { return Aws::New<Aws::FStream>(CLASS_TAG, writeToFile.c_str(),
                                                                     std::ios_base::out | std::ios_base::in | std::ios_base::binary | std::ios_base::trunc);};
#endif

            return DownloadFile(bucketName, keyName, createFileFn, downloadConfig, writeToFile, context);
        }

        std::shared_ptr<TransferHandle> TransferManager::RetryUpload(const Aws::String& fileName, const std::shared_ptr<TransferHandle>& retryHandle)
        {
#ifdef _MSC_VER
            auto fileStream = Aws::MakeShared<Aws::FStream>(CLASS_TAG, Aws::Utils::StringUtils::ToWString(fileName.c_str()).c_str(), std::ios_base::in | std::ios_base::binary);
#else
            auto fileStream = Aws::MakeShared<Aws::FStream>(CLASS_TAG, fileName.c_str(), std::ios_base::in | std::ios_base::binary);
#endif
            return RetryUpload(fileStream, retryHandle);
        }

        std::shared_ptr<TransferHandle> TransferManager::RetryUpload(const std::shared_ptr<Aws::IOStream>& stream, const std::shared_ptr<TransferHandle>& retryHandle)
        {
            assert(retryHandle->GetStatus() != TransferStatus::IN_PROGRESS);
            assert(retryHandle->GetStatus() != TransferStatus::COMPLETED);
            assert(retryHandle->GetStatus() != TransferStatus::NOT_STARTED);

            AWS_LOGSTREAM_INFO(CLASS_TAG, "Transfer handle [" << retryHandle->GetId()
                    << "] Retrying upload to Bucket: [" << retryHandle->GetBucketName() << "] with Key: ["
                    << retryHandle->GetKey() << "] with Upload ID: [" << retryHandle->GetMultiPartId()
                    << "]. Current handle status: [" << retryHandle->GetStatus() << "].");


            bool hasFileName = (retryHandle->GetTargetFilePath().size() != 0);

            if (retryHandle->GetStatus() == TransferStatus::ABORTED)
            {
                if (hasFileName)
                {
                    AWS_LOGSTREAM_TRACE(CLASS_TAG, "Transfer handle [" << retryHandle->GetId() << "] Uploading file: "
                            << retryHandle->GetTargetFilePath() << " from disk. In Bucket: ["
                            << retryHandle->GetBucketName() << "] with Key: ["
                            << retryHandle->GetKey() << "].");

                    return UploadFile(retryHandle->GetTargetFilePath(), retryHandle->GetBucketName(), retryHandle->GetKey(), retryHandle->GetContentType(), retryHandle->GetMetadata());
                }
                else
                {
                    AWS_LOGSTREAM_TRACE(CLASS_TAG, "Transfer handle [" << retryHandle->GetId() << "] Uploading bytes"
                            " from stream. In Bucket: [" << retryHandle->GetBucketName() << "] with Key: ["
                            << retryHandle->GetKey() << "].");

                    return UploadFile(stream, retryHandle->GetBucketName(), retryHandle->GetKey(), retryHandle->GetContentType(), retryHandle->GetMetadata());
                }
            }

            retryHandle->UpdateStatus(TransferStatus::NOT_STARTED);
            retryHandle->Restart();
            TriggerTransferStatusUpdatedCallback(retryHandle);

            SubmitUpload(retryHandle, hasFileName ? nullptr : stream);
            return retryHandle;
        }

        void TransferManager::AbortMultipartUpload(const std::shared_ptr<TransferHandle>& inProgressHandle)
        {
            assert(inProgressHandle->IsMultipart());
            assert(inProgressHandle->GetTransferDirection() == TransferDirection::UPLOAD);

            AWS_LOGSTREAM_INFO(CLASS_TAG, "Transfer handle [" << inProgressHandle->GetId() << "] Attempting to abort multipart upload.");

            inProgressHandle->Cancel();
            auto self = shared_from_this();
            AddTask(inProgressHandle);
            m_transferConfig.transferExecutor->Submit(
                    [self, inProgressHandle]
                    {
                        self->WaitForCancellationAndAbortUpload(inProgressHandle);
                        self->RemoveTask(inProgressHandle);
                    });
        }

        void TransferManager::UploadDirectory(const Aws::String& directory, const Aws::String& bucketName, const Aws::String& prefix, const Aws::Map<Aws::String, Aws::String>& metadata)
        {
            assert(m_transferConfig.transferInitiatedCallback);
            auto handle = Aws::MakeShared<TransferHandle>(CLASS_TAG, bucketName, prefix); // fake handle

            auto self = shared_from_this();
            auto visitor = [self, bucketName, prefix, metadata, handle](const Aws::FileSystem::DirectoryTree*, const Aws::FileSystem::DirectoryEntry& entry)
            {
                if (!handle || !handle->ShouldContinue())
                {
                    return false; // Allow to cancel directory upload
                }

                if (entry && entry.fileType == Aws::FileSystem::FileType::File)
                {
                    Aws::StringStream ssKey;
                    Aws::String relativePath = entry.relativePath;
                    char delimiter[] = { Aws::FileSystem::PATH_DELIM, 0 };
                    Aws::Utils::StringUtils::Replace(relativePath, delimiter, "/");

                    ssKey << prefix << "/" << relativePath;
                    Aws::String keyName = ssKey.str();
                    AWS_LOGSTREAM_DEBUG(CLASS_TAG, "Uploading file: " << entry.path
                            << " as part of directory upload to S3 Bucket: [" << bucketName << "] and Key: ["
                            << keyName << "].");
                    self->m_transferConfig.transferInitiatedCallback(self.get(), self->UploadFile(entry.path, bucketName, keyName, DEFAULT_CONTENT_TYPE, metadata));
                }

                return true;
            };

            AddTask(handle);
            m_transferConfig.transferExecutor->Submit(
                    [directory, visitor, self, handle]()
                    {
                        Aws::FileSystem::DirectoryTree dir(directory);
                        dir.TraverseDepthFirst(visitor);
                        self->RemoveTask(handle);
                    });
        }

        void TransferManager::DownloadToDirectory(const Aws::String& directory, const Aws::String& bucketName, const Aws::String& prefix)
        {
            assert(m_transferConfig.transferInitiatedCallback);
            Aws::FileSystem::CreateDirectoryIfNotExists(directory.c_str());

            auto self = shared_from_this(); // keep transfer manager alive until all callbacks are finished.
            auto handle = Aws::MakeShared<TransferHandle>(CLASS_TAG, bucketName, prefix); // fake handle
            AddTask(handle);
            auto handler =
                    [self, handle](const Aws::S3::S3Client* client,
                                   const Aws::S3::Model::ListObjectsV2Request& request,
                                   const Aws::S3::Model::ListObjectsV2Outcome& outcome,
                                   const std::shared_ptr<const Aws::Client::AsyncCallerContext>& context)
                        {
                            self->HandleListObjectsResponse(client, request, outcome, context);
                            self->RemoveTask(handle);
                        };

            Aws::S3::Model::ListObjectsV2Request request;
            request.SetCustomizedAccessLogTag(m_transferConfig.customizedAccessLogTag);
            request.WithBucket(bucketName)
                .WithPrefix(prefix);

            auto context = Aws::MakeShared<DownloadDirectoryContext>(CLASS_TAG);
            context->rootDirectory = directory;
            context->prefix = prefix;

            m_transferConfig.s3Client->ListObjectsV2Async(request, handler, context);
        }

        void TransferManager::DoMultiPartUpload(const std::shared_ptr<TransferHandle>& handle)
        {
#ifdef _MSC_VER
            auto wide = Aws::Utils::StringUtils::ToWString(handle->GetTargetFilePath().c_str());
            auto streamToPut = Aws::MakeShared<Aws::FStream>(CLASS_TAG, wide.c_str(), std::ios_base::in | std::ios_base::binary);
            DoMultiPartUpload(streamToPut, handle);
#else
          auto streamToPut =
              Aws::MakeShared<Aws::FStream>(CLASS_TAG, handle->GetTargetFilePath().c_str(), std::ios_base::in | std::ios_base::binary);
          DoMultiPartUpload(streamToPut, handle);
#endif
        }

        void TransferManager::DoMultiPartUpload(const std::shared_ptr<Aws::IOStream>& streamToPut, const std::shared_ptr<TransferHandle>& handle)
        {
            handle->SetIsMultipart(true);

            bool isRetry = !handle->GetMultiPartId().empty();
            uint64_t sentBytes = 0;

            const auto fullObjectHashCalculator = [](const std::shared_ptr<TransferHandle>& handle, bool isRetry, S3::Model::ChecksumAlgorithm algorithm) -> std::shared_ptr<Aws::Utils::Crypto::Hash> {
                if (handle->GetChecksum().empty() && !isRetry) {
                    if (algorithm == S3::Model::ChecksumAlgorithm::CRC32) {
                        return Aws::MakeShared<Aws::Utils::Crypto::CRC32>("TransferManager");
                    }
                    if (algorithm == S3::Model::ChecksumAlgorithm::CRC32C) {
                        return Aws::MakeShared<Aws::Utils::Crypto::CRC32C>("TransferManager");
                    }
                    if (algorithm == S3::Model::ChecksumAlgorithm::SHA1) {
                        return Aws::MakeShared<Aws::Utils::Crypto::Sha1>("TransferManager");
                    }
                    if (algorithm == S3::Model::ChecksumAlgorithm::SHA256) {
                        return Aws::MakeShared<Aws::Utils::Crypto::Sha256>("TransferManager");
                    }
                    return Aws::MakeShared<Aws::Utils::Crypto::CRC64>("TransferManager");
                }
                return nullptr;
            }(handle, isRetry, m_transferConfig.checksumAlgorithm);

            if (!isRetry) {
              Aws::S3::Model::CreateMultipartUploadRequest createMultipartRequest = m_transferConfig.createMultipartUploadTemplate;
              createMultipartRequest.SetChecksumAlgorithm(m_transferConfig.checksumAlgorithm);
              createMultipartRequest.SetCustomizedAccessLogTag(m_transferConfig.customizedAccessLogTag);
              createMultipartRequest.SetBucket(handle->GetBucketName());
              createMultipartRequest.SetContentType(handle->GetContentType());
              createMultipartRequest.SetKey(handle->GetKey());
              createMultipartRequest.SetMetadata(handle->GetMetadata());

              auto createMultipartResponse = m_transferConfig.s3Client->CreateMultipartUpload(createMultipartRequest);
              if (createMultipartResponse.IsSuccess()) {
                handle->SetMultipartId(createMultipartResponse.GetResult().GetUploadId());
                uint64_t totalSize = handle->GetBytesTotalSize();
                uint64_t partCount = (totalSize + m_transferConfig.bufferSize - 1) / m_transferConfig.bufferSize;
                AWS_LOGSTREAM_DEBUG(CLASS_TAG, "Transfer handle [" << handle->GetId()
                                                                   << "] Successfully created a multi-part upload request. Upload ID: ["
                                                                   << createMultipartResponse.GetResult().GetUploadId()
                                                                   << "]. Splitting the multi-part upload to " << partCount << " part(s).");

                for (uint64_t i = 0; i < partCount; ++i) {
                  uint64_t partSize = (std::min)(totalSize - i * m_transferConfig.bufferSize, m_transferConfig.bufferSize);
                  bool lastPart = (i == partCount - 1) ? true : false;
                  handle->AddQueuedPart(Aws::MakeShared<PartState>(CLASS_TAG, static_cast<int>(i + 1), 0, partSize, lastPart));
                }
                }
                else
                {
                    AWS_LOGSTREAM_ERROR(CLASS_TAG, "Transfer handle [" << handle->GetId() << "] Failed to create a "
                            "multi-part upload request. Bucket: [" << handle->GetBucketName()
                            << "] with Key: [" << handle->GetKey() << "]. " << createMultipartResponse.GetError());
                    handle->SetError(createMultipartResponse.GetError());
                    handle->UpdateStatus(DetermineIfFailedOrCanceled(*handle));

                    TriggerErrorCallback(handle, createMultipartResponse.GetError());
                    TriggerTransferStatusUpdatedCallback(handle);
                    return;
                }
            } else {
              uint64_t bytesLeft = 0;
              // at this point we've been going synchronously so this is consistent
              const auto failedPartsSize = handle->GetFailedParts().size();
              for (auto failedParts : handle->GetFailedParts()) {
                bytesLeft += failedParts.second->GetSizeInBytes();
                handle->AddQueuedPart(failedParts.second);
              }

              sentBytes = handle->GetBytesTotalSize() - bytesLeft;

              AWS_LOGSTREAM_DEBUG(CLASS_TAG, "Transfer handle [" << handle->GetId() << "] Retrying multi-part upload for "
                                                                 << failedPartsSize << " failed parts of total size " << bytesLeft
                                                                 << " bytes. Upload ID [" << handle->GetMultiPartId() << "].");
            }

            //still consistent
            PartStateMap queuedParts = handle->GetQueuedParts();
            auto partsIter = queuedParts.begin();

            handle->UpdateStatus(TransferStatus::IN_PROGRESS);
            TriggerTransferStatusUpdatedCallback(handle);

            while (sentBytes < handle->GetBytesTotalSize() && handle->ShouldContinue() && partsIter != queuedParts.end()) {
              auto buffer = m_bufferManager.Acquire();
              if (handle->ShouldContinue()) {
                auto lengthToWrite = partsIter->second->GetSizeInBytes();
                streamToPut->seekg((partsIter->first - 1) * m_transferConfig.bufferSize);
                streamToPut->read(reinterpret_cast<char*>(buffer), lengthToWrite);

                if (fullObjectHashCalculator) {
                    fullObjectHashCalculator->Update(buffer, static_cast<size_t>(lengthToWrite));
                }

                auto streamBuf = Aws::New<Aws::Utils::Stream::PreallocatedStreamBuf>(CLASS_TAG, buffer, static_cast<size_t>(lengthToWrite));
                auto preallocatedStreamReader = Aws::MakeShared<Aws::IOStream>(CLASS_TAG, streamBuf);

                auto self = shared_from_this();  // keep transfer manager alive until all callbacks are finished.
                PartPointer partPtr = partsIter->second;
                Aws::S3::Model::UploadPartRequest uploadPartRequest = m_transferConfig.uploadPartTemplate;
                uploadPartRequest.SetChecksumAlgorithm(m_transferConfig.checksumAlgorithm);
                uploadPartRequest.SetCustomizedAccessLogTag(m_transferConfig.customizedAccessLogTag);
                uploadPartRequest.SetBucket(handle->GetBucketName());
                uploadPartRequest.SetContentLength(static_cast<long long>(lengthToWrite));
                uploadPartRequest.SetKey(handle->GetKey());
                uploadPartRequest.SetPartNumber(partsIter->first);
                uploadPartRequest.SetUploadId(handle->GetMultiPartId());

                uploadPartRequest.SetContinueRequestHandler([handle](const Aws::Http::HttpRequest*) { return handle->ShouldContinue(); });
                uploadPartRequest.SetDataSentEventHandler([self, handle, partPtr](const Aws::Http::HttpRequest*, long long amount) {
                  partPtr->OnDataTransferred(amount, handle);
                  self->TriggerUploadProgressCallback(handle);
                });
                uploadPartRequest.SetRequestRetryHandler([partPtr](const AmazonWebServiceRequest&) { partPtr->Reset(); });

                handle->AddPendingPart(partsIter->second);

                uploadPartRequest.SetBody(preallocatedStreamReader);
                uploadPartRequest.SetContentType(handle->GetContentType());

                auto asyncContext = Aws::MakeShared<TransferHandleAsyncContext>(CLASS_TAG);
                asyncContext->handle = handle;
                asyncContext->partState = partsIter->second;

                auto uploadTask = Aws::MakeShared<TransferHandle>(CLASS_TAG, handle->GetBucketName(), handle->GetKey());  // fake handle
                AddTask(uploadTask);
                auto callback = [self, uploadTask](const Aws::S3::S3Client* client, const Aws::S3::Model::UploadPartRequest& request,
                                                   const Aws::S3::Model::UploadPartOutcome& outcome,
                                                   const std::shared_ptr<const Aws::Client::AsyncCallerContext>& context) {
                  self->HandleUploadPartResponse(client, request, outcome, context);
                  self->RemoveTask(uploadTask);
                };

                m_transferConfig.s3Client->UploadPartAsync(uploadPartRequest, callback, asyncContext);
                sentBytes += lengthToWrite;

                ++partsIter;
              } else {
                m_bufferManager.Release(buffer);
              }
            }
            //parts get moved from queued to pending on this thread.
            //still consistent.
            for (; partsIter != queuedParts.end(); ++partsIter)
            {
                handle->ChangePartToFailed(partsIter->second);
            }

            if (handle->HasFailedParts())
            {
                handle->UpdateStatus(DetermineIfFailedOrCanceled(*handle));
                TriggerTransferStatusUpdatedCallback(handle);
            }
            else if (fullObjectHashCalculator && handle->GetChecksum().empty()) {
                // Finalize checksum calculation and set on handle
                auto hashResult = fullObjectHashCalculator->GetHash();
                if (hashResult.IsSuccess()) {
                    handle->SetChecksum(Aws::Utils::HashingUtils::Base64Encode(hashResult.GetResult()));
                }
            }
        }

        void TransferManager::DoSinglePartUpload(const std::shared_ptr<TransferHandle>& handle)
        {
#ifdef _MSC_VER
            auto wide = Aws::Utils::StringUtils::ToWString(handle->GetTargetFilePath().c_str());
            auto streamToPut = Aws::MakeShared<Aws::FStream>(CLASS_TAG, wide.c_str(), std::ios_base::in | std::ios_base::binary);
            DoSinglePartUpload(streamToPut, handle);
#else
          auto streamToPut =
              Aws::MakeShared<Aws::FStream>(CLASS_TAG, handle->GetTargetFilePath().c_str(), std::ios_base::in | std::ios_base::binary);
          DoSinglePartUpload(streamToPut, handle);
#endif
        }

        void TransferManager::DoSinglePartUpload(const std::shared_ptr<Aws::IOStream>& streamToPut, const std::shared_ptr<TransferHandle>& handle)
        {
            auto partState = Aws::MakeShared<PartState>(CLASS_TAG, 1, 0, handle->GetBytesTotalSize(), true);

            handle->UpdateStatus(TransferStatus::IN_PROGRESS);
            handle->SetIsMultipart(false);
            handle->AddPendingPart(partState);
            TriggerTransferStatusUpdatedCallback(handle);

            auto putObjectRequest = m_transferConfig.putObjectTemplate;
            putObjectRequest.SetChecksumAlgorithm(m_transferConfig.checksumAlgorithm);
            putObjectRequest.SetBucket(handle->GetBucketName());
            putObjectRequest.SetKey(handle->GetKey());
            putObjectRequest.SetContentLength(static_cast<long long>(handle->GetBytesTotalSize()));
            putObjectRequest.SetMetadata(handle->GetMetadata());

            putObjectRequest.SetCustomizedAccessLogTag(m_transferConfig.customizedAccessLogTag);
            putObjectRequest.SetContinueRequestHandler([handle](const Aws::Http::HttpRequest*) { return handle->ShouldContinue(); });

            putObjectRequest.SetContentType(handle->GetContentType());

            if (!handle->GetChecksum().empty()) {
              SetChecksumOnRequest(putObjectRequest, m_transferConfig.checksumAlgorithm, handle->GetChecksum());
            }

            auto buffer = m_bufferManager.Acquire();

            //check if upload was canceled while waiting for buffer
            if (!handle->ShouldContinue()) {
                m_bufferManager.Release(buffer);
                return;
            }

            auto lengthToWrite = (std::min)(m_transferConfig.bufferSize, handle->GetBytesTotalSize());
            streamToPut->read((char*)buffer, lengthToWrite);
            auto streamBuf = Aws::New<Aws::Utils::Stream::PreallocatedStreamBuf>(CLASS_TAG, buffer, static_cast<size_t>(lengthToWrite));
            auto preallocatedStreamReader = Aws::MakeShared<Aws::IOStream>(CLASS_TAG, streamBuf);

            putObjectRequest.SetBody(preallocatedStreamReader);

            auto self = shared_from_this(); // keep transfer manager alive until all callbacks are finished.
            auto uploadProgressCallback = [self, partState, handle](const Aws::Http::HttpRequest*, long long progress)
            {
                partState->OnDataTransferred(progress, handle);
                self->TriggerUploadProgressCallback(handle);
            };

            auto retryHandlerCallback = [self, partState, handle](const Aws::AmazonWebServiceRequest&)
            {
                partState->Reset();
                self->TriggerUploadProgressCallback(handle);
            };

            putObjectRequest.SetDataSentEventHandler(uploadProgressCallback);
            putObjectRequest.SetRequestRetryHandler(retryHandlerCallback);

            auto asyncContext = Aws::MakeShared<TransferHandleAsyncContext>(CLASS_TAG);
            asyncContext->handle = handle;
            asyncContext->partState = partState;

            auto putObjectTask = Aws::MakeShared<TransferHandle>(CLASS_TAG, handle->GetBucketName(), handle->GetKey()); // fake handle
            AddTask(putObjectTask);
            auto callback = [self, putObjectTask](const Aws::S3::S3Client* client, const Aws::S3::Model::PutObjectRequest& request,
                const Aws::S3::Model::PutObjectOutcome& outcome, const std::shared_ptr<const Aws::Client::AsyncCallerContext>& context)
            {
                self->HandlePutObjectResponse(client, request, outcome, context);
                self->RemoveTask(putObjectTask);
            };

            m_transferConfig.s3Client->PutObjectAsync(putObjectRequest, callback, asyncContext);
        }

        void TransferManager::HandleUploadPartResponse(const Aws::S3::S3Client*, const Aws::S3::Model::UploadPartRequest& request,
            const Aws::S3::Model::UploadPartOutcome& outcome, const std::shared_ptr<const Aws::Client::AsyncCallerContext>& context)
        {
            std::shared_ptr<TransferHandleAsyncContext> transferContext =
                std::const_pointer_cast<TransferHandleAsyncContext>(std::static_pointer_cast<const TransferHandleAsyncContext>(context));

            auto originalStreamBuffer = (Aws::Utils::Stream::PreallocatedStreamBuf*)request.GetBody()->rdbuf();

            m_bufferManager.Release(originalStreamBuffer->GetBuffer());
            Aws::Delete(originalStreamBuffer);
            const auto& handle = transferContext->handle;
            const auto& partState = transferContext->partState;

            if (outcome.IsSuccess())
            {
                if (handle->ShouldContinue())
                {
                    partState->SetChecksum(GetChecksumFromResult(outcome.GetResult(), m_transferConfig.checksumAlgorithm));
                    handle->ChangePartToCompleted(partState, outcome.GetResult().GetETag());
                    AWS_LOGSTREAM_DEBUG(CLASS_TAG, "Transfer handle [" << handle->GetId()
                            << " successfully uploaded Part: [" << partState->GetPartId() << "] to Bucket: ["
                            << handle->GetBucketName() << "] with Key: [" << handle->GetKey() << "] with Upload ID: ["
                            << handle->GetMultiPartId() << "].");
                    TriggerUploadProgressCallback(handle);
                }
                else
                {
                    // marking this as failed so we eventually update the handle's status to CANCELED.
                    // Updating the handle's status to CANCELED here might result in a race-condition between a
                    // potentially restarting upload and a latent successful part.
                    handle->ChangePartToFailed(partState);
                    AWS_LOGSTREAM_WARN(CLASS_TAG, "Transfer handle [" << handle->GetId()
                            << " successfully uploaded Part: [" << partState->GetPartId() << "] to Bucket: ["
                            << handle->GetBucketName() << "] with Key: [" << handle->GetKey() << "] with Upload ID: ["
                            << handle->GetMultiPartId() << "] but transfer has been cancelled meanwhile.");
                }
            }
            else
            {
                AWS_LOGSTREAM_ERROR(CLASS_TAG, "Transfer handle [" << handle->GetId() << "] Failed to upload part ["
                        << partState->GetPartId() << "] to Bucket: [" << handle->GetBucketName()
                        << "] with Key: [" << handle->GetKey() << "] with Upload ID: [" << handle->GetMultiPartId()
                        << "]. " << outcome.GetError());

                handle->ChangePartToFailed(partState);
                handle->SetError(outcome.GetError());
                TriggerErrorCallback(handle, outcome.GetError());
            }

            TriggerTransferStatusUpdatedCallback(handle);

            PartStateMap pendingParts, queuedParts, failedParts, completedParts;
            handle->GetAllPartsTransactional(queuedParts, pendingParts, failedParts, completedParts);

            if (pendingParts.size() == 0 && queuedParts.size() == 0 && handle->LockForCompletion())
            {
                if (failedParts.size() == 0 && (handle->GetBytesTransferred() >= handle->GetBytesTotalSize()))
                {
                    Aws::S3::Model::CompletedMultipartUpload completedUpload;

                    for (auto& part : handle->GetCompletedParts())
                    {
                        auto completedPart = Aws::S3::Model::CompletedPart()
                            .WithPartNumber(part.first)
                            .WithETag(part.second->GetETag());

                        SetChecksumForAlgorithm(part.second, completedPart);
                        completedUpload.AddParts(completedPart);
                    }

                    Aws::S3::Model::CompleteMultipartUploadRequest completeMultipartUploadRequest;
                    completeMultipartUploadRequest.SetCustomizedAccessLogTag(m_transferConfig.customizedAccessLogTag);
                    completeMultipartUploadRequest.SetContinueRequestHandler([=](const Aws::Http::HttpRequest*) { return handle->ShouldContinue(); });
                    completeMultipartUploadRequest.WithBucket(handle->GetBucketName())
                        .WithKey(handle->GetKey())
                        .WithUploadId(handle->GetMultiPartId())
                        .WithMultipartUpload(completedUpload);
                    if (m_transferConfig.uploadPartTemplate.SSECustomerAlgorithmHasBeenSet())
                    {
                        completeMultipartUploadRequest.WithSSECustomerAlgorithm(m_transferConfig.uploadPartTemplate.GetSSECustomerAlgorithm())
                                                      .WithSSECustomerKey(m_transferConfig.uploadPartTemplate.GetSSECustomerKey())
                                                      .WithSSECustomerKeyMD5(m_transferConfig.uploadPartTemplate.GetSSECustomerKeyMD5());
                    }

                    if (!handle->GetChecksum().empty()) {
                      SetChecksumOnRequest(completeMultipartUploadRequest, m_transferConfig.checksumAlgorithm, handle->GetChecksum());
                      completeMultipartUploadRequest.SetChecksumType(Aws::S3::Model::ChecksumType::FULL_OBJECT);
                    }

                    auto completeUploadOutcome = m_transferConfig.s3Client->CompleteMultipartUpload(completeMultipartUploadRequest);

                    if (completeUploadOutcome.IsSuccess())
                    {
                        AWS_LOGSTREAM_INFO(CLASS_TAG, "Transfer handle [" << handle->GetId()
                                << "] Multi-part upload completed successfully to Bucket: ["
                                << handle->GetBucketName() << "] with Key: [" << handle->GetKey()
                                << "] with Upload ID: [" << handle->GetMultiPartId() << "].");
                        handle->UpdateStatus(TransferStatus::COMPLETED);
                    }
                    else
                    {
                        AWS_LOGSTREAM_ERROR(CLASS_TAG, "Transfer handle [" << handle->GetId()
                                << "] Failed to complete multi-part upload. In Bucket: ["
                                << handle->GetBucketName() << "] with Key: [" << handle->GetKey()
                                << "] with Upload ID: [" << handle->GetMultiPartId()
                                << "]. " << completeUploadOutcome.GetError());

                        handle->UpdateStatus(DetermineIfFailedOrCanceled(*handle));
                    }
                }
                else
                {
                    AWS_LOGSTREAM_TRACE(CLASS_TAG, "Transfer handle [" << handle->GetId() << "] " << failedParts.size()
                            << " Failed parts. " << handle->GetBytesTransferred() << " bytes transferred out of "
                            << handle->GetBytesTotalSize() << " total bytes.");
                    handle->UpdateStatus(DetermineIfFailedOrCanceled(*handle));
                }
                TriggerTransferStatusUpdatedCallback(handle);
            }
        }

        void TransferManager::HandlePutObjectResponse(const Aws::S3::S3Client*, const Aws::S3::Model::PutObjectRequest& request,
            const Aws::S3::Model::PutObjectOutcome& outcome, const std::shared_ptr<const Aws::Client::AsyncCallerContext>& context)
        {
            std::shared_ptr<TransferHandleAsyncContext> transferContext =
                std::const_pointer_cast<TransferHandleAsyncContext>(std::static_pointer_cast<const TransferHandleAsyncContext>(context));

            auto originalStreamBuffer = static_cast<Aws::Utils::Stream::PreallocatedStreamBuf*>(request.GetBody()->rdbuf());

            m_bufferManager.Release(originalStreamBuffer->GetBuffer());
            Aws::Delete(originalStreamBuffer);

            const auto& handle = transferContext->handle;
            const auto& partState = transferContext->partState;

            if (outcome.IsSuccess())
            {
                AWS_LOGSTREAM_INFO(CLASS_TAG, "Transfer handle [" << handle->GetId()
                        << "] PutObject completed successfully to Bucket: ["
                        << handle->GetBucketName() << "] with Key: [" << handle->GetKey()
                        << "].");
                handle->ChangePartToCompleted(partState, outcome.GetResult().GetETag());
                handle->UpdateStatus(TransferStatus::COMPLETED);
            }
            else
            {
                AWS_LOGSTREAM_ERROR(CLASS_TAG, "Transfer handle [" << handle->GetId() << "] Failed to upload object to "
                        "Bucket: [" << handle->GetBucketName() << "] with Key: [" << handle->GetKey()
                        << "] " << outcome.GetError());
                handle->ChangePartToFailed(partState);
                handle->SetError(outcome.GetError());
                handle->UpdateStatus(DetermineIfFailedOrCanceled(*handle));
                TriggerErrorCallback(handle, outcome.GetError());
            }

            TriggerTransferStatusUpdatedCallback(handle);
        }

        std::shared_ptr<TransferHandle> TransferManager::RetryDownload(const std::shared_ptr<TransferHandle>& retryHandle)
        {
            assert(retryHandle->GetStatus() != TransferStatus::IN_PROGRESS);
            assert(retryHandle->GetStatus() != TransferStatus::COMPLETED);
            assert(retryHandle->GetStatus() != TransferStatus::NOT_STARTED);

            if (retryHandle->GetStatus() == TransferStatus::ABORTED)
            {
                DownloadConfiguration retryDownloadConfig;
                retryDownloadConfig.versionId = retryHandle->GetVersionId();
                return DownloadFile(retryHandle->GetBucketName(), retryHandle->GetKey(), retryHandle->GetCreateDownloadStreamFunction(), retryDownloadConfig, retryHandle->GetTargetFilePath());
            }

            retryHandle->UpdateStatus(TransferStatus::NOT_STARTED);
            retryHandle->Restart();
            TriggerTransferStatusUpdatedCallback(retryHandle);

            auto self = shared_from_this();
            AddTask(retryHandle);
            m_transferConfig.transferExecutor->Submit(
                    [self, retryHandle]
                    {
                        self->DoDownload(retryHandle);
                        self->RemoveTask(retryHandle);
                    });

            return retryHandle;
        }

        static Aws::String FormatRangeSpecifier(uint64_t rangeStart, uint64_t rangeEnd)
        {
            Aws::StringStream rangeStream;
            rangeStream << "bytes=" << rangeStart << "-" << rangeEnd;
            return rangeStream.str();
        }

        static bool VerifyContentRange(const Aws::String& requestedRange, const Aws::String& responseContentRange)
        {
            if (requestedRange.empty() || responseContentRange.empty())
            {
                return false;
            }

            const auto requestPrefix = "bytes=";
            if (requestedRange.substr(0, strlen(requestPrefix)) != requestPrefix)
            {
                return false;
            }
            Aws::String requestRange = requestedRange.substr(strlen(requestPrefix));

            const auto responsePrefix = "bytes ";
            if (responseContentRange.substr(0, strlen(responsePrefix)) != responsePrefix)
            {
                return false;
            }
            Aws::String responseRange = responseContentRange.substr(strlen(responsePrefix));
            size_t slashPos = responseRange.find('/');
            if (slashPos != Aws::String::npos)
            {
                responseRange = responseRange.substr(0, slashPos);
            }

            return requestRange == responseRange;
        }

        void TransferManager::DoSinglePartDownload(const std::shared_ptr<TransferHandle>& handle)
        {
            auto queuedParts = handle->GetQueuedParts();
            assert(queuedParts.size() == 1);

            auto partState = queuedParts.begin()->second;
            auto request = m_transferConfig.getObjectTemplate;
            request.SetCustomizedAccessLogTag(m_transferConfig.customizedAccessLogTag);
            request.SetContinueRequestHandler([handle](const Aws::Http::HttpRequest*) { return handle->ShouldContinue(); });
            if (handle->GetBytesTotalSize() != 0)
            {
                request.SetRange(
                    FormatRangeSpecifier(
                        handle->GetBytesOffset(),
                        handle->GetBytesOffset() + handle->GetBytesTotalSize() - 1));
            }
            request.WithBucket(handle->GetBucketName())
                   .WithKey(handle->GetKey());

            if (handle->GetVersionId().size() > 0)
            {
                request.SetVersionId(handle->GetVersionId());
            }

            request.SetResponseStreamFactory(handle->GetCreateDownloadStreamFunction());

            request.SetDataReceivedEventHandler([this, handle, partState](const Aws::Http::HttpRequest*, Aws::Http::HttpResponse*, long long progress)
            {
                partState->OnDataTransferred(progress, handle);
                TriggerDownloadProgressCallback(handle);
            });

            request.SetRequestRetryHandler([this, handle, partState](const Aws::AmazonWebServiceRequest&)
            {
                partState->Reset();
                TriggerDownloadProgressCallback(handle);
            });

            if (handle->GetEtag().size() > 0) {
              request.SetIfMatch(handle->GetEtag());
            }

            auto getObjectOutcome = m_transferConfig.s3Client->GetObject(request);
            if (getObjectOutcome.IsSuccess())
            {
                handle->SetMetadata(getObjectOutcome.GetResult().GetMetadata());
                handle->SetContentType(getObjectOutcome.GetResult().GetContentType());
                handle->ChangePartToCompleted(partState, getObjectOutcome.GetResult().GetETag());
                getObjectOutcome.GetResult().GetBody().flush();
                
                // Validate checksum for single-part download by reading file
                if (m_transferConfig.validateChecksums)
                {
                    Aws::String expectedChecksum = GetChecksumFromResult(getObjectOutcome.GetResult(), m_transferConfig.checksumAlgorithm);
                    
                    if (!expectedChecksum.empty() && !handle->GetTargetFilePath().empty())
                    {
                        auto hash = CreateHashForAlgorithm(m_transferConfig.checksumAlgorithm);
                        Aws::IFStream fileStream(handle->GetTargetFilePath().c_str(), std::ios::binary);
                        
                        if (fileStream.good())
                        {
                            const size_t bufferSize = 8192;
                            char buffer[bufferSize];
                            while (fileStream.good())
                            {
                                fileStream.read(buffer, bufferSize);
                                std::streamsize bytesRead = fileStream.gcount();
                                if (bytesRead > 0)
                                {
                                    hash->Update(reinterpret_cast<unsigned char*>(buffer), static_cast<size_t>(bytesRead));
                                }
                            }
                            fileStream.close();
                            
                            auto calculatedResult = hash->GetHash();
                            if (calculatedResult.IsSuccess())
                            {
                                Aws::String calculatedChecksum = Utils::HashingUtils::Base64Encode(calculatedResult.GetResult());
                                if (calculatedChecksum != expectedChecksum)
                                {
                                    AWS_LOGSTREAM_ERROR(CLASS_TAG, "Transfer handle [" << handle->GetId()
                                            << "] Checksum mismatch for single-part download. Expected: " 
                                            << expectedChecksum << ", Calculated: " << calculatedChecksum);
                                    
                                    // Delete the corrupted file
                                    Aws::FileSystem::RemoveFileIfExists(handle->GetTargetFilePath().c_str());
                                    
                                    handle->ChangePartToFailed(partState);
                                    handle->UpdateStatus(TransferStatus::FAILED);
                                    Aws::Client::AWSError<Aws::S3::S3Errors> error(Aws::S3::S3Errors::INTERNAL_FAILURE,
                                                                                   "ChecksumMismatch",
                                                                                   "Single-part download checksum validation failed",
                                                                                   false);
                                    handle->SetError(error);
                                    TriggerErrorCallback(handle, error);
                                    TriggerTransferStatusUpdatedCallback(handle);
                                    return;
                                }
                            }
                        }
                    }
                }
                
                handle->UpdateStatus(TransferStatus::COMPLETED);
            }
            else
            {
                AWS_LOGSTREAM_ERROR(CLASS_TAG, "Transfer handle [" << handle->GetId()
                        << "] Failed to download object to Bucket: [" << handle->GetBucketName() << "] with Key: ["
                        << handle->GetKey() << "] " << getObjectOutcome.GetError());
                handle->ChangePartToFailed(partState);
                handle->UpdateStatus(DetermineIfFailedOrCanceled(*handle));
                handle->SetError(getObjectOutcome.GetError());

                TriggerErrorCallback(handle, getObjectOutcome.GetError());
            }

            TriggerTransferStatusUpdatedCallback(handle);
        }

        bool TransferManager::InitializePartsForDownload(const std::shared_ptr<TransferHandle>& handle)
        {
            bool isRetry = handle->HasParts();
            uint64_t bufferSize = m_transferConfig.bufferSize;
            if (!isRetry)
            {
                auto headObjectRequest = m_transferConfig.headObjectTemplate;
                headObjectRequest.SetCustomizedAccessLogTag(m_transferConfig.customizedAccessLogTag);
                headObjectRequest.WithBucket(handle->GetBucketName())
                                 .WithKey(handle->GetKey());

                if(!handle->GetVersionId().empty())
                {
                    headObjectRequest.SetVersionId(handle->GetVersionId());
                }

                if (handle->GetBytesTotalSize() != 0)
                {
                    // if non zero, then offset and numbytes were passed, so using part download
                    headObjectRequest.SetRange(
                        FormatRangeSpecifier(
                            handle->GetBytesOffset(),
                            handle->GetBytesOffset() + handle->GetBytesTotalSize() - 1));
                }

                auto headObjectOutcome = m_transferConfig.s3Client->HeadObject(headObjectRequest);

                if (!headObjectOutcome.IsSuccess())
                {
                    AWS_LOGSTREAM_ERROR(CLASS_TAG, "Transfer handle [" << handle->GetId()
                            << "] Failed to get download parts information for object in Bucket: ["
                            << handle->GetBucketName() << "] with Key: [" << handle->GetKey()
                            << "] " << headObjectOutcome.GetError());
                    handle->UpdateStatus(TransferStatus::FAILED);
                    handle->SetError(headObjectOutcome.GetError());
                    TriggerErrorCallback(handle, headObjectOutcome.GetError());
                    TriggerTransferStatusUpdatedCallback(handle);
                    return false;
                }

                auto downloadSize = static_cast<uint64_t>(headObjectOutcome.GetResult().GetContentLength());
                handle->SetBytesTotalSize(downloadSize);
                handle->SetContentType(headObjectOutcome.GetResult().GetContentType());
                handle->SetMetadata(headObjectOutcome.GetResult().GetMetadata());
                handle->SetEtag(headObjectOutcome.GetResult().GetETag());
                /* When bucket versioning is suspended, head object will return "null" for unversioned object.
                 * Send following GetObject with "null" as versionId will result in 403 access denied error if your IAM role or policy
                 * doesn't have GetObjectVersion permission.
                 */
                if(handle->GetVersionId().empty() && headObjectOutcome.GetResult().GetVersionId() != "null")
                {
                    handle->SetVersionId(headObjectOutcome.GetResult().GetVersionId());
                }

                // For empty file, we create 1 part here to make downloading behaviors consistent for files with different size.
                auto partCount = (std::max)((downloadSize + bufferSize - 1) / bufferSize, static_cast<uint64_t>(1));
                handle->SetIsMultipart(partCount > 1);    // doesn't make a difference but let's be accurate

                for(std::size_t i = 0; i < partCount; ++i)
                {
                    auto partSize = (i + 1 < partCount ) ? bufferSize : (downloadSize - bufferSize * (partCount - 1));
                    bool lastPart = (i == partCount - 1) ? true : false;
                    auto partState = Aws::MakeShared<PartState>(CLASS_TAG, static_cast<int>(i + 1), 0, partSize, lastPart);
                    partState->SetRangeBegin(i * bufferSize);
                    handle->AddQueuedPart(partState);
                }
            }
            else
            {
                for (auto failedPart : handle->GetFailedParts())
                {
                    handle->AddQueuedPart(failedPart.second);
                }
            }

            return true;
        }

        void TransferManager::DoDownload(const std::shared_ptr<TransferHandle>& handle)
        {
            if (!handle->ShouldContinue() || !InitializePartsForDownload(handle))
            {
                return;
            }
            handle->UpdateStatus(TransferStatus::IN_PROGRESS);
            TriggerTransferStatusUpdatedCallback(handle);

            bool isMultipart = handle->IsMultipart();
            uint64_t bufferSize = m_transferConfig.bufferSize;

            if(!isMultipart)
            {
                // Special case this for performance (avoid the intermediate buffer write)
                DoSinglePartDownload(handle);
                return;
            }

            auto queuedParts = handle->GetQueuedParts();
            auto queuedPartIter = queuedParts.begin();
            while(queuedPartIter != queuedParts.end() && handle->ShouldContinue())
            {
                const auto& partState = queuedPartIter->second;
                uint64_t rangeStart = handle->GetBytesOffset() + ( partState->GetPartId() - 1 ) * bufferSize;
                uint64_t rangeEnd = rangeStart + partState->GetSizeInBytes() - 1;
                auto buffer = m_bufferManager.Acquire();
                partState->SetDownloadBuffer(buffer);

                CreateDownloadStreamCallback responseStreamFunction = [partState, buffer, rangeEnd, rangeStart]()
                {
                    auto bufferStream = Aws::New<Aws::Utils::Stream::DefaultUnderlyingStream>(CLASS_TAG,
                            Aws::MakeUnique<Aws::Utils::Stream::PreallocatedStreamBuf>(CLASS_TAG, buffer, rangeEnd - rangeStart + 1));
                    partState->SetDownloadPartStream(bufferStream);
                    return bufferStream;
                };

                if(handle->ShouldContinue())
                {
                    partState->SetDownloadBuffer(buffer);

                    // Initialize checksum Hash for this part if validation is enabled
                    if (m_transferConfig.validateChecksums)
                    {
                        handle->SetPartChecksum(partState->GetPartId(), CreateHashForAlgorithm(m_transferConfig.checksumAlgorithm));
                    }

                    auto getObjectRangeRequest = m_transferConfig.getObjectTemplate;
                    getObjectRangeRequest.SetCustomizedAccessLogTag(m_transferConfig.customizedAccessLogTag);
                    getObjectRangeRequest.SetContinueRequestHandler([handle](const Aws::Http::HttpRequest*) { return handle->ShouldContinue(); });
                    getObjectRangeRequest.SetBucket(handle->GetBucketName());
                    getObjectRangeRequest.WithKey(handle->GetKey());
                    getObjectRangeRequest.SetRange(FormatRangeSpecifier(rangeStart, rangeEnd));
                    getObjectRangeRequest.SetResponseStreamFactory(responseStreamFunction);
                    getObjectRangeRequest.SetIfMatch(handle->GetEtag());
                    if(handle->GetVersionId().size() > 0)
                    {
                        getObjectRangeRequest.SetVersionId(handle->GetVersionId());
                    }
                    if (m_transferConfig.getObjectTemplate.SSECustomerAlgorithmHasBeenSet())
                    {
                        getObjectRangeRequest.WithSSECustomerAlgorithm(m_transferConfig.getObjectTemplate.GetSSECustomerAlgorithm())
                                             .WithSSECustomerKey(m_transferConfig.getObjectTemplate.GetSSECustomerKey())
                                             .WithSSECustomerKeyMD5(m_transferConfig.getObjectTemplate.GetSSECustomerKeyMD5());
                    }

                    auto self = shared_from_this(); // keep transfer manager alive until all callbacks are finished.

                    getObjectRangeRequest.SetDataReceivedEventHandler([self, partState, handle](const Aws::Http::HttpRequest*, Aws::Http::HttpResponse*, long long progress)
                    {
                        partState->OnDataTransferred(progress, handle);
                        self->TriggerDownloadProgressCallback(handle);
                    });

                    getObjectRangeRequest.SetRequestRetryHandler([self, partState, handle](const Aws::AmazonWebServiceRequest&)
                    {
                        partState->Reset();
                        self->TriggerDownloadProgressCallback(handle);
                    });

                    auto asyncContext = Aws::MakeShared<TransferHandleAsyncContext>(CLASS_TAG);
                    asyncContext->handle = handle;
                    asyncContext->partState = partState;

                    auto getObjectTask = Aws::MakeShared<TransferHandle>(CLASS_TAG, handle->GetBucketName(), handle->GetKey()); // fake handle
                    AddTask(getObjectTask);
                    auto callback =
                            [self, getObjectTask](const Aws::S3::S3Client* client,
                                                  const Aws::S3::Model::GetObjectRequest& request,
                                                  const Aws::S3::Model::GetObjectOutcome& outcome,
                                                  const std::shared_ptr<const Aws::Client::AsyncCallerContext>& context)
                    {
                        self->HandleGetObjectResponse(client, request, outcome, context);
                        self->RemoveTask(getObjectTask);
                    };

                    handle->AddPendingPart(partState);

                    m_transferConfig.s3Client->GetObjectAsync(getObjectRangeRequest, callback, asyncContext);
                    ++queuedPartIter;
                }
                else if(buffer)
                {
                    m_bufferManager.Release(buffer);
                    break;
                }
            }

            //parts get moved from queued to pending on this thread.
            //still consistent.
            while(queuedPartIter != queuedParts.end())
            {
                handle->ChangePartToFailed(queuedPartIter->second);
                ++queuedPartIter;
            }
            if (handle->HasFailedParts())
            {
                handle->UpdateStatus(DetermineIfFailedOrCanceled(*handle));
                TriggerTransferStatusUpdatedCallback(handle);
            }
        }

        void TransferManager::HandleGetObjectResponse(const Aws::S3::S3Client* client,
                                                      const Aws::S3::Model::GetObjectRequest& request,
                                                      const Aws::S3::Model::GetObjectOutcome& outcome,
                                                      const std::shared_ptr<const Aws::Client::AsyncCallerContext>& context)
        {
            AWS_UNREFERENCED_PARAM(client);

            std::shared_ptr<TransferHandleAsyncContext> transferContext =
                std::const_pointer_cast<TransferHandleAsyncContext>(std::static_pointer_cast<const TransferHandleAsyncContext>(context));
            const auto& handle = transferContext->handle;
            const auto& partState = transferContext->partState;

            if (!outcome.IsSuccess())
            {
                AWS_LOGSTREAM_ERROR(CLASS_TAG, "Transfer handle [" << handle->GetId()
                        << "] Failed to download object in Bucket: ["
                        << handle->GetBucketName() << "] with Key: [" << handle->GetKey()
                        << "] " << outcome.GetError());
                handle->ChangePartToFailed(partState);
                handle->SetError(outcome.GetError());
                TriggerErrorCallback(handle, outcome.GetError());
            }
            else if (request.RangeHasBeenSet())
            {
                const auto& requestedRange = request.GetRange();
                const auto& responseContentRange = outcome.GetResult().GetContentRange();

                if (responseContentRange.empty() || !VerifyContentRange(requestedRange, responseContentRange)) {
                    Aws::Client::AWSError<Aws::S3::S3Errors> error(Aws::S3::S3Errors::INTERNAL_FAILURE,
                                                                   "ContentRangeMismatch",
                                                                   "ContentRange in response does not match requested range",
                                                                   false);
                    AWS_LOGSTREAM_ERROR(CLASS_TAG, "Transfer handle [" << handle->GetId()
                            << "] ContentRange mismatch. Requested: [" << requestedRange
                            << "] Received: [" << responseContentRange << "]");
                    handle->ChangePartToFailed(partState);
                    handle->SetError(error);
                    TriggerErrorCallback(handle, error);
                    handle->Cancel();

                    if(partState->GetDownloadBuffer())
                    {
                        m_bufferManager.Release(partState->GetDownloadBuffer());
                        partState->SetDownloadBuffer(nullptr);
                    }
                    return;
                }

                if(handle->ShouldContinue())
                {
                    Aws::IOStream* bufferStream = partState->GetDownloadPartStream();
                    assert(bufferStream);

<<<<<<< HEAD
                    // checksum for this part if validation is enabled
=======
                    // Calculate and validate checksum for this part if validation is enabled
>>>>>>> e81102f0
                    if (m_transferConfig.validateChecksums)
                    {
                        auto hash = handle->GetPartChecksum(partState->GetPartId());
                        if (hash && partState->GetDownloadBuffer())
                        {
                            hash->Update(partState->GetDownloadBuffer(), static_cast<size_t>(partState->GetSizeInBytes()));
<<<<<<< HEAD
=======
                            
                            // Get expected checksum from response
                            Aws::String expectedChecksum = GetChecksumFromResult(outcome.GetResult(), m_transferConfig.checksumAlgorithm);
                            
                            // Validate part checksum
                            if (!expectedChecksum.empty())
                            {
                                auto calculatedResult = hash->GetHash();
                                if (calculatedResult.IsSuccess())
                                {
                                    Aws::String calculatedChecksum = Utils::HashingUtils::Base64Encode(calculatedResult.GetResult());
                                    if (calculatedChecksum != expectedChecksum)
                                    {
                                        AWS_LOGSTREAM_ERROR(CLASS_TAG, "Transfer handle [" << handle->GetId()
                                                << "] Checksum mismatch for part " << partState->GetPartId()
                                                << ". Expected: " << expectedChecksum << ", Calculated: " << calculatedChecksum);
                                        Aws::Client::AWSError<Aws::S3::S3Errors> error(Aws::S3::S3Errors::INTERNAL_FAILURE,
                                                                                       "ChecksumMismatch",
                                                                                       "Part checksum validation failed",
                                                                                       false);
                                        handle->ChangePartToFailed(partState);
                                        handle->SetError(error);
                                        TriggerErrorCallback(handle, error);
                                        if(partState->GetDownloadBuffer())
                                        {
                                            m_bufferManager.Release(partState->GetDownloadBuffer());
                                            partState->SetDownloadBuffer(nullptr);
                                        }
                                        return;
                                    }
                                }
                            }
>>>>>>> e81102f0
                        }
                    }

                    Aws::String errMsg{handle->WritePartToDownloadStream(bufferStream, partState->GetRangeBegin())};
                    if (errMsg.empty()) {
                        handle->ChangePartToCompleted(partState, outcome.GetResult().GetETag());
                    } else {
                        Aws::Client::AWSError<Aws::S3::S3Errors> error(Aws::S3::S3Errors::INTERNAL_FAILURE,
                                                                       "InternalFailure", errMsg, false);
                        AWS_LOGSTREAM_ERROR(CLASS_TAG, "Transfer handle [" << handle->GetId()
                                << "] Failed to download object in Bucket: ["
                                << handle->GetBucketName() << "] with Key: [" << handle->GetKey()
                                << "] " << errMsg);
                        handle->ChangePartToFailed(partState);
                        handle->SetError(error);
                        TriggerErrorCallback(handle, error);
                    }
                }
                else
                {
                    handle->ChangePartToFailed(partState);
                }
            }

            // buffer cleanup
            if(partState->GetDownloadBuffer())
            {
                m_bufferManager.Release(partState->GetDownloadBuffer());
                partState->SetDownloadBuffer(nullptr);
            }

            TriggerTransferStatusUpdatedCallback(handle);

            PartStateMap pendingParts, queuedParts, failedParts, completedParts;
            handle->GetAllPartsTransactional(queuedParts, pendingParts, failedParts, completedParts);

            if (pendingParts.size() == 0 && queuedParts.size() == 0)
            {
                if (failedParts.size() == 0 && handle->GetBytesTransferred() == handle->GetBytesTotalSize())
                {
<<<<<<< HEAD
                    // Combine part checksums and validate full-object checksum
                    if (m_transferConfig.validateChecksums)
                    {
                        Aws::String expectedChecksum = GetChecksumFromResult(outcome.GetResult(), m_transferConfig.checksumAlgorithm);
                        if (!expectedChecksum.empty())
                        {
                            auto combinedChecksum = 0ULL;
                            bool isCRC64 = (m_transferConfig.checksumAlgorithm == S3::Model::ChecksumAlgorithm::CRC64NVME);
                            
                            for (auto& partChecksum : handle->GetPartChecksums())
                            {
                                int partNumber = partChecksum.first;
                                auto hash = partChecksum.second;
                                
                                // Get part size from completed parts
                                auto partSize = handle->GetCompletedParts()[partNumber]->GetSizeInBytes();
                                
                                auto partResult = hash->GetHash();
                                auto partData = partResult.GetResult();
                                
                                auto partCrc = isCRC64 ?
                                    *reinterpret_cast<const unsigned long long*>(partData.GetUnderlyingData()) :
                                    *reinterpret_cast<const unsigned int*>(partData.GetUnderlyingData());
                                
                                if (combinedChecksum == 0) {
                                    combinedChecksum = partCrc;
                                } else {
                                    if (m_transferConfig.checksumAlgorithm == S3::Model::ChecksumAlgorithm::CRC32) {
                                        combinedChecksum = Aws::Crt::Checksum::CombineCRC32(combinedChecksum, partCrc, partSize);
                                    } else if (m_transferConfig.checksumAlgorithm == S3::Model::ChecksumAlgorithm::CRC32C) {
                                        combinedChecksum = Aws::Crt::Checksum::CombineCRC32C(combinedChecksum, partCrc, partSize);
                                    } else if (isCRC64) {
                                        combinedChecksum = Aws::Crt::Checksum::CombineCRC64NVME(combinedChecksum, partCrc, partSize);
                                    }
                                }
                            }
                            
                            // Compare with expected checksum
                            Aws::Utils::ByteBuffer checksumBuffer(isCRC64 ? 8 : 4);
                            if (isCRC64) {
                                *reinterpret_cast<unsigned long long*>(checksumBuffer.GetUnderlyingData()) = combinedChecksum;
                            } else {
                                *reinterpret_cast<unsigned int*>(checksumBuffer.GetUnderlyingData()) = static_cast<unsigned int>(combinedChecksum);
                            }
                            Aws::String calculatedChecksum = Utils::HashingUtils::Base64Encode(checksumBuffer);
                            
                            if (calculatedChecksum != expectedChecksum) {
                                AWS_LOGSTREAM_ERROR(CLASS_TAG, "Transfer handle [" << handle->GetId()
                                        << "] Full-object checksum mismatch. Expected: " << expectedChecksum 
                                        << ", Calculated: " << calculatedChecksum);
                                Aws::Client::AWSError<Aws::S3::S3Errors> error(Aws::S3::S3Errors::INTERNAL_FAILURE,
                                                                               "ChecksumMismatch",
                                                                               "Full-object checksum validation failed",
                                                                               false);
                                handle->SetError(error);
                                handle->UpdateStatus(TransferStatus::FAILED);
                                TriggerErrorCallback(handle, error);
                                return;
                            }
                        }
                    }
=======
                    // TODO: Combine part checksums and validate full-object checksum when CRT provides combining utility
>>>>>>> e81102f0
                    outcome.GetResult().GetBody().flush();
                    handle->UpdateStatus(TransferStatus::COMPLETED);
                }
                else
                {
                    handle->UpdateStatus(DetermineIfFailedOrCanceled(*handle));
                }
                TriggerTransferStatusUpdatedCallback(handle);
            }
            partState->SetDownloadPartStream(nullptr);
        }

        void TransferManager::WaitForCancellationAndAbortUpload(const std::shared_ptr<TransferHandle>& canceledHandle)
        {
            AWS_LOGSTREAM_TRACE(CLASS_TAG, "Transfer handle [" << canceledHandle->GetId()
                    << "] Waiting on handle to abort upload. In Bucket: ["
                    << canceledHandle->GetBucketName() << "] with Key: [" << canceledHandle->GetKey()
                    << "] with Upload ID: [" << canceledHandle->GetMultiPartId() << "].");

            canceledHandle->WaitUntilFinished();
            AWS_LOGSTREAM_TRACE(CLASS_TAG, "Transfer handle [" << canceledHandle->GetId()
                    << "] Finished waiting on handle. In Bucket: ["
                    << canceledHandle->GetBucketName() << "] with Key: [" << canceledHandle->GetKey()
                    << "] with Upload ID: [" << canceledHandle->GetMultiPartId() << "].");
            if (canceledHandle->GetStatus() == TransferStatus::CANCELED)
            {
                Aws::S3::Model::AbortMultipartUploadRequest abortMultipartUploadRequest;
                abortMultipartUploadRequest.SetCustomizedAccessLogTag(m_transferConfig.customizedAccessLogTag);
                abortMultipartUploadRequest.WithBucket(canceledHandle->GetBucketName())
                    .WithKey(canceledHandle->GetKey())
                    .WithUploadId(canceledHandle->GetMultiPartId());

                auto abortOutcome = m_transferConfig.s3Client->AbortMultipartUpload(abortMultipartUploadRequest);
                if (abortOutcome.IsSuccess())
                {
                    AWS_LOGSTREAM_INFO(CLASS_TAG, "Transfer handle [" << canceledHandle->GetId() <<
                            "] Successfully aborted multi-part upload. In Bucket: ["
                            << canceledHandle->GetBucketName() << "] with Key: [" << canceledHandle->GetKey()
                            << "] with Upload ID: [" << canceledHandle->GetMultiPartId() << "].");
                    canceledHandle->UpdateStatus(TransferStatus::ABORTED);
                    TriggerTransferStatusUpdatedCallback(canceledHandle);
                }
                else
                {
                    AWS_LOGSTREAM_ERROR(CLASS_TAG, "Transfer handle [" << canceledHandle->GetId()
                            << "] Failed to complete multi-part upload. In Bucket: ["
                            << canceledHandle->GetBucketName() << "] with Key: [" << canceledHandle->GetKey()
                            << "] with Upload ID: [" << canceledHandle->GetMultiPartId() << "]. "
                            << abortOutcome.GetError());

                    canceledHandle->SetError(abortOutcome.GetError());
                    TriggerErrorCallback(canceledHandle, abortOutcome.GetError());
                }
            }
            else
            {
                AWS_LOGSTREAM_TRACE(CLASS_TAG, "Transfer handle [" << canceledHandle->GetId()
                        << "] Status changed to " << canceledHandle->GetStatus()
                        << " after waiting for cancel status. In Bucket: ["
                        << canceledHandle->GetBucketName() << "] with Key: [" << canceledHandle->GetKey()
                        << "] with Upload ID: [" << canceledHandle->GetMultiPartId() << "].");
            }
        }

        void TransferManager::HandleListObjectsResponse(const Aws::S3::S3Client*, const Aws::S3::Model::ListObjectsV2Request& request, const Aws::S3::Model::ListObjectsV2Outcome& outcome,
            const std::shared_ptr<const Aws::Client::AsyncCallerContext>& context)
        {
            auto self = shared_from_this(); // keep transfer manager alive until all callbacks are finished.
            auto downloadContext = std::static_pointer_cast<const DownloadDirectoryContext>(context);
            const auto& directory = downloadContext->rootDirectory;
            const auto& prefix = downloadContext->prefix;

            if (outcome.IsSuccess())
            {
                Aws::S3::Model::ListObjectsV2Request requestCpy = request;

                auto& result = outcome.GetResult();

                AWS_LOGSTREAM_TRACE(CLASS_TAG, "Listing objects succeeded for bucket: " << directory <<
                        " with prefix: " << prefix << ". Number of keys received: " << result.GetContents().size());

                //if it was truncated, we don't care on this pass anyways. Just go ahead and kick off another list objects and will handle it when it finishes.
                if (result.GetIsTruncated())
                {
                    AWS_LOGSTREAM_TRACE(CLASS_TAG, "Listing objects response has a continuation token for bucket: "
                            << directory << " with prefix: " << prefix << ". Getting the next set of results.");
                    requestCpy.SetContinuationToken(result.GetNextContinuationToken());

                    auto listObjectTask = Aws::MakeShared<TransferHandle>(CLASS_TAG, directory, prefix); // fake handle
                    AddTask(listObjectTask);
                    auto handler = [self, listObjectTask](const Aws::S3::S3Client* client,
                                          const Aws::S3::Model::ListObjectsV2Request& lambdaRequest,
                                          const Aws::S3::Model::ListObjectsV2Outcome& lambdaOutcome,
                                          const std::shared_ptr<const Aws::Client::AsyncCallerContext>& lambdaContext)
                    {
                        self->HandleListObjectsResponse(client, lambdaRequest, lambdaOutcome, lambdaContext);
                        self->RemoveTask(listObjectTask);
                    };

                    m_transferConfig.s3Client->ListObjectsV2Async(requestCpy, handler, context);
                }

                //this can contain matching directories or actual objects to download. If it's a directory, go ahead and create a local directory then
                // take the new prefix and call list again. if it's an object key, go ahead and initiate download.
                for (auto& content : result.GetContents())
                {
                    if (!IsS3KeyPrefix(content.GetKey()))
                    {
                        Aws::String fileName = DetermineFilePath(downloadContext->rootDirectory, downloadContext->prefix, content.GetKey());
                        if(!IsWithinParentDirectory(downloadContext->rootDirectory, fileName))
                        {
                            AWS_LOGSTREAM_ERROR(CLASS_TAG, "SKIPPING PREFIX: S3 bucket contains relative prefix: "
                                << downloadContext->prefix <<" that goes outside local target directory: " << directory);
                            continue;
                        }
                        auto lastDelimiter = fileName.find_last_of(Aws::FileSystem::PATH_DELIM);
                        if (lastDelimiter != std::string::npos)
                        {
                            Aws::FileSystem::CreateDirectoryIfNotExists(fileName.substr(0, lastDelimiter).c_str(), true/*create parent dirs*/);
                        }
                        AWS_LOGSTREAM_INFO(CLASS_TAG, "Initiating download of key: [" << content.GetKey() <<
                                "] in bucket: [" << directory << "] to destination file: [" << fileName << "]");
                        m_transferConfig.transferInitiatedCallback(this, DownloadFile(request.GetBucket(), content.GetKey(), fileName));
                    }
                }
            }
            else
            {
                AWS_LOGSTREAM_ERROR(CLASS_TAG, "Listing objects failed for bucket: " << directory << " with prefix: "
                        << prefix << ". Error message: " << outcome.GetError());
                //notify user if list objects failed.
                if (m_transferConfig.errorCallback)
                {
                    auto handle = Aws::MakeShared<TransferHandle>(CLASS_TAG, request.GetBucket(), "");
                    m_transferConfig.errorCallback(this, handle, outcome.GetError());
                }
            }
        }

        bool TransferManager::IsWithinParentDirectory(Aws::String parentDirectory, Aws::String filePath)
        {
            char delimiter[] = { Aws::FileSystem::PATH_DELIM, 0 };
            // normalize to unix ending style
            Aws::Utils::StringUtils::Replace(parentDirectory, delimiter, "/");
            Aws::Utils::StringUtils::Replace(filePath, delimiter, "/");

            if(!parentDirectory.empty() && parentDirectory.back() == '/')
            {
                parentDirectory.resize(parentDirectory.size() - 1);
            }

            if (filePath.rfind(parentDirectory, 0) == 0) // if starts_with
            {
                filePath = filePath.substr(parentDirectory.size());
            }
            else
            {
                return false;
            }

            size_t level = 0;
            for(size_t i = 0; i < filePath.size(); ++i)
            {
                if('/' == filePath[i])
                {
                    while (i + 1 < filePath.size() && '/' == filePath[i+1]) // Skip all  "//"
                    {
                        ++i;
                    }
                    if(i + 2 < filePath.size() && '.' == filePath[i+1] && '/' == filePath[i+2]) // if "/./"
                    {
                        continue;
                    }

                    if(i + 2 < filePath.size() && '.' == filePath[i+1] && '.' == filePath[i+2]) // if "/.."
                    {
                        if(i + 3 == filePath.size() || (i + 3 < filePath.size() && '/' == filePath[i+3])) // if "/.." or "/../"
                        {
                            if(0 == level) {
                                return false; // attempting to escape parent
                            }
                            level--;
                        }
                    }
                    level++;
                }
            }
            return true;
        }

        Aws::String TransferManager::DetermineFilePath(const Aws::String& directory, const Aws::String& prefix, const Aws::String& keyName)
        {
            Aws::String shortenedFileName = keyName;
            auto loc = shortenedFileName.find(prefix);

            if (loc != std::string::npos)
            {
                shortenedFileName = shortenedFileName.substr(loc + prefix.length());
            }

            char delimiter[] = { Aws::FileSystem::PATH_DELIM, 0 };
            Aws::Utils::StringUtils::Replace(shortenedFileName, delimiter, "/");

            Aws::String normalizedDirectory = directory;
            Aws::Utils::StringUtils::Replace(normalizedDirectory, delimiter, "/");

            Aws::StringStream ss;
            ss << normalizedDirectory;
            if (!normalizedDirectory.empty() && normalizedDirectory.back() != '/')
                ss << '/';
            ss << shortenedFileName;

            Aws::String result = ss.str();
            Aws::Utils::StringUtils::Replace(result, "/", delimiter);
            return result;
        }

        TransferStatus TransferManager::DetermineIfFailedOrCanceled(const TransferHandle& handle) const
        {
            return handle.ShouldContinue() ? TransferStatus::FAILED : TransferStatus::CANCELED;
        }

        void TransferManager::TriggerUploadProgressCallback(const std::shared_ptr<const TransferHandle>& handle) const
        {
            if (m_transferConfig.uploadProgressCallback)
            {
                m_transferConfig.uploadProgressCallback(this, handle);
            }
        }

        void TransferManager::TriggerDownloadProgressCallback(const std::shared_ptr<const TransferHandle>& handle) const
        {
            if (m_transferConfig.downloadProgressCallback)
            {
                m_transferConfig.downloadProgressCallback(this, handle);
            }
        }

        void TransferManager::TriggerTransferStatusUpdatedCallback(const std::shared_ptr<const TransferHandle>& handle) const
        {
          if (m_transferConfig.transferStatusUpdatedCallback) {
            m_transferConfig.transferStatusUpdatedCallback(this, handle);
          }
        }

        void TransferManager::TriggerErrorCallback(const std::shared_ptr<const TransferHandle>& handle,
                                                   const Aws::Client::AWSError<Aws::S3::S3Errors>& error) const {
          if (m_transferConfig.errorCallback) {
            m_transferConfig.errorCallback(this, handle, error);
          }
        }

        bool TransferManager::MultipartUploadSupported(uint64_t length) const {
          return length > m_transferConfig.bufferSize && m_transferConfig.s3Client && m_transferConfig.s3Client->MultipartUploadSupported();
        }

        std::shared_ptr<TransferHandle> TransferManager::CreateUploadFileHandle(
            Aws::IOStream* fileStream, const Aws::String& bucketName, const Aws::String& keyName, const Aws::String& contentType,
            const Aws::Map<Aws::String, Aws::String>& metadata, const std::shared_ptr<const Aws::Client::AsyncCallerContext>& context,
            const Aws::String& fileName, const Aws::String& checksum) {
          auto handle = Aws::MakeShared<TransferHandle>(CLASS_TAG, bucketName, keyName, 0, fileName);
          handle->SetContentType(contentType);
          handle->SetMetadata(metadata);
          handle->SetContext(context);

          if (!fileStream->good()) {
            AWS_LOGSTREAM_ERROR(CLASS_TAG,
                                "Failed to read from input stream to upload file to bucket: " << bucketName << " with key: " << keyName);
            handle->SetError(
                Aws::Client::AWSError<Aws::Client::CoreErrors>(static_cast<Aws::Client::CoreErrors>(Aws::S3::S3Errors::NO_SUCH_UPLOAD),
                                                               "NoSuchUpload", "The requested file could not be opened.", false));
            handle->UpdateStatus(Aws::Transfer::TransferStatus::FAILED);
            TriggerTransferStatusUpdatedCallback(handle);
            return handle;
          }

          AWS_LOGSTREAM_TRACE(CLASS_TAG, "Seeking input stream to determine content-length to upload file to bucket: "
                                             << bucketName << " with key: " << keyName);
          auto preLen = static_cast<uint64_t>(fileStream->tellg());
          fileStream->seekg(0, std::ios_base::end);
          auto length = static_cast<uint64_t>(fileStream->tellg()) - preLen;
          fileStream->seekg(static_cast<size_t>(preLen), std::ios_base::beg);
          AWS_LOGSTREAM_TRACE(CLASS_TAG, "Setting content-length to " << length << " bytes. To upload file to bucket: " << bucketName
                                                                      << " with key: " << keyName);

          handle->SetBytesTotalSize(length);
          handle->SetChecksum(checksum);
          return handle;
        }

        std::shared_ptr<TransferHandle> TransferManager::SubmitUpload(const std::shared_ptr<TransferHandle>& handle,
                const std::shared_ptr<Aws::IOStream>& fileStream)
        {
            if (handle->GetStatus() != Aws::Transfer::TransferStatus::NOT_STARTED)
            {
                return handle;
            }

            auto self = shared_from_this();
            if (MultipartUploadSupported(handle->GetBytesTotalSize()))
            {
                AWS_LOGSTREAM_DEBUG(CLASS_TAG, "Transfer handle [" << handle->GetId() << "] Scheduling a multi-part upload.");
                AddTask(handle);
                m_transferConfig.transferExecutor->Submit(
                    [self, handle, fileStream]
                    {
                        if (fileStream != nullptr)
                            self->DoMultiPartUpload(fileStream, handle);
                        else
                            self->DoMultiPartUpload(handle);
                        self->RemoveTask(handle);
                    });
            } else {
              AWS_LOGSTREAM_DEBUG(CLASS_TAG, "Transfer handle [" << handle->GetId() << "] Scheduling a single-part upload.");
              AddTask(handle);
              m_transferConfig.transferExecutor->Submit([self, handle, fileStream] {
                if (fileStream != nullptr) {
                  self->DoSinglePartUpload(fileStream, handle);
                } else {
                  self->DoSinglePartUpload(handle);
                }
                self->RemoveTask(handle);
              });
            }
            return handle;
        }

        using SetChecksumFunc = std::function<void(Aws::S3::Model::CompletedPart&, const Aws::String& checksum)>;
        using ChecksumEnum = S3::Model::ChecksumAlgorithm;
        static constexpr size_t CHECKSUM_ALGS_SIZE = 5;
        static std::array<std::pair<ChecksumEnum, SetChecksumFunc>, CHECKSUM_ALGS_SIZE> SET_CHECKSUM_METHODS = {{
            {ChecksumEnum::CRC64NVME,
             [](Aws::S3::Model::CompletedPart& part, const Aws::String& checksum) -> void { part.SetChecksumCRC64NVME(checksum); }},
            {ChecksumEnum::CRC32,
             [](Aws::S3::Model::CompletedPart& part, const Aws::String& checksum) -> void { part.SetChecksumCRC32(checksum); }},
            {ChecksumEnum::CRC32C,
             [](Aws::S3::Model::CompletedPart& part, const Aws::String& checksum) -> void { part.SetChecksumCRC32C(checksum); }},
            {ChecksumEnum::SHA1,
             [](Aws::S3::Model::CompletedPart& part, const Aws::String& checksum) -> void { part.SetChecksumSHA1(checksum); }},
            {ChecksumEnum::SHA256,
             [](Aws::S3::Model::CompletedPart& part, const Aws::String& checksum) -> void { part.SetChecksumSHA256(checksum); }},
        }};

        void TransferManager::SetChecksumForAlgorithm(const std::shared_ptr<Aws::Transfer::PartState>& state,
                                                      Aws::S3::Model::CompletedPart& part) {
          const auto partFunc = std::find_if(SET_CHECKSUM_METHODS.begin(), SET_CHECKSUM_METHODS.end(),
                                          [this](const std::pair<ChecksumEnum, SetChecksumFunc>& entry) -> bool {
                                            return m_transferConfig.checksumAlgorithm == entry.first;
                                          });
          if (partFunc == SET_CHECKSUM_METHODS.end()) {
            AWS_LOGSTREAM_ERROR(CLASS_TAG, "Checksum algorithm does not exist.");
          } else {
            partFunc->second(part, state->GetChecksum());
          }
        }
    }
}<|MERGE_RESOLUTION|>--- conflicted
+++ resolved
@@ -1281,55 +1281,6 @@
                     Aws::IOStream* bufferStream = partState->GetDownloadPartStream();
                     assert(bufferStream);
 
-<<<<<<< HEAD
-                    // checksum for this part if validation is enabled
-=======
-                    // Calculate and validate checksum for this part if validation is enabled
->>>>>>> e81102f0
-                    if (m_transferConfig.validateChecksums)
-                    {
-                        auto hash = handle->GetPartChecksum(partState->GetPartId());
-                        if (hash && partState->GetDownloadBuffer())
-                        {
-                            hash->Update(partState->GetDownloadBuffer(), static_cast<size_t>(partState->GetSizeInBytes()));
-<<<<<<< HEAD
-=======
-                            
-                            // Get expected checksum from response
-                            Aws::String expectedChecksum = GetChecksumFromResult(outcome.GetResult(), m_transferConfig.checksumAlgorithm);
-                            
-                            // Validate part checksum
-                            if (!expectedChecksum.empty())
-                            {
-                                auto calculatedResult = hash->GetHash();
-                                if (calculatedResult.IsSuccess())
-                                {
-                                    Aws::String calculatedChecksum = Utils::HashingUtils::Base64Encode(calculatedResult.GetResult());
-                                    if (calculatedChecksum != expectedChecksum)
-                                    {
-                                        AWS_LOGSTREAM_ERROR(CLASS_TAG, "Transfer handle [" << handle->GetId()
-                                                << "] Checksum mismatch for part " << partState->GetPartId()
-                                                << ". Expected: " << expectedChecksum << ", Calculated: " << calculatedChecksum);
-                                        Aws::Client::AWSError<Aws::S3::S3Errors> error(Aws::S3::S3Errors::INTERNAL_FAILURE,
-                                                                                       "ChecksumMismatch",
-                                                                                       "Part checksum validation failed",
-                                                                                       false);
-                                        handle->ChangePartToFailed(partState);
-                                        handle->SetError(error);
-                                        TriggerErrorCallback(handle, error);
-                                        if(partState->GetDownloadBuffer())
-                                        {
-                                            m_bufferManager.Release(partState->GetDownloadBuffer());
-                                            partState->SetDownloadBuffer(nullptr);
-                                        }
-                                        return;
-                                    }
-                                }
-                            }
->>>>>>> e81102f0
-                        }
-                    }
-
                     Aws::String errMsg{handle->WritePartToDownloadStream(bufferStream, partState->GetRangeBegin())};
                     if (errMsg.empty()) {
                         handle->ChangePartToCompleted(partState, outcome.GetResult().GetETag());
@@ -1367,7 +1318,6 @@
             {
                 if (failedParts.size() == 0 && handle->GetBytesTransferred() == handle->GetBytesTotalSize())
                 {
-<<<<<<< HEAD
                     // Combine part checksums and validate full-object checksum
                     if (m_transferConfig.validateChecksums)
                     {
@@ -1429,9 +1379,6 @@
                             }
                         }
                     }
-=======
-                    // TODO: Combine part checksums and validate full-object checksum when CRT provides combining utility
->>>>>>> e81102f0
                     outcome.GetResult().GetBody().flush();
                     handle->UpdateStatus(TransferStatus::COMPLETED);
                 }
