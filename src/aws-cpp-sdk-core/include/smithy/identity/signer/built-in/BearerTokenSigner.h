--- conflicted
+++ resolved
@@ -63,10 +63,7 @@
                                           false /*retryable*/);
     }
 
-<<<<<<< HEAD
-=======
 
->>>>>>> 94627af2
     virtual ~BearerTokenSigner(){};
 
   protected:
