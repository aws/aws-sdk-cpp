--- conflicted
+++ resolved
@@ -141,106 +141,7 @@
             return true;
         }
 
-<<<<<<< HEAD
-        SigningFutureOutcome sign(std::shared_ptr<HttpRequest> httpRequest, const AwsCredentialIdentityBase& identity, SigningProperties properties, const Aws::String& regionOverride, const Aws::String& serviceName, long long expirationTimeInSeconds)
-=======
-SigningFutureOutcome sign(std::shared_ptr<HttpRequest> httpRequest, const AwsCredentialIdentityBase& identity, SigningProperties properties, const Aws::String& regionOverride, const Aws::String& serviceName, long long expirationTimeInSeconds)
->>>>>>> 94627af2
-        {
 
-            auto signPayloadIt = properties.find("SignPayload");
-            bool signPayload = signPayloadIt != properties.end() ? signPayloadIt->second.get<Aws::String>() == "true" : 
-            (m_policy ?  (*m_policy == Aws::Client::AWSAuthV4Signer::PayloadSigningPolicy::Always ? true : false) : false);
-
-            assert(httpRequest);
-            assert(identity.expiration().has_value());
-
-            auto &request = *httpRequest;
-           
-            auto crtCredentials = Aws::MakeShared<Aws::Crt::Auth::Credentials>(v4AsymmetricLogTag,
-                Aws::Crt::ByteCursorFromCString(identity.accessKeyId().c_str()),
-                Aws::Crt::ByteCursorFromCString(identity.secretAccessKey().c_str()),
-                Aws::Crt::ByteCursorFromCString((*identity.sessionToken()).c_str()),
-                (*identity.expiration()).Seconds());
-
-            Aws::Crt::Auth::AwsSigningConfig awsSigningConfig;
-            
-            bool success = createAwsSigningConfig(crtCredentials, request, awsSigningConfig, signPayload);
-
-            if(!success)
-            {
-                AWS_LOGSTREAM_ERROR(v4AsymmetricLogTag, "Failed to get Auth configuration");
-
-                return SigningError(Aws::Client::CoreErrors::MEMORY_ALLOCATION, "", "Failed to get Auth configuration", false);
-            }
-
-            awsSigningConfig.SetRegion(regionOverride.c_str());
-            awsSigningConfig.SetService(serviceName.c_str());
-            awsSigningConfig.SetExpirationInSeconds(expirationTimeInSeconds);
-
-            std::shared_ptr<Aws::Crt::Http::HttpRequest> crtHttpRequest = request.ToCrtHttpRequest();
-
-            auto sigv4HttpRequestSigner = Aws::MakeShared<Aws::Crt::Auth::Sigv4HttpRequestSigner>(v4AsymmetricLogTag);
-            //This is an async call, so we need to wait till we have received an outcome
-            Aws::String errorMessage;
-            bool processed = false;
-            //producer function
-            sigv4HttpRequestSigner->SignRequest(crtHttpRequest, awsSigningConfig,
-                [&request, &success, &errorMessage, &processed, this](const std::shared_ptr<Aws::Crt::Http::HttpRequest>& signedCrtHttpRequest, int errorCode) {
-                    std::unique_lock<std::mutex> lock(m_mutex);
-                    m_cv.wait(lock, [&]{ return !processed; });
-                    success = (errorCode == AWS_ERROR_SUCCESS);
-                    if (success)
-                    {
-                        if (m_signatureType == Aws::Crt::Auth::SignatureType::HttpRequestViaHeaders)
-                        {
-                            for (size_t i = 0; i < signedCrtHttpRequest->GetHeaderCount(); i++)
-                            {
-                                Aws::Crt::Optional<Aws::Crt::Http::HttpHeader> httpHeader = signedCrtHttpRequest->GetHeader(i);
-                                request.SetHeaderValue(Aws::String(reinterpret_cast<const char*>(httpHeader->name.ptr), httpHeader->name.len),
-                                    Aws::String(reinterpret_cast<const char*>(httpHeader->value.ptr), httpHeader->value.len));
-                            }
-                        }
-                        else if (m_signatureType == Aws::Crt::Auth::SignatureType::HttpRequestViaQueryParams)
-                        {
-                            Aws::Http::URI newPath(reinterpret_cast<const char*>(signedCrtHttpRequest->GetPath()->ptr));
-                            request.GetUri().SetQueryString(newPath.GetQueryString());
-                        }
-                        else
-                        {
-                            errorMessage = "No action to take when signature type is neither \"HttpRequestViaHeaders\" nor \"HttpRequestViaQueryParams\"";
-                            AWS_LOGSTREAM_ERROR(v4AsymmetricLogTag, errorMessage);
-                            success = false;
-                        }
-                    }
-                    else
-                    {
-                        Aws::OStringStream errStream;
-                        errStream << "Encountered internal error during signing process with AWS signature version 4 (Asymmetric):" << aws_error_str(errorCode);
-                        errorMessage = errStream.str();
-                        AWS_LOGSTREAM_ERROR(v4AsymmetricLogTag, errorMessage);
-                    }
-
-                    processed = true;
-                    m_cv.notify_all();
-                }
-            );
-
-            //consumer
-            {       
-                std::unique_lock<std::mutex> lock(m_mutex);
-                m_cv.wait(lock, [&]{ return processed; });
-
-            }
-            
-            return success? SigningFutureOutcome(std::move(httpRequest)) : SigningError(Aws::Client::CoreErrors::MEMORY_ALLOCATION, "", "Failed to sign the request with sigv4", false);
-        
-        }
-
-<<<<<<< HEAD
-
-=======
->>>>>>> 94627af2
         bool ServiceRequireUnsignedPayload(const Aws::String& serviceName) const
         {
             // S3 uses a magic string (instead of the empty string) for its body hash for presigned URLs as outlined here:
