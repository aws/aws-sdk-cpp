--- conflicted
+++ resolved
@@ -4,17 +4,6 @@
  */
 #pragma once
 
-<<<<<<< HEAD
-=======
-#include <smithy/identity/auth/AuthSchemeOption.h>
-#include <smithy/identity/identity/AwsIdentity.h>
-#include <smithy/tracing/TelemetryProvider.h>
-#include <smithy/interceptor/Interceptor.h>
-#include <smithy/client/features/ChecksumInterceptor.h>
-#include <smithy/client/features/UserAgentInterceptor.h>
-
-#include <aws/crt/Variant.h>
->>>>>>> 82f91fa5
 #include <aws/core/client/ClientConfiguration.h>
 #include <aws/core/endpoint/EndpointParameter.h>
 #include <aws/core/http/HttpResponse.h>
@@ -98,6 +87,7 @@
         AwsSmithyClientBase(Aws::UniquePtr<Aws::Client::ClientConfiguration>&& clientConfig,
                             Aws::String serviceName,
                             Aws::String serviceUserAgentName,
+                            Aws::String serviceUserAgentName,
                             std::shared_ptr<Aws::Http::HttpClient> httpClient,
                             std::shared_ptr<Aws::Client::AWSErrorMarshaller> errorMarshaller) :
           m_clientConfig(std::move(clientConfig)),
@@ -114,10 +104,12 @@
                             Aws::UniquePtr<Aws::Client::ClientConfiguration>&& clientConfig,
                             Aws::String serviceName,
                             Aws::String serviceUserAgentName,
+                            Aws::String serviceUserAgentName,
                             std::shared_ptr<Aws::Http::HttpClient> httpClient,
                             std::shared_ptr<Aws::Client::AWSErrorMarshaller> errorMarshaller) :
           m_clientConfig(std::move(clientConfig)),
           m_serviceName(std::move(serviceName)),
+          m_serviceUserAgentName(std::move(serviceUserAgentName)),
           m_serviceUserAgentName(std::move(serviceUserAgentName)),
           m_httpClient(std::move(httpClient)),
           m_errorMarshaller(std::move(errorMarshaller)),
@@ -191,6 +183,7 @@
            std::shared_ptr<Aws::Client::ClientConfiguration> m_clientConfig;
         Aws::String m_serviceName;
         Aws::String m_serviceUserAgentName;
+        Aws::String m_serviceUserAgentName;
 
         std::shared_ptr<Aws::Http::HttpClient> m_httpClient;
         std::shared_ptr<Aws::Client::AWSErrorMarshaller> m_errorMarshaller;
