/**
* Copyright Amazon.com, Inc. or its affiliates. All Rights Reserved.
 * SPDX-License-Identifier: Apache-2.0.
 */
#pragma once

#include <aws/core/client/ClientConfiguration.h>
#include <aws/core/endpoint/EndpointParameter.h>
#include <aws/core/http/HttpResponse.h>
#include <aws/core/utils/FutureOutcome.h>
#include <aws/core/utils/Outcome.h>
<<<<<<< HEAD
#include <aws/core/utils/event/EventStream.h>
#include <aws/core/utils/memory/stl/AWSMap.h>
#include <aws/crt/Variant.h>
#include <smithy/client/features/ChecksumInterceptor.h>
#include <smithy/identity/auth/AuthSchemeOption.h>
#include <smithy/identity/identity/AwsIdentity.h>
#include <smithy/interceptor/Interceptor.h>
#include <smithy/tracing/TelemetryProvider.h>
=======
#include <aws/core/http/HttpClientFactory.h>
#include <aws/core/client/AWSErrorMarshaller.h>

#include <utility>
>>>>>>> 8e41fd05

namespace Aws
{
    namespace Utils
    {
        namespace RateLimits
        {
            class RateLimiterInterface;
        }
    }

    namespace Http
    {
        class HttpClient;
    }

    namespace Client
    {
        class AWSErrorMarshaller;
        class RetryStrategy;
    }

    namespace Utils
    {
        namespace Threading
        {
            class Executor;
        }
    }

    class AmazonWebServiceRequest;
}

namespace Aws
{
    namespace Endpoint
    {
        class AWSEndpoint;
    }  // namespace Endpoint
}  // namespace Aws

namespace smithy {
namespace client
{
    class AwsSmithyClientAsyncRequestContext;
    /* Non-template base client class that contains main Aws Client Request pipeline logic */
    class SMITHY_API AwsSmithyClientBase
    {
    public:
        using HttpRequest = Aws::Http::HttpRequest;
        using HttpResponse = Aws::Http::HttpResponse;
        using CoreErrors = Aws::Client::CoreErrors;
        using AWSError = Aws::Client::AWSError<CoreErrors>;
        using ClientError = AWSError;
        using SigningError = AWSError;
        using SigningOutcome = Aws::Utils::FutureOutcome<std::shared_ptr<Aws::Http::HttpRequest>, SigningError>;
        using EndpointUpdateCallback = std::function<void(Aws::Endpoint::AWSEndpoint&)>;
        using HttpResponseOutcome = Aws::Utils::Outcome<std::shared_ptr<Aws::Http::HttpResponse>, AWSError>;
        using ResponseHandlerFunc = std::function<void(HttpResponseOutcome&&)>;
        using SelectAuthSchemeOptionOutcome = Aws::Utils::Outcome<AuthSchemeOption, AWSError>;
        using ResolveEndpointOutcome = Aws::Utils::Outcome<Aws::Endpoint::AWSEndpoint, AWSError>;

        AwsSmithyClientBase(Aws::UniquePtr<Aws::Client::ClientConfiguration>&& clientConfig,
                            Aws::String serviceName,
                            std::shared_ptr<Aws::Http::HttpClient> httpClient,
                            std::shared_ptr<Aws::Client::AWSErrorMarshaller> errorMarshaller) :
          m_clientConfig(std::move(clientConfig)),
          m_serviceName(std::move(serviceName)),
          m_userAgent(),
          m_httpClient(std::move(httpClient)),
          m_errorMarshaller(std::move(errorMarshaller)),
          m_interceptors{Aws::MakeShared<ChecksumInterceptor>("AwsSmithyClientBase")}
        {
            baseInit();
        }

        AwsSmithyClientBase(const AwsSmithyClientBase& other,
                            Aws::UniquePtr<Aws::Client::ClientConfiguration>&& clientConfig,
                            Aws::String serviceName,
                            std::shared_ptr<Aws::Http::HttpClient> httpClient,
                            std::shared_ptr<Aws::Client::AWSErrorMarshaller> errorMarshaller) :
          m_clientConfig(std::move(clientConfig)),
          m_serviceName(std::move(serviceName)),
          m_userAgent(),
          m_httpClient(std::move(httpClient)),
          m_errorMarshaller(std::move(errorMarshaller)),
          m_interceptors{Aws::MakeShared<ChecksumInterceptor>("AwsSmithyClientBase")}
        {
          AWS_UNREFERENCED_PARAM(other);
          baseCopyInit();
        }

        AwsSmithyClientBase(AwsSmithyClientBase& target) = delete;
        AwsSmithyClientBase& operator=(AwsSmithyClientBase& target) = delete;
        AwsSmithyClientBase(AwsSmithyClientBase&& target) = default;
        AwsSmithyClientBase& operator=(AwsSmithyClientBase&& target) = default;

        virtual ~AwsSmithyClientBase() = default;

        void MakeRequestAsync(Aws::AmazonWebServiceRequest const* const request, const char* requestName, Aws::Http::HttpMethod method,
                              EndpointUpdateCallback&& endpointCallback, ResponseHandlerFunc&& responseHandler,
                              std::shared_ptr<Aws::Utils::Threading::Executor> pExecutor) const;

        HttpResponseOutcome MakeRequestSync(Aws::AmazonWebServiceRequest const* const request, const char* requestName,
                                            Aws::Http::HttpMethod method, EndpointUpdateCallback&& endpointCallback) const;

<<<<<<< HEAD
       protected:
=======
    protected:
        void deepCopy(Aws::UniquePtr<Aws::Client::ClientConfiguration>&& clientConfig,
          const Aws::String& serviceName,
          std::shared_ptr<Aws::Http::HttpClient> httpClient,
          std::shared_ptr<Aws::Client::AWSErrorMarshaller> errorMarshaller)
        {
          m_clientConfig = std::move(clientConfig);
          m_serviceName = serviceName;
          m_httpClient = std::move(httpClient);
          m_errorMarshaller = std::move(errorMarshaller);
          m_interceptors = Aws::Vector<std::shared_ptr<interceptor::Interceptor>>{Aws::MakeShared<ChecksumInterceptor>("AwsSmithyClientBase")};
          baseCopyInit();
        }

        /**
         * Initialize client configuration with their factory method, unless the user has explicitly set the
         * configuration, and it is to be shallow copied between different clients, in which case, delete the
         * factory method.
         */
        void baseInit();

        /**
         * Initialize client configuration on copy, if there is a factory use it, otherwise use the already present
         * shared configuration.
         */
        void baseCopyInit();

>>>>>>> 8e41fd05
        /**
         * Transforms the AmazonWebServicesResult object into an HttpRequest.
         */
        std::shared_ptr<Aws::Http::HttpRequest> BuildHttpRequest(const std::shared_ptr<AwsSmithyClientAsyncRequestContext>& pRequestCtx, const Aws::Http::URI& uri, Aws::Http::HttpMethod method) const;


        virtual void AttemptOneRequestAsync(std::shared_ptr<AwsSmithyClientAsyncRequestContext> pRequestCtx) const;

        virtual void HandleAsyncReply(std::shared_ptr<AwsSmithyClientAsyncRequestContext> pRequestCtx,
                                      std::shared_ptr<Aws::Http::HttpResponse> httpResponse) const;

        inline virtual const char* GetServiceClientName() const { return m_serviceName.c_str(); }
        inline virtual const std::shared_ptr<Aws::Http::HttpClient>& GetHttpClient() { return m_httpClient; }
        virtual void DisableRequestProcessing();

        virtual ResolveEndpointOutcome ResolveEndpoint(const Aws::Endpoint::EndpointParameters& endpointParameters, EndpointUpdateCallback&& epCallback) const = 0;
        virtual SelectAuthSchemeOptionOutcome SelectAuthSchemeOption(const AwsSmithyClientAsyncRequestContext& ctx) const = 0;
        virtual SigningOutcome SignHttpRequest(std::shared_ptr<HttpRequest> httpRequest, const AuthSchemeOption& targetAuthSchemeOption) const = 0;
        virtual bool AdjustClockSkew(HttpResponseOutcome& outcome, const AuthSchemeOption& authSchemeOption) const = 0;

<<<<<<< HEAD
       protected:
        Aws::UniquePtr<Aws::Client::ClientConfiguration> m_clientConfig;
=======
        std::shared_ptr<Aws::Client::ClientConfiguration> m_clientConfig;
>>>>>>> 8e41fd05
        Aws::String m_serviceName;
        Aws::String m_userAgent;

        std::shared_ptr<Aws::Http::HttpClient> m_httpClient;
        std::shared_ptr<Aws::Client::AWSErrorMarshaller> m_errorMarshaller;
        Aws::Vector<std::shared_ptr<smithy::interceptor::Interceptor>> m_interceptors{};
    };
} // namespace client
} // namespace smithy<|MERGE_RESOLUTION|>--- conflicted
+++ resolved
@@ -9,7 +9,6 @@
 #include <aws/core/http/HttpResponse.h>
 #include <aws/core/utils/FutureOutcome.h>
 #include <aws/core/utils/Outcome.h>
-<<<<<<< HEAD
 #include <aws/core/utils/event/EventStream.h>
 #include <aws/core/utils/memory/stl/AWSMap.h>
 #include <aws/crt/Variant.h>
@@ -18,12 +17,10 @@
 #include <smithy/identity/identity/AwsIdentity.h>
 #include <smithy/interceptor/Interceptor.h>
 #include <smithy/tracing/TelemetryProvider.h>
-=======
 #include <aws/core/http/HttpClientFactory.h>
 #include <aws/core/client/AWSErrorMarshaller.h>
 
 #include <utility>
->>>>>>> 8e41fd05
 
 namespace Aws
 {
@@ -130,9 +127,6 @@
         HttpResponseOutcome MakeRequestSync(Aws::AmazonWebServiceRequest const* const request, const char* requestName,
                                             Aws::Http::HttpMethod method, EndpointUpdateCallback&& endpointCallback) const;
 
-<<<<<<< HEAD
-       protected:
-=======
     protected:
         void deepCopy(Aws::UniquePtr<Aws::Client::ClientConfiguration>&& clientConfig,
           const Aws::String& serviceName,
@@ -160,7 +154,6 @@
          */
         void baseCopyInit();
 
->>>>>>> 8e41fd05
         /**
          * Transforms the AmazonWebServicesResult object into an HttpRequest.
          */
@@ -181,12 +174,7 @@
         virtual SigningOutcome SignHttpRequest(std::shared_ptr<HttpRequest> httpRequest, const AuthSchemeOption& targetAuthSchemeOption) const = 0;
         virtual bool AdjustClockSkew(HttpResponseOutcome& outcome, const AuthSchemeOption& authSchemeOption) const = 0;
 
-<<<<<<< HEAD
-       protected:
-        Aws::UniquePtr<Aws::Client::ClientConfiguration> m_clientConfig;
-=======
-        std::shared_ptr<Aws::Client::ClientConfiguration> m_clientConfig;
->>>>>>> 8e41fd05
+           std::shared_ptr<Aws::Client::ClientConfiguration> m_clientConfig;
         Aws::String m_serviceName;
         Aws::String m_userAgent;
 
