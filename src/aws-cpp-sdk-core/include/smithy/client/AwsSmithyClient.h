--- conflicted
+++ resolved
@@ -201,13 +201,10 @@
             return {};
         }
 
-<<<<<<< HEAD
         
 
        protected:
 
-=======
->>>>>>> 8e41fd05
         ServiceClientConfigurationT& m_clientConfiguration;
         std::shared_ptr<EndpointProviderT> m_endpointProvider{};
         std::shared_ptr<ServiceAuthSchemeResolverT> m_authSchemeResolver{};
