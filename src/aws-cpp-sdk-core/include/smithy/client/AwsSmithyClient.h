/**
* Copyright Amazon.com, Inc. or its affiliates. All Rights Reserved.
 * SPDX-License-Identifier: Apache-2.0.
 */
#pragma once

#include <smithy/client/AwsSmithyClientBase.h>
#include <smithy/client/AwsSmithyClientAsyncRequestContext.h>
#include <smithy/client/common/AwsSmithyRequestSigning.h>
#include <smithy/identity/identity/AwsIdentity.h>
#include <smithy/identity/auth/AuthSchemeOption.h>
#include <smithy/identity/auth/AuthSchemeResolverBase.h>
#include <smithy/tracing/TelemetryProvider.h>

#include <aws/crt/Variant.h>

#include <aws/core/client/ClientConfiguration.h>
#include <aws/core/http/HttpResponse.h>
#include <aws/core/utils/memory/stl/AWSMap.h>
#include <aws/core/utils/FutureOutcome.h>
#include <aws/core/utils/Outcome.h>

namespace smithy {
namespace client
{
    template<const char* ServiceNameT,
             typename ServiceClientConfigurationT,
             typename ServiceAuthSchemeResolverT,
             typename AuthSchemesVariantT,
             typename EndpointProviderT,
             typename SerializerT,
             typename ResponseT,
             typename ErrorMarshallerT>
    class AwsSmithyClientT : public AwsSmithyClientBase
    {
    public:
        static_assert(std::is_base_of<Aws::Client::AWSErrorMarshaller, ErrorMarshallerT>::value, "MarshallerT must be derived from class Aws::Client::AWSErrorMarshaller");

        explicit AwsSmithyClientT(const ServiceClientConfigurationT& clientConfig,
            const Aws::String& serviceName,
            const Aws::String& serviceUserAgentName,
            const std::shared_ptr<Aws::Http::HttpClient>& httpClient,
            const std::shared_ptr<Aws::Client::AWSErrorMarshaller>& errorMarshaller,
            const std::shared_ptr<EndpointProviderT> endpointProvider,
            const std::shared_ptr<ServiceAuthSchemeResolverT>& authSchemeResolver,
            const Aws::UnorderedMap<Aws::String, AuthSchemesVariantT>& authSchemes)
            : AwsSmithyClientBase(Aws::MakeUnique<ServiceClientConfigurationT>(ServiceNameT, clientConfig),
                serviceName,
                serviceUserAgentName,
                httpClient,
                errorMarshaller),
              m_clientConfiguration(*static_cast<ServiceClientConfigurationT*>(AwsSmithyClientBase::m_clientConfig.get())),
              m_endpointProvider(endpointProvider),
              m_authSchemeResolver(authSchemeResolver),
              m_authSchemes(authSchemes),
              m_serializer(Aws::MakeShared<SerializerT>(ServiceNameT, m_clientConfiguration.telemetryProvider))
        {
          m_serviceName = ServiceNameT;
          initClient();
        }

        AwsSmithyClientT(const AwsSmithyClientT& other):
            AwsSmithyClientBase(other,
              Aws::MakeUnique<ServiceClientConfigurationT>(ServiceNameT, other.m_clientConfiguration),
              ServiceNameT,
              other.m_serviceUserAgentName,
              Aws::Http::CreateHttpClient(other.m_clientConfiguration),
              Aws::MakeShared<ErrorMarshallerT>(ServiceNameT)),
            m_clientConfiguration{*static_cast<ServiceClientConfigurationT*>(m_clientConfig.get())},
            m_endpointProvider{other.m_endpointProvider},
            m_authSchemeResolver{Aws::MakeShared<ServiceAuthSchemeResolverT>(ServiceNameT)},
            m_authSchemes{other.m_authSchemes},
            m_serializer{Aws::MakeShared<SerializerT>(ServiceNameT, m_clientConfiguration.telemetryProvider)}
        {
            initClient();
        }

        AwsSmithyClientT& operator=(const AwsSmithyClientT& other)
        {   
            if(this != &other)
            {
                AwsSmithyClientBase::deepCopy(Aws::MakeUnique<ServiceClientConfigurationT>(ServiceNameT, other.m_clientConfiguration),
                  ServiceNameT,
                  Aws::Http::CreateHttpClient(other.m_clientConfiguration),
                  Aws::MakeShared<ErrorMarshallerT>(ServiceNameT));
                m_clientConfiguration = *static_cast<ServiceClientConfigurationT*>(m_clientConfig.get());
                m_endpointProvider = other.m_endpointProvider;
                m_authSchemeResolver = Aws::MakeShared<ServiceAuthSchemeResolverT>(ServiceNameT);
                m_authSchemes = other.m_authSchemes;
                m_serializer = Aws::MakeShared<SerializerT>(ServiceNameT, m_clientConfiguration.telemetryProvider);
                m_errorMarshaller = Aws::MakeShared<ErrorMarshallerT>(ServiceNameT);
                initClient();
            }
            return *this;
        }

        AwsSmithyClientT (AwsSmithyClientT&&) = default;

        AwsSmithyClientT& operator=(AwsSmithyClientT&&) = default;

        virtual ~AwsSmithyClientT() = default;

    protected:
        void initClient() {
          m_endpointProvider->InitBuiltInParameters(m_clientConfiguration);
        }

        inline const char* GetServiceClientName() const override { return m_serviceName.c_str(); }

        ResolveEndpointOutcome ResolveEndpoint(const Aws::Endpoint::EndpointParameters& endpointParameters, EndpointUpdateCallback&& epCallback) const override
        {
            assert(m_endpointProvider);
            ResolveEndpointOutcome resolveEndpointOutcome = m_endpointProvider->ResolveEndpoint(endpointParameters);
            if (resolveEndpointOutcome.IsSuccess())
            {
                epCallback(resolveEndpointOutcome.GetResult());
            }
            return resolveEndpointOutcome;
        }

        SelectAuthSchemeOptionOutcome SelectAuthSchemeOption(const AwsSmithyClientAsyncRequestContext& ctx) const override
        {
            assert(m_authSchemeResolver);
            typename ServiceAuthSchemeResolverT::ServiceAuthSchemeParameters identityParams;

            identityParams.serviceName = m_serviceName;
            identityParams.operation = ctx.m_requestName;
            identityParams.region = m_clientConfiguration.region;

            if (ctx.m_pRequest) {
                // refactor once auth scheme resolver will use it's own rule set
                const auto& epParams = ctx.m_pRequest->GetEndpointContextParams();
                for (const auto& epParam : epParams) {
                    using ParameterType = Aws::Endpoint::EndpointParameter::ParameterType;
                    if(epParam.GetStoredType() == ParameterType::STRING)
                        identityParams.additionalProperties.insert({epParam.GetName(), epParam.GetStrValueNoCheck()});
                    else if (epParam.GetStoredType() == ParameterType::BOOLEAN)
                        identityParams.additionalProperties.insert({epParam.GetName(), epParam.GetBoolValueNoCheck()});
                    else
                        assert(!"Unknown endpoint parameter!");
                }
                const auto& serviceParams = ctx.m_pRequest->GetServiceSpecificParameters();
                if (serviceParams) {
                    for (const auto& serviceParam : serviceParams->parameterMap) {
                        identityParams.additionalProperties.insert({serviceParam.first, serviceParam.second});
                    }
                }
            }
            Aws::Vector<AuthSchemeOption> authSchemeOptions = m_authSchemeResolver->resolveAuthScheme(identityParams);

            auto authSchemeOptionIt = std::find_if(authSchemeOptions.begin(), authSchemeOptions.end(),
                                                   [this](const AuthSchemeOption& opt)
                                                   {
                                                       return m_authSchemes.find(opt.schemeId) != m_authSchemes.end();
                                                   });
            assert(authSchemeOptionIt != authSchemeOptions.end());

            if (authSchemeOptionIt != authSchemeOptions.end()) {
                return SelectAuthSchemeOptionOutcome(*authSchemeOptionIt);
            }
            return AWSError(Aws::Client::CoreErrors::CLIENT_SIGNING_FAILURE,
                                 "",
                                 "Failed to select an auth scheme",
                                 false/*retryable*/);
        }

        SigningOutcome SignRequest(std::shared_ptr<HttpRequest> httpRequest, const AuthSchemeOption& targetAuthSchemeOption) const override
        {
            return AwsClientRequestSigning<AuthSchemesVariantT>::SignRequest(httpRequest, targetAuthSchemeOption, m_authSchemes);
        }

        bool AdjustClockSkew(HttpResponseOutcome& outcome, const AuthSchemeOption& authSchemeOption) const override
        {
            return AwsClientRequestSigning<AuthSchemesVariantT>::AdjustClockSkew(outcome, authSchemeOption, m_authSchemes);
        }

        ResponseT MakeRequestDeserialize(Aws::AmazonWebServiceRequest const * const request,
                                     const char* requestName,
                                     Aws::Http::HttpMethod method,
                                     EndpointUpdateCallback&& endpointCallback
                                     ) const
        {
            auto httpResponseOutcome = MakeRequestSync(request, requestName, method, std::move(endpointCallback));
            return m_serializer->Deserialize(std::move(httpResponseOutcome), GetServiceClientName(), requestName);
        }

<<<<<<< HEAD
        ResponseT MakeRequestWithUnparsedResponse(Aws::AmazonWebServiceRequest const * const request,
                                     const char* requestName,
                                     Aws::Http::HttpMethod method,
                                     EndpointUpdateCallback&& endpointCallback
                                     ) const
        {
            auto httpResponseOutcome = MakeRequestSync(request, requestName, method, std::move(endpointCallback));

            if (httpResponseOutcome.IsSuccess())
            {
                return ResponseT(AmazonWebServiceResult<Stream::ResponseStream>(
                    httpResponseOutcome.GetResult()->SwapResponseStreamOwnership(),
                    httpResponseOutcome.GetResult()->GetHeaders(), httpResponseOutcome.GetResult()->GetResponseCode()));
            }

            return ResponseT(std::move(httpResponseOutcome));
        }

        Aws::String GeneratePresignedUrl(const Aws::Http::URI& uri,
                                                  Aws::Http::HttpMethod method,
                                                  const Aws::String& region,
                                                  const Aws::String& serviceName,
                                                  long long expirationInSeconds,
                                                  const Aws::Http::HeaderValueCollection& customizedHeaders,
                                                  const std::shared_ptr<Aws::Http::ServiceSpecificParameters> serviceSpecificParameters) const
        {
            std::shared_ptr<HttpRequest> request = CreateHttpRequest(uri, method, Aws::Utils::Stream::DefaultResponseStreamFactoryMethod);
            request->SetServiceSpecificParameters(serviceSpecificParameters);
            for (const auto& it: customizedHeaders)
            {
                request->SetHeaderValue(it.first.c_str(), it.second);
            }
            AwsSmithyClientAsyncRequestContext ctx;
            auto authSchemeOptionOutcome = SelectAuthSchemeOption( ctx);
            auto authSchemeOption = std::move(authSchemeOptionOutcome.GetResultWithOwnership());
            if (AwsClientRequestSigning<AuthSchemesVariantT>::PreSignRequest(request, authSchemeOption, m_authSchemes, region, serviceName, expirationInSeconds).IsSuccess())
            {
                return request->GetURIString();
            }
            return {};
        }

        Aws::String GeneratePresignedUrl(const Aws::Endpoint::AWSEndpoint& endpoint,
                                                  Aws::Http::HttpMethod method,
                                                  const Aws::String& region,
                                                  const Aws::String& serviceName,
                                                  long long expirationInSeconds,
                                                  const Aws::Http::HeaderValueCollection& customizedHeaders,
                                                  const std::shared_ptr<Aws::Http::ServiceSpecificParameters> serviceSpecificParameters) const
        {
            const Aws::Http::URI& uri = endpoint.GetURI();
            auto signerRegionOverride = region;
            auto signerServiceNameOverride = serviceName;
            
            if (endpoint.GetAttributes()) {
                if (endpoint.GetAttributes()->authScheme.GetSigningRegion()) {
                    signerRegionOverride = endpoint.GetAttributes()->authScheme.GetSigningRegion()->c_str();
                }
                if (endpoint.GetAttributes()->authScheme.GetSigningRegionSet()) {
                    signerRegionOverride = endpoint.GetAttributes()->authScheme.GetSigningRegionSet()->c_str();
                }
                if (endpoint.GetAttributes()->authScheme.GetSigningName()) {
                    signerServiceNameOverride = endpoint.GetAttributes()->authScheme.GetSigningName()->c_str();
                }
            }

            return GeneratePresignedUrl(uri, method, signerRegionOverride, signerServiceNameOverride, expirationInSeconds, customizedHeaders, serviceSpecificParameters);
        }

    protected:
=======
>>>>>>> 18df00a5
        ServiceClientConfigurationT& m_clientConfiguration;
        std::shared_ptr<EndpointProviderT> m_endpointProvider{};
        std::shared_ptr<ServiceAuthSchemeResolverT> m_authSchemeResolver{};
        Aws::UnorderedMap<Aws::String, AuthSchemesVariantT> m_authSchemes{};
        std::shared_ptr<SerializerT> m_serializer{};
    };

} // namespace client
} // namespace smithy<|MERGE_RESOLUTION|>--- conflicted
+++ resolved
@@ -184,7 +184,6 @@
             return m_serializer->Deserialize(std::move(httpResponseOutcome), GetServiceClientName(), requestName);
         }
 
-<<<<<<< HEAD
         ResponseT MakeRequestWithUnparsedResponse(Aws::AmazonWebServiceRequest const * const request,
                                      const char* requestName,
                                      Aws::Http::HttpMethod method,
@@ -255,8 +254,6 @@
         }
 
     protected:
-=======
->>>>>>> 18df00a5
         ServiceClientConfigurationT& m_clientConfiguration;
         std::shared_ptr<EndpointProviderT> m_endpointProvider{};
         std::shared_ptr<ServiceAuthSchemeResolverT> m_authSchemeResolver{};
