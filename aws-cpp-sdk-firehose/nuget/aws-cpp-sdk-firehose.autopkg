--- conflicted
+++ resolved
@@ -13,11 +13,7 @@
         id = AWSSDKCPP-Firehose;
 
         // Version number. Follows NuGet standards. (currently SemVer 1.0)
-<<<<<<< HEAD
-        version : 0.13.20150804.3;
-=======
         version : @RUNTIME_MAJOR_VERSION@.20150804.@RUNTIME_MINOR_VERSION@;
->>>>>>> 413de2d2
 
         // Display name for package.
         title: AWS SDK for C++ (Amazon Kinesis Firehose);
@@ -52,11 +48,7 @@
 
     dependencies {
        packages: {
-<<<<<<< HEAD
-            AWSSDKCPP-Core/0.13.1
-=======
             AWSSDKCPP-Core/@RUNTIME_MAJOR_VERSION@.1
->>>>>>> 413de2d2
        }
     }
 
