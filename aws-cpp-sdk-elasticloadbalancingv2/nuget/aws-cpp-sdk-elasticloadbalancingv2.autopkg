--- conflicted
+++ resolved
@@ -13,11 +13,7 @@
         id = AWSSDKCPP-ElasticLoadBalancingv2;
 
         // Version number. Follows NuGet standards. (currently SemVer 1.0)
-<<<<<<< HEAD
-        version : @RUNTIME_MAJOR_VERSION@.20151201.@RUNTIME_MINOR_VERSION@;
-=======
         version : 1.0.20151201.33;
->>>>>>> 86afec9b
 
         // Display name for package.
         title: AWS SDK for C++ (Elastic Load Balancing);
@@ -52,7 +48,7 @@
 
     dependencies {
        packages: {
-            AWSSDKCPP-Core/@RUNTIME_MAJOR_VERSION@.1
+            AWSSDKCPP-Core/1.0.1
        }
     }
 
