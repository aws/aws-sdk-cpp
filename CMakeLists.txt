# Copyright Amazon.com, Inc. or its affiliates. All Rights Reserved.
# SPDX-License-Identifier: Apache-2.0.
#

cmake_minimum_required(VERSION 3.13 FATAL_ERROR)
<<<<<<< HEAD
if(POLICY CMP0056)
    cmake_policy(SET CMP0056 NEW) # CMP0056: Honor link flags in try_compile() source-file signature. Introduced in 3.2
endif()
if(POLICY CMP0057)
    cmake_policy(SET CMP0057 NEW) # CMP0057: Support new IN_LIST if() operator. Introduced in 3.3.
endif()
if (POLICY CMP0077)
    cmake_policy(SET CMP0077 OLD) # CMP0077: option() honors normal variables. Introduced in 3.13
endif()

get_filename_component(AWS_NATIVE_SDK_ROOT "${CMAKE_CURRENT_SOURCE_DIR}" ABSOLUTE)

# Cmake invocation variables:
#   BUILD_ONLY - only build project identified by this variable, a semi-colon delimited list, if this is set we will build only the projects listed. Core will always be built as will its unit tests.
#                    Also if a high level client is specified then we will build its dependencies as well. If a project has tests, the tests will be built.
#   ADD_CUSTOM_CLIENTS - semi-colon delimited list of format serviceName=<yourServiceName>,version=<theVersionNumber>;serviceName2=<yourOtherServiceName>,version=<versionNumber2>
#                          to use these arguments, you should add the api definition .normal.json file for your service to the api-description folder in the generator.
#   NDK_DIR - directory where the android NDK is installed; if not set, the location will be read from the ANDROID_NDK environment variable
#   CUSTOM_PLATFORM_DIR - directory where custom platform scripts, modules, and source resides
#   AWS_SDK_ADDITIONAL_LIBRARIES - names of additional libraries to link into aws-cpp-sdk-core in order to support unusual/unanticipated linking setups (static curl against static-something-other-than-openssl for example)

option(ENABLE_UNITY_BUILD "If enabled, the SDK will be built using a single unified .cpp file for each service library.  Reduces the size of static library binaries on Windows and Linux" ON)
option(MINIMIZE_SIZE "If enabled, the SDK will be built via a unity aggregation process that results in smaller static libraries; additionally, release binaries will favor size optimizations over speed" OFF)
option(BUILD_SHARED_LIBS "If enabled, all aws sdk libraries will be build as shared objects; otherwise all Aws libraries will be built as static objects" ON)
option(FORCE_SHARED_CRT "If enabled, will unconditionally link the standard libraries in dynamically, otherwise the standard library will be linked in based on the BUILD_SHARED_LIBS setting" ON)
option(SIMPLE_INSTALL "If enabled, removes all the additional indirection (platform/cpu/config) in the bin and lib directories on the install step" ON)
option(NO_HTTP_CLIENT "If enabled, no platform-default http client will be included in the library.  For the library to be used you will need to provide your own platform-specific implementation" OFF)
option(USE_CRT_HTTP_CLIENT "If enabled, The common runtime HTTP client will be used, and the legacy systems such as WinHttp and libcurl will not be built or included" OFF)
option(NO_ENCRYPTION "If enabled, no platform-default encryption will be included in the library.  For the library to be used you will need to provide your own platform-specific implementations" OFF)
option(USE_IXML_HTTP_REQUEST_2 "If enabled on windows, the com object IXmlHttpRequest2 will be used for the http stack" OFF)
option(ENABLE_RTTI "Flag to enable/disable rtti within the library" ON)
option(ENABLE_TESTING "Flag to enable/disable building unit and integration tests" ON)
option(AUTORUN_UNIT_TESTS "Flag to enable/disable automatically run unit tests after building" ON)
option(ANDROID_BUILD_CURL "When building for Android, should curl be built as well" ON)
option(ANDROID_BUILD_OPENSSL "When building for Android, should Openssl be built as well" ON)
option(ANDROID_BUILD_ZLIB "When building for Android, should Zlib be built as well" ON)
option(FORCE_CURL "Forces usage of the Curl client rather than the default OS-specific api" OFF)
option(ENABLE_ADDRESS_SANITIZER "Flags to enable/disable Address Sanitizer for gcc or clang" OFF)
option(BYPASS_DEFAULT_PROXY "Bypass the machine's default proxy settings when using IXmlHttpRequest2" ON)
option(BUILD_DEPS "Build third-party dependencies" ON)
option(USE_OPENSSL "Set this if you want to use your system's OpenSSL 1.0.2/1.1.1 compatible libcrypto" ON)
option(ENABLE_CURL_LOGGING "If enabled, Curl's internal log will be piped to SDK's logger" ON)
option(ENABLE_HTTP_CLIENT_TESTING "If enabled, corresponding http client test suites will be built and run" OFF)
option(ENABLE_FUNCTIONAL_TESTING "If enabled, clients might be generated based on dummy models, and run functional tests as part of unit tests: aws-cpp-sdk-core-tests" OFF)
option(CUSTOM_MEMORY_MANAGEMENT "If set to ON, generates the sdk project files with custom memory management enabled, otherwise disables it" OFF)
option(REGENERATE_CLIENTS "If set to ON, all clients being built on this run will be regenerated from the api definitions, this option involves some setup of python, java 8+, and maven" OFF)
option(ENABLE_VIRTUAL_OPERATIONS "This option usually works with REGENERATE_CLIENTS. \
=======

option(LEGACY_BUILD "If enabled, the SDK will use 1.11.0 version of CMake files to build" ON)
if (LEGACY_BUILD)
    message(WARNING "In 1.11 releases, we are releasing experimental alternative building mode."
            "By setting -DLEGACY_MODE=OFF you can test our advances in modern CMake building and "
            "provide early feedback. "
            "The legacy support is set by default in 1.11, when you complete build updating scripts please "
            "update the build flags as mentioned in README.md and set -DLEGACY_BUILD=OFF. "
            "The legacy support will be removed at 1.12.0 release.")

    if (POLICY CMP0077)
        cmake_policy(SET CMP0077 OLD) # CMP0077: option() honors normal variables. Introduced in 3.13
    endif ()

    get_filename_component(AWS_NATIVE_SDK_ROOT "${CMAKE_CURRENT_SOURCE_DIR}" ABSOLUTE)

    # Cmake invocation variables:
    #   BUILD_ONLY - only build project identified by this variable, a semi-colon delimited list, if this is set we will build only the projects listed. Core will always be built as will its unit tests.
    #                    Also if a high level client is specified then we will build its dependencies as well. If a project has tests, the tests will be built.
    #   ADD_CUSTOM_CLIENTS - semi-colon delimited list of format serviceName=<yourServiceName>,version=<theVersionNumber>;serviceName2=<yourOtherServiceName>,version=<versionNumber2>
    #                          to use these arguments, you should add the api definition .normal.json file for your service to the api-description folder in the generator.
    #   NDK_DIR - directory where the android NDK is installed; if not set, the location will be read from the ANDROID_NDK environment variable
    #   CUSTOM_PLATFORM_DIR - directory where custom platform scripts, modules, and source resides
    #   AWS_SDK_ADDITIONAL_LIBRARIES - names of additional libraries to link into aws-cpp-sdk-core in order to support unusual/unanticipated linking setups (static curl against static-something-other-than-openssl for example)

    option(ENABLE_UNITY_BUILD "If enabled, the SDK will be built using a single unified .cpp file for each service library.  Reduces the size of static library binaries on Windows and Linux" ON)
    option(MINIMIZE_SIZE "If enabled, the SDK will be built via a unity aggregation process that results in smaller static libraries; additionally, release binaries will favor size optimizations over speed" OFF)
    option(BUILD_SHARED_LIBS "If enabled, all aws sdk libraries will be build as shared objects; otherwise all Aws libraries will be built as static objects" ON)
    option(FORCE_SHARED_CRT "If enabled, will unconditionally link the standard libraries in dynamically, otherwise the standard library will be linked in based on the BUILD_SHARED_LIBS setting" ON)
    option(SIMPLE_INSTALL "If enabled, removes all the additional indirection (platform/cpu/config) in the bin and lib directories on the install step" ON)
    option(NO_HTTP_CLIENT "If enabled, no platform-default http client will be included in the library.  For the library to be used you will need to provide your own platform-specific implementation" OFF)
    option(NO_ENCRYPTION "If enabled, no platform-default encryption will be included in the library.  For the library to be used you will need to provide your own platform-specific implementations" OFF)
    option(USE_IXML_HTTP_REQUEST_2 "If enabled on windows, the com object IXmlHttpRequest2 will be used for the http stack" OFF)
    option(ENABLE_RTTI "Flag to enable/disable rtti within the library" ON)
    option(ENABLE_TESTING "Flag to enable/disable building unit and integration tests" ON)
    option(AUTORUN_UNIT_TESTS "Flag to enable/disable automatically run unit tests after building" ON)
    option(ANDROID_BUILD_CURL "When building for Android, should curl be built as well" ON)
    option(ANDROID_BUILD_OPENSSL "When building for Android, should Openssl be built as well" ON)
    option(ANDROID_BUILD_ZLIB "When building for Android, should Zlib be built as well" ON)
    option(FORCE_CURL "Forces usage of the Curl client rather than the default OS-specific api" OFF)
    option(ENABLE_ADDRESS_SANITIZER "Flags to enable/disable Address Sanitizer for gcc or clang" OFF)
    option(BYPASS_DEFAULT_PROXY "Bypass the machine's default proxy settings when using IXmlHttpRequest2" ON)
    option(BUILD_DEPS "Build third-party dependencies" ON)
    option(USE_OPENSSL "Set this if you want to use your system's OpenSSL 1.0.2/1.1.1 compatible libcrypto" ON)
    option(ENABLE_CURL_LOGGING "If enabled, Curl's internal log will be piped to SDK's logger" ON)
    option(ENABLE_HTTP_CLIENT_TESTING "If enabled, corresponding http client test suites will be built and run" OFF)
    option(ENABLE_FUNCTIONAL_TESTING "If enabled, clients might be generated based on dummy models, and run functional tests as part of unit tests: aws-cpp-sdk-core-tests" OFF)
    option(CUSTOM_MEMORY_MANAGEMENT "If set to ON, generates the sdk project files with custom memory management enabled, otherwise disables it" OFF)
    option(REGENERATE_CLIENTS "If set to ON, all clients being built on this run will be regenerated from the api definitions, this option involves some setup of python, java 8+, and maven" OFF)
    option(ENABLE_VIRTUAL_OPERATIONS "This option usually works with REGENERATE_CLIENTS. \
>>>>>>> f63ef70b
                                If enabled when doing code generation, operation related functions in service clients will be marked as virtual. \
                                If disabled when doing code generation, virtual will not be added to operation functions and service client class will be marked as final. \
                                If disabled, SDK will add compiler flags '-ffunction-sections -fdata-sections' for gcc and clang when compiling. \
                                You can utilize this feature to work with your linker to reduce binary size of your application on Unix platforms when doing static linking in Release mode." ON)
    option(REGENERATE_DEFAULTS "If set to ON, defaults mode configuration will be regenerated from the JSON definitions, this option involves some setup of python, java 8+, and maven" OFF)

    set(AWS_USER_AGENT_CUSTOMIZATION "" CACHE STRING "User agent extension")
    set(AWS_TEST_REGION "US_EAST_1" CACHE STRING "Region to target integration tests against")
    set(BUILD_ONLY "" CACHE STRING "A semi-colon delimited list of the projects to build")
    set(CPP_STANDARD "11" CACHE STRING "Flag to upgrade the C++ standard used. The default is 11. The minimum is 11.")

    get_property(is_multi_config GLOBAL PROPERTY GENERATOR_IS_MULTI_CONFIG)
    if (NOT ${is_multi_config})
        set(CMAKE_BUILD_TYPE "Release" CACHE STRING "Release build by default.")
    endif ()

    #From https://stackoverflow.com/questions/18968979/how-to-get-colorized-output-with-cmake
    if (NOT WIN32)
        string(ASCII 27 Esc)
        set(ColourReset "${Esc}[m")
        set(ColourBold "${Esc}[1m")
        set(Red "${Esc}[31m")
        set(Green "${Esc}[32m")
        set(Yellow "${Esc}[33m")
        set(Blue "${Esc}[34m")
        set(Magenta "${Esc}[35m")
        set(Cyan "${Esc}[36m")
        set(White "${Esc}[37m")
        set(BoldRed "${Esc}[1;31m")
        set(BoldGreen "${Esc}[1;32m")
        set(BoldYellow "${Esc}[1;33m")
        set(BoldBlue "${Esc}[1;34m")
        set(BoldMagenta "${Esc}[1;35m")
        set(BoldCyan "${Esc}[1;36m")
        set(BoldWhite "${Esc}[1;37m")
    endif ()

    if (NOT USE_OPENSSL)
        message(WARNING "Turning off USE_OPENSSL will install AWS-LC as replacement of OpenSSL in the system default directory. This is an experimental feature. Do not use if you have an OpenSSL installation in your system already.")
    endif ()

    # backwards compatibility with old command line params
    if ("${STATIC_LINKING}" STREQUAL "1")
        set(BUILD_SHARED_LIBS OFF)
    endif ()

    if (MINIMIZE_SIZE)
        message(STATUS "MINIMIZE_SIZE enabled")
        set(ENABLE_UNITY_BUILD ON) # MINIMIZE_SIZE always implies UNITY_BUILD
    endif ()

    set(PYTHON_CMD "python")

    set(Python_ADDITIONAL_VERSIONS 3.7 3.8 3.9 3.10)
    find_package(PythonInterp)
    set(PYTHON3_CMD ${PYTHON_EXECUTABLE})

    # CMAKE_MODULE_PATH is a CMAKE variable. It contains a list of paths
    # which could be used to search CMAKE modules by "include()" or "find_package()", but the default value is empty.
    # Add ${CMAKE_INSTALL_LIBDIR}/cmake and ${CMAKE_PREFIX_PATH}/lib/cmake to search list
    list(APPEND CMAKE_MODULE_PATH "${CMAKE_CURRENT_LIST_DIR}/cmake")
    set(AWS_MODULE_DIR "/${CMAKE_INSTALL_LIBDIR}/cmake")
    string(REPLACE ";" "${AWS_MODULE_DIR};" AWS_MODULE_PATH "${CMAKE_PREFIX_PATH}${AWS_MODULE_DIR}")
    list(APPEND CMAKE_MODULE_PATH ${AWS_MODULE_PATH})

    # include() will "load and run" cmake script
    include(resolve_platform)
    include(CMakePackageConfigHelpers)

    if (REGENERATE_CLIENTS AND NOT ENABLE_VIRTUAL_OPERATIONS)
        if (PLATFORM_LINUX OR PLATFORM_APPLE)
            Message(STATUS "${BoldYellow}You are regenerating service client's source code and is turning ENABLE_VIRTUAL_OPERATIONS off. If you are targeting smaller binary size, read description string of ENABLE_VIRTUAL_OPERATIONS.${ColourReset}")
        endif ()
    endif ()

    # use response files to prevent command-line-too-big errors for large libraries like iam
    set(CMAKE_CXX_USE_RESPONSE_FILE_FOR_OBJECTS 1)
    set(CMAKE_CXX_USE_RESPONSE_FILE_FOR_INCLUDES 1)
    set(CMAKE_CXX_RESPONSE_FILE_LINK_FLAG "@")

    if (COMMAND apply_pre_project_platform_settings)
        apply_pre_project_platform_settings()
    endif ()

    include(initialize_project_version)

    if (BUILD_SHARED_LIBS OR FORCE_SHARED_CRT)
        set(STATIC_CRT OFF)
    else ()
        set(STATIC_CRT ON)
    endif ()

    # Add Linker search paths to RPATH so as to fix the problem where some linkers can't find cross-compiled dependent libraries in customer paths when linking executables.
    set(CMAKE_INSTALL_RPATH_USE_LINK_PATH true)

    # build the sdk targets
    project("aws-cpp-sdk-all" VERSION "${PROJECT_VERSION}" LANGUAGES CXX)

    if (UNIX AND NOT APPLE)
        include(GNUInstallDirs)
    elseif (NOT DEFINED CMAKE_INSTALL_LIBDIR)
        set(CMAKE_INSTALL_LIBDIR "lib")
    endif ()

    if (DEFINED CMAKE_PREFIX_PATH)
        file(TO_CMAKE_PATH "${CMAKE_PREFIX_PATH}" CMAKE_PREFIX_PATH)
    endif ()

    add_definitions("-DAWS_TEST_REGION=${AWS_TEST_REGION}")
    if (NOT AWS_USER_AGENT_CUSTOMIZATION STREQUAL "")
        message(STATUS "Adding user agent customization ${AWS_USER_AGENT_CUSTOMIZATION}")
        add_definitions("-DAWS_USER_AGENT_CUSTOMIZATION=${AWS_USER_AGENT_CUSTOMIZATION}")
    endif()
    if (DEFINED CMAKE_INSTALL_PREFIX)
        file(TO_CMAKE_PATH "${CMAKE_INSTALL_PREFIX}" CMAKE_INSTALL_PREFIX)
    endif ()

    # http client, encryption, zlib
    include(external_dependencies)
    include(build_external)

    if (COMMAND apply_post_project_platform_settings)
        apply_post_project_platform_settings()
    endif ()

    set(CMAKE_CONFIGURATION_TYPES
            Debug                   # Setup for easy debugging. No optimizations.
            DebugOpt                # An optimized version of Debug.
            Release                 # Fully optimized, no debugging information.
            RelWithDebInfo          # A debuggable version of Release.
            MinSizeRel              # Like Release, but optimized for memory rather than speed.
            )

    # build third-party targets
    if (BUILD_DEPS)
        set(CMAKE_INSTALL_RPATH "$ORIGIN")
        list(APPEND CMAKE_MODULE_PATH "${CMAKE_CURRENT_LIST_DIR}/crt/aws-crt-cpp/crt/aws-c-common/cmake")

        include(AwsFindPackage)

        set(IN_SOURCE_BUILD ON)
        set(BUILD_TESTING_PREV ${BUILD_TESTING})
        set(BUILD_TESTING OFF CACHE BOOL "Disable all tests in dependencies.")
        # TODO: Use same BUILD_SHARED_LIBS for Aws Common Runtime dependencies.
        # libcurl and aws-sdk-cpp-core may link to different libcrypto, which leads to some issues for shared build.
        if (ENABLE_OPENSSL_ENCRYPTION)
            set(BUILD_SHARED_LIBS_PREV ${BUILD_SHARED_LIBS})
            set(BUILD_SHARED_LIBS OFF)
        endif ()
        set(CRT_BUILD_SHARED_LIBS ${BUILD_SHARED_LIBS})
        add_subdirectory(crt/aws-crt-cpp)
        set(BUILD_TESTING ${BUILD_TESTING_PREV})
        if (ENABLE_OPENSSL_ENCRYPTION)
            set(BUILD_SHARED_LIBS ${BUILD_SHARED_LIBS_PREV})
        endif ()
    else ()
        include(AwsFindPackage)
        set(IN_SOURCE_BUILD OFF)
    endif ()
    set(AWS_COMMON_RUNTIME_LIBS "aws-crt-cpp;aws-c-auth;aws-c-cal;aws-c-common;aws-c-compression;aws-c-event-stream;aws-c-http;aws-c-io;aws-c-mqtt;aws-c-s3;aws-checksums;aws-c-sdkutils")

    include(compiler_settings)
    # Instead of calling functions/macros inside included cmake scripts, we should call them in our main CMakeList.txt
    set_msvc_flags()
    set_msvc_warnings()

    include(sdks)

    include(utilities)

    if (ENABLE_BCRYPT_ENCRYPTION)
        set(CRYPTO_LIBS Bcrypt)
        set(CRYPTO_LIBS_ABSTRACT_NAME Bcrypt)
    elseif (ENABLE_OPENSSL_ENCRYPTION)
        set(CRYPTO_LIBS ${OPENSSL_LIBRARIES} ${ZLIB_LIBRARIES})
        set(CRYPTO_LIBS_ABSTRACT_NAME crypto ssl z)
    endif ()

    if (ENABLE_CURL_CLIENT)
        set(CLIENT_LIBS ${CURL_LIBRARIES})
        set(CLIENT_LIBS_ABSTRACT_NAME curl)
    elseif (ENABLE_WINDOWS_CLIENT)
        if (USE_IXML_HTTP_REQUEST_2)
            set(CLIENT_LIBS msxml6 runtimeobject)
            set(CLIENT_LIBS_ABSTRACT_NAME msxml6 runtimeobject)
            if (BYPASS_DEFAULT_PROXY)
                list(APPEND CLIENT_LIBS winhttp)
                list(APPEND CLIENT_LIBS_ABSTRACT_NAME winhttp)
            endif ()
        else ()
            set(CLIENT_LIBS Wininet winhttp)
            set(CLIENT_LIBS_ABSTRACT_NAME Wininet winhttp)
        endif ()
    endif ()

    # setup user specified installation directory if any, regardless previous platform default settings
    if (CMAKE_INSTALL_BINDIR)
        set(BINARY_DIRECTORY "${CMAKE_INSTALL_BINDIR}")
    endif ()

    if (CMAKE_INSTALL_LIBDIR)
        set(LIBRARY_DIRECTORY "${CMAKE_INSTALL_LIBDIR}")
    endif ()

    if (CMAKE_INSTALL_INCLUDEDIR)
        set(INCLUDE_DIRECTORY "${CMAKE_INSTALL_INCLUDEDIR}")
    endif ()

    if (BUILD_SHARED_LIBS)
        set(ARCHIVE_DIRECTORY "${BINARY_DIRECTORY}")
    else ()
        set(ARCHIVE_DIRECTORY "${LIBRARY_DIRECTORY}")
    endif ()

    if (ENABLE_ADDRESS_SANITIZER)
        set(CMAKE_CXX_FLAGS "${CMAKE_CXX_FLAGS} -fsanitize=address -g -fno-omit-frame-pointer")
        if (CMAKE_COMPILER_IS_GNUCXX AND CMAKE_CXX_COMPILER_VERSION VERSION_GREATER 7.1)
            message(STATUS "adding libasan as static explicitly for GCC 7+")
            set(CMAKE_CXX_FLAGS "${CMAKE_CXX_FLAGS} -static-libasan")
        endif ()
    endif ()

    include(CheckCXXSymbolExists)

    check_cxx_symbol_exists("pathconf" "unistd.h" HAS_PATHCONF)
    if (HAS_PATHCONF)
        add_definitions(-DHAS_PATHCONF)
    endif ()

    check_cxx_symbol_exists("umask" "sys/stat.h" HAS_UMASK)
    if (HAS_UMASK)
        add_definitions(-DHAS_UMASK)
    endif ()

    if (CMAKE_CXX_COMPILER_ID STREQUAL "GNU" AND CMAKE_CXX_COMPILER_VERSION VERSION_LESS 5.0)
        add_definitions(-DLEGACY_GCC)
    endif ()

    add_definitions("-DAWS_TEST_REGION=${AWS_TEST_REGION}")

    add_sdks()

    # for user friendly cmake usage
    include(setup_cmake_find_module)

    # for generating make uninstall target
    if (NOT TARGET uninstall)
        ADD_CUSTOM_TARGET(uninstall "${CMAKE_COMMAND}" -P "${AWS_NATIVE_SDK_ROOT}/cmake/make_uninstall.cmake")
    else ()
        ADD_CUSTOM_TARGET(uninstall-awssdk "${CMAKE_COMMAND}" -P "${AWS_NATIVE_SDK_ROOT}/cmake/make_uninstall.cmake")
    endif ()
else () #  End of Legacy Build
    # -- Preamble --
    message(STATUS "Building with new CMake scripts.")
    string(CONCAT DESCRIPTION_STRING "The AWS SDK for C++ provides a modern C++ (standard version C++11 or later) "
            "interface for Amazon Web Services (AWS).")

    list(APPEND CMAKE_MODULE_PATH "${CMAKE_CURRENT_LIST_DIR}/cmake")

    find_package(Git QUIET) # Adding development helper tools as git_hash built when available.

    include(project_version)
    obtain_project_version(SDK_PROJECT_VERSION aws-cpp-sdk_GIT_HASH)

    project("aws-cpp-sdk"
            LANGUAGES CXX
            VERSION ${SDK_PROJECT_VERSION}
            DESCRIPTION ${DESCRIPTION_STRING}
            HOMEPAGE_URL "https://docs.aws.amazon.com/sdk-for-cpp"
            )
    include(CTest)

    # -- Project wide setup --
    # Setting C++ minimum requirements
    set(CMAKE_CXX_STANDARD 11)
    set(CMAKE_CXX_EXTENSIONS OFF)
    set(CMAKE_CXX_STANDARD_REQUIRED ON)

    # Setting flags for telling compiler this is a non-legacy build
    add_definitions(-DNON_LEGACY_BUILD)

    # Setting build to hide symbols in targets by default
    set(CMAKE_CXX_VISIBILITY_PRESET hidden)
    set(CMAKE_VISIBILITY_INLINES_HIDDEN YES)

    # Preventing writes to package registry by default
    set(CMAKE_EXPORT_NO_PACKAGE_REGISTRY YES)

    # Validating config type and setting default if needed
    get_property(is_multi_conf_build GLOBAL PROPERTY GENERATOR_IS_MULTI_CONFIG)
    if (NOT is_multi_conf_build)
        set(allowed_build_types Debug Release RelWithDebInfo MinSizeRel)
        # cmake-gui helper
        set_property(CACHE CMAKE_BUILD_TYPE PROPERTY STRINGS "${allowed_build_types}")
        if (NOT CMAKE_BUILD_TYPE)
            message(STATUS "Setting build type to 'RelWithDebInfo' as none was specified.")
            set(CMAKE_BUILD_TYPE "RelWithDebInfo" CACHE STRING "Choose the type of build." FORCE)
        elseif (NOT CMAKE_BUILD_TYPE IN_LIST allowed_build_types)
            message(FATAL_ERROR "Unknown build type: ${CMAKE_BUILD_TYPE}")
        endif ()
    endif ()

    # Options definition
    option(BUILD_TESTING "If enabled, the SDK will include tests in the build" OFF)

    # Next to be included
    #    # -- Dependencies --
    #    include(dependencies)

    # Configuring the encryption tools used

    #    # -- main build targets --
    #    add_subdirectory(src)
    #    add_subdirectory(generated)

    # -- Tests and packaging if running this as top project --
    #    if (CMAKE_SOURCE_DIR STREQUAL CMAKE_CURRENT_SOURCE_DIR)
    #        # Testing Dependencies
    #        if (BUILD_TESTING)
    #            add_subdirectory(tests)
    #        endif ()
    #        add_subdirectory(packaging)
    #    endif ()

    # Adding integration tests build and run
    # Adding end-points tests build and run
    # Add support for static analysis
    # Building client libraries.
    # Doc generation review
    # Add support support for old SDK build flags
    # Add previously available options.

    message(WARNING "This is work in progress build script. No SDK is built so far."
            "If you need to build the SDK, you need to use LEGACY_BUILD mode at this time. "
            )
endif ()<|MERGE_RESOLUTION|>--- conflicted
+++ resolved
@@ -3,55 +3,6 @@
 #
 
 cmake_minimum_required(VERSION 3.13 FATAL_ERROR)
-<<<<<<< HEAD
-if(POLICY CMP0056)
-    cmake_policy(SET CMP0056 NEW) # CMP0056: Honor link flags in try_compile() source-file signature. Introduced in 3.2
-endif()
-if(POLICY CMP0057)
-    cmake_policy(SET CMP0057 NEW) # CMP0057: Support new IN_LIST if() operator. Introduced in 3.3.
-endif()
-if (POLICY CMP0077)
-    cmake_policy(SET CMP0077 OLD) # CMP0077: option() honors normal variables. Introduced in 3.13
-endif()
-
-get_filename_component(AWS_NATIVE_SDK_ROOT "${CMAKE_CURRENT_SOURCE_DIR}" ABSOLUTE)
-
-# Cmake invocation variables:
-#   BUILD_ONLY - only build project identified by this variable, a semi-colon delimited list, if this is set we will build only the projects listed. Core will always be built as will its unit tests.
-#                    Also if a high level client is specified then we will build its dependencies as well. If a project has tests, the tests will be built.
-#   ADD_CUSTOM_CLIENTS - semi-colon delimited list of format serviceName=<yourServiceName>,version=<theVersionNumber>;serviceName2=<yourOtherServiceName>,version=<versionNumber2>
-#                          to use these arguments, you should add the api definition .normal.json file for your service to the api-description folder in the generator.
-#   NDK_DIR - directory where the android NDK is installed; if not set, the location will be read from the ANDROID_NDK environment variable
-#   CUSTOM_PLATFORM_DIR - directory where custom platform scripts, modules, and source resides
-#   AWS_SDK_ADDITIONAL_LIBRARIES - names of additional libraries to link into aws-cpp-sdk-core in order to support unusual/unanticipated linking setups (static curl against static-something-other-than-openssl for example)
-
-option(ENABLE_UNITY_BUILD "If enabled, the SDK will be built using a single unified .cpp file for each service library.  Reduces the size of static library binaries on Windows and Linux" ON)
-option(MINIMIZE_SIZE "If enabled, the SDK will be built via a unity aggregation process that results in smaller static libraries; additionally, release binaries will favor size optimizations over speed" OFF)
-option(BUILD_SHARED_LIBS "If enabled, all aws sdk libraries will be build as shared objects; otherwise all Aws libraries will be built as static objects" ON)
-option(FORCE_SHARED_CRT "If enabled, will unconditionally link the standard libraries in dynamically, otherwise the standard library will be linked in based on the BUILD_SHARED_LIBS setting" ON)
-option(SIMPLE_INSTALL "If enabled, removes all the additional indirection (platform/cpu/config) in the bin and lib directories on the install step" ON)
-option(NO_HTTP_CLIENT "If enabled, no platform-default http client will be included in the library.  For the library to be used you will need to provide your own platform-specific implementation" OFF)
-option(USE_CRT_HTTP_CLIENT "If enabled, The common runtime HTTP client will be used, and the legacy systems such as WinHttp and libcurl will not be built or included" OFF)
-option(NO_ENCRYPTION "If enabled, no platform-default encryption will be included in the library.  For the library to be used you will need to provide your own platform-specific implementations" OFF)
-option(USE_IXML_HTTP_REQUEST_2 "If enabled on windows, the com object IXmlHttpRequest2 will be used for the http stack" OFF)
-option(ENABLE_RTTI "Flag to enable/disable rtti within the library" ON)
-option(ENABLE_TESTING "Flag to enable/disable building unit and integration tests" ON)
-option(AUTORUN_UNIT_TESTS "Flag to enable/disable automatically run unit tests after building" ON)
-option(ANDROID_BUILD_CURL "When building for Android, should curl be built as well" ON)
-option(ANDROID_BUILD_OPENSSL "When building for Android, should Openssl be built as well" ON)
-option(ANDROID_BUILD_ZLIB "When building for Android, should Zlib be built as well" ON)
-option(FORCE_CURL "Forces usage of the Curl client rather than the default OS-specific api" OFF)
-option(ENABLE_ADDRESS_SANITIZER "Flags to enable/disable Address Sanitizer for gcc or clang" OFF)
-option(BYPASS_DEFAULT_PROXY "Bypass the machine's default proxy settings when using IXmlHttpRequest2" ON)
-option(BUILD_DEPS "Build third-party dependencies" ON)
-option(USE_OPENSSL "Set this if you want to use your system's OpenSSL 1.0.2/1.1.1 compatible libcrypto" ON)
-option(ENABLE_CURL_LOGGING "If enabled, Curl's internal log will be piped to SDK's logger" ON)
-option(ENABLE_HTTP_CLIENT_TESTING "If enabled, corresponding http client test suites will be built and run" OFF)
-option(ENABLE_FUNCTIONAL_TESTING "If enabled, clients might be generated based on dummy models, and run functional tests as part of unit tests: aws-cpp-sdk-core-tests" OFF)
-option(CUSTOM_MEMORY_MANAGEMENT "If set to ON, generates the sdk project files with custom memory management enabled, otherwise disables it" OFF)
-option(REGENERATE_CLIENTS "If set to ON, all clients being built on this run will be regenerated from the api definitions, this option involves some setup of python, java 8+, and maven" OFF)
-option(ENABLE_VIRTUAL_OPERATIONS "This option usually works with REGENERATE_CLIENTS. \
-=======
 
 option(LEGACY_BUILD "If enabled, the SDK will use 1.11.0 version of CMake files to build" ON)
 if (LEGACY_BUILD)
@@ -66,6 +17,7 @@
         cmake_policy(SET CMP0077 OLD) # CMP0077: option() honors normal variables. Introduced in 3.13
     endif ()
 
+
     get_filename_component(AWS_NATIVE_SDK_ROOT "${CMAKE_CURRENT_SOURCE_DIR}" ABSOLUTE)
 
     # Cmake invocation variables:
@@ -82,6 +34,7 @@
     option(BUILD_SHARED_LIBS "If enabled, all aws sdk libraries will be build as shared objects; otherwise all Aws libraries will be built as static objects" ON)
     option(FORCE_SHARED_CRT "If enabled, will unconditionally link the standard libraries in dynamically, otherwise the standard library will be linked in based on the BUILD_SHARED_LIBS setting" ON)
     option(SIMPLE_INSTALL "If enabled, removes all the additional indirection (platform/cpu/config) in the bin and lib directories on the install step" ON)
+    option(USE_CRT_HTTP_CLIENT "If enabled, The common runtime HTTP client will be used, and the legacy systems such as WinHttp and libcurl will not be built or included" OFF)
     option(NO_HTTP_CLIENT "If enabled, no platform-default http client will be included in the library.  For the library to be used you will need to provide your own platform-specific implementation" OFF)
     option(NO_ENCRYPTION "If enabled, no platform-default encryption will be included in the library.  For the library to be used you will need to provide your own platform-specific implementations" OFF)
     option(USE_IXML_HTTP_REQUEST_2 "If enabled on windows, the com object IXmlHttpRequest2 will be used for the http stack" OFF)
@@ -102,7 +55,6 @@
     option(CUSTOM_MEMORY_MANAGEMENT "If set to ON, generates the sdk project files with custom memory management enabled, otherwise disables it" OFF)
     option(REGENERATE_CLIENTS "If set to ON, all clients being built on this run will be regenerated from the api definitions, this option involves some setup of python, java 8+, and maven" OFF)
     option(ENABLE_VIRTUAL_OPERATIONS "This option usually works with REGENERATE_CLIENTS. \
->>>>>>> f63ef70b
                                 If enabled when doing code generation, operation related functions in service clients will be marked as virtual. \
                                 If disabled when doing code generation, virtual will not be added to operation functions and service client class will be marked as final. \
                                 If disabled, SDK will add compiler flags '-ffunction-sections -fdata-sections' for gcc and clang when compiling. \
