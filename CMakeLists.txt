#
# Copyright 2010-2015 Amazon.com, Inc. or its affiliates. All Rights Reserved.
# 
# Licensed under the Apache License, Version 2.0 (the "License").
# You may not use this file except in compliance with the License.
# A copy of the License is located at
# 
#  http://aws.amazon.com/apache2.0
# 
# or in the "license" file accompanying this file. This file is distributed
# on an "AS IS" BASIS, WITHOUT WARRANTIES OR CONDITIONS OF ANY KIND, either
# express or implied. See the License for the specific language governing
# permissions and limitations under the License.
#

# minimum version of cmake that 
#   (1) supports ExternalProject_Add URL_HASH
#   (2) correctly extracts OPENSSL's version number from openssl/opensslv.h in version 1.0.2d
cmake_minimum_required (VERSION 2.8.1)

# git is required for Android builds and optional for all other platforms
find_package(Git)

# Cmake invocation variables:
#   CUSTOM_MEMORY_MANAGEMENT - if set to 1, generates the sdk project files with custom memory management enabled, otherwise disables it
#   BUILD_ONLY - a semi-colon delimited list, if this is set we will build only the projects listed. Core will always be built as will its unit tests.
#                    Also if a high level client is specified then we will build its dependencies as well. If a project has tests, the tests will be built.
#   REGENERATE_CLIENTS - all clients being built on this run will be regenerated from the api definitions, this option involves some setup of python, java 8, jdk 1.8, and maven
#   ADD_CUSTOM_CLIENTS - semi-colon delimited list of format serviceName=<yourserviceName>,version=<theVersionNumber>;serviceName2=<yourOtherServiceName>,version=<versionNumber2>
#                          to use these arguments, you should add the api definition .normal.json file for your service to the api-description folder in the generator.
#   NDK_DIR - directory where the android NDK is installed; if not set, the location will be read from the ANDROID_NDK environment variable

# Settings to pull in an external, non-system install of Curl
# On platforms that by default build these libraries (Android), you must define these for both Curl and Openssl; partial building isn't supported
# CURL_INCLUDE_DIR "Location of curl header files" "")
# CURL_LIB_DIR "Location of curl library files" "")

# Settings to pull in an external, non-system install of Openssl
# On platforms that by default build these libraries (Android), you must define these for both Curl and Openssl; partial building isn't supported
# OPENSSL_INCLUDE_DIR "Location of openssl header files" "")
# OPENSSL_LIB_DIR "Location of openssl library files" "")

list(APPEND CMAKE_MODULE_PATH "${CMAKE_CURRENT_LIST_DIR}/cmake")
# TODO: convert boolean invocation variables to options
option(MINIMIZE_SIZE "If enabled, the SDK will be built via a unity aggregation process that results in smaller static libraries; additionally, release binaries will favor size optimizations over speed" OFF)
option(ENABLE_UNITY_BUILD "If enabled, the SDK will be built using a single unified .cpp file for each service library.  Reduces the size of static library binaries on Windows and Linux" OFF)
option(BUILD_SHARED_LIBS "If enabled, all aws sdk libraries will be build as shared objects; otherwise all Aws libraries will be built as static objects" ON)
option(FORCE_SHARED_CRT "If enabled, will unconditionally link the standard libraries in dynamically, otherwise the standard library will be linked in based on the BUILD_SHARED_LIBS setting" ON)
option(DISABLE_ANDROID_STANDALONE_BUILD "If enabled, the android build will not attempt to generate a standalone toolchain and instead rely on externally passed cmake parameters to specify the complete build environment.  The included toolchain file is still used." OFF)
option(SIMPLE_INSTALL "If enabled, removes all the additional indirection (platform/cpu/config) in the bin and lib directories on the install step" ON)
<<<<<<< HEAD
set(BUILD_ONLY "" CACHE STRING "A semi-colon delimited list of the projects to build.")
=======
option(NO_HTTP_CLIENT "If enabled, no platform-default http client will be included in the library.  For the library to be used you will need to provide your own platform-specific implementation" OFF)
option(NO_ENCRYPTION "If enabled, no platform-default encryption will be included in the library.  For the library to be used you will need to provide your own platform-specific implementations" OFF)
option(ENABLE_RTTI "Flag to enable/disable rtti within the library" ON)

>>>>>>> 785d37fa

# backwards compatibility with old command line params
if("${STATIC_LINKING}" STREQUAL "1")
    SET(BUILD_SHARED_LIBS OFF)
endif()

if(MINIMIZE_SIZE)
    message(STATUS "MINIMIZE_SIZE enabled")
    SET(ENABLE_UNITY_BUILD ON) # MINIMIZE_SIZE always implies UNITY_BUILD
endif()

SET(PYTHON_CMD "python")

# ToDo: untangle platform and compiler specific logic.  Right now we have a lot of things checking platform that should be checking compiler
#
# Platform recognition
SET(PLATFORM_WINDOWS 0)
SET(PLATFORM_LINUX 0)
SET(PLATFORM_ANDROID 0)
SET(PLATFORM_APPLE 0)

if("${TARGET_ARCH}" STREQUAL "WINDOWS")
    SET(PLATFORM_WINDOWS 1)
elseif("${TARGET_ARCH}" STREQUAL "LINUX")
    SET(PLATFORM_LINUX 1)
elseif("${TARGET_ARCH}" STREQUAL "APPLE")
    SET(PLATFORM_APPLE 1)
elseif("${TARGET_ARCH}" STREQUAL "ANDROID")
    SET(PLATFORM_ANDROID 1)
    SET(CMAKE_TOOLCHAIN_FILE ${CMAKE_SOURCE_DIR}/toolchains/android.toolchain.cmake)
    if(NOT GIT_FOUND)
        message(FATAL "Unable to find git; git is required in order to build for Android")
    endif()
    # TODO: check for patch as well, it's required to build zlib/curl/openssl
else()
    message(STATUS "TARGET_ARCH not specified; inferring host OS to be platform compilation target")
    if(WIN32)
        SET(PLATFORM_WINDOWS 1)
    elseif(APPLE)
        SET(PLATFORM_APPLE 1)
    elseif(UNIX)
        SET(PLATFORM_LINUX 1)
    else()
        message(FATAL_ERROR "Unknown host OS; unable to determine platform compilation target")
    endif()
endif()

if(PLATFORM_ANDROID)
    # minimum version of cmake that 
    #   (1) supports ExternalProject_Add URL_HASH
    #   (2) correctly extracts OPENSSL's version number from openssl/opensslv.h in version 1.0.2d
    cmake_minimum_required (VERSION 3.1.2)
else()
    cmake_minimum_required (VERSION 2.8)
endif()

if(PLATFORM_WINDOWS)
    message(STATUS "Generating windows build config")
    set(SDK_INSTALL_BINARY_PREFIX "windows")
elseif(PLATFORM_LINUX)
    message(STATUS "Generating linux build config")
    set(SDK_INSTALL_BINARY_PREFIX "linux")
elseif(PLATFORM_APPLE)
    message(STATUS "Generating Mac OSX/IOS build config")
    set(SDK_INSTALL_BINARY_PREFIX "mac")
elseif(PLATFORM_ANDROID)
    message(STATUS "Generating android build config")
    set(SDK_INSTALL_BINARY_PREFIX "android")

    # android-specific required overrrides
    set(CUSTOM_MEMORY_MANAGEMENT "1")
    set(ANDROID_STL_FORCE_FEATURES "OFF")

    # android-specific parameter defaults
    if(NOT ANDROID_ABI)
        set(ANDROID_ABI "armeabi-v7a")
    endif()

    if(NOT ANDROID_TOOLCHAIN_NAME)
        set(ANDROID_TOOLCHAIN_NAME "standalone-clang")
    endif()

    if(NOT ANDROID_STL)
        if(FORCE_SHARED_CRT OR BUILD_SHARED_LIBS)
            SET(ANDROID_STL "libc++_shared")
        else()
            SET(ANDROID_STL "libc++_static")
        endif()
    endif()

    # minimum API level the native SDK will work against
    if(NOT ANDROID_NATIVE_API_LEVEL)
        set(ANDROID_NATIVE_API_LEVEL "android-21")
    endif()

    # if not explicitly disabled, generate a standalone toolchain
    if(NOT DISABLE_ANDROID_STANDALONE_BUILD AND NOT ANDROID_STANDALONE_TOOLCHAIN)
        set(STANDALONE_TOOLCHAIN_DIR "${CMAKE_CURRENT_SOURCE_DIR}/toolchains/android/${ANDROID_ABI}-${ANDROID_TOOLCHAIN_NAME}-${ANDROID_NATIVE_API_LEVEL}")
        if( NOT EXISTS ${STANDALONE_TOOLCHAIN_DIR} )
            message(STATUS "Could not find an appropriate standalone toolchain.  Generating one into ${STANDALONE_TOOLCHAIN_DIR}")
            if( NOT NDK_DIR )
                set( NDK_DIR $ENV{ANDROID_NDK} )
            endif()

            if( NOT IS_DIRECTORY "${NDK_DIR}" )
                message(FATAL_ERROR "Could not find Android NDK (${NDK_DIR}); either set the ANDROID_NDK environment variable or pass the path in via -DNDK_DIR=..." )
            endif()

            if(CMAKE_HOST_WIN32)
                set(SH_VAR "sh")
            endif()

            #
            if(ANDROID_ABI MATCHES "armeabi")
                set(__TOOLCHAIN "arm-linux-androideabi-clang")
            elseif(ANDROID_ABI MATCHES "arm64")
                set(__TOOLCHAIN "aarch64-linux-android-clang")
            elseif(ANDROID_ABI MATCHES "x86_64")
                set(__TOOLCHAIN "x86_64-clang")
            elseif(ANDROID_ABI MATCHES "x86")
                set(__TOOLCHAIN "x86-clang")
            elseif(ANDROID_ABI MATCHES "mips64")
                set(__TOOLCHAIN "mips64el-linux-android-clang")
            elseif(ANDROID_ABI MATCHES "mips")
                set(__TOOLCHAIN "mipsel-linux-android-clang")
            else()
                message(FATAL, "Unable to map ANDROID_ABI value ${ANDROID_ABI} to a valid architecture for make-standalone-toolchain")
            endif()

            message(STATUS "standalone toolchain name: ${__TOOLCHAIN}")

            execute_process(
                        COMMAND ${SH_VAR} ${NDK_DIR}/build/tools/make-standalone-toolchain.sh --ndk-dir=${NDK_DIR} --toolchain=${__TOOLCHAIN} --use-llvm --stl=libc++ --platform=${ANDROID_NATIVE_API_LEVEL} --install-dir=${STANDALONE_TOOLCHAIN_DIR}
                        WORKING_DIRECTORY ${CMAKE_CURRENT_SOURCE_DIR}
            )
        else()
            message(STATUS "Using existing standalone toolchain located at ${STANDALONE_TOOLCHAIN_DIR}")
        endif()

        set(ANDROID_STANDALONE_TOOLCHAIN "${STANDALONE_TOOLCHAIN_DIR}")
    endif()
else()
    message(FATAL_ERROR "Unknown target platform.  How did this happen?")
endif()

if(BUILD_SHARED_LIBS)
    SET(ARCHIVE_DIRECTORY "bin")
    SET(LIBTYPE SHARED)
    if(PLATFORM_WINDOWS)
        add_definitions("-DUSE_IMPORT_EXPORT")
        SET(SUFFIX dll)
    elseif(PLATFORM_LINUX OR PLATFORM_ANDROID)
        SET(SUFFIX so)
    elseif(PLATFORM_APPLE)
        SET(SUFFIX dylib)
    endif()

    message(STATUS "Building AWS libraries as shared objects")
else()
    SET(ARCHIVE_DIRECTORY "lib")
    SET(LIBTYPE STATIC)
    if(PLATFORM_WINDOWS)
        SET(SUFFIX lib)
    elseif(PLATFORM_LINUX OR PLATFORM_ANDROID OR PLATFORM_APPLE)
        SET(SUFFIX a)
    endif()

    message(STATUS "Building AWS libraries as static objects")
endif()


# Http client control
# After this section runs, client availability is technically platform-independent (ie we use the client #defines rather than a mess of platform #defines)
# On Windows, set CURL_INCLUDE_DIR and CURL_LIB_DIR appropriately in order to enable the curl client
set(ENABLE_CURL_CLIENT 0)
set(ENABLE_WINDOWS_CLIENT 0)
if(NOT NO_HTTP_CLIENT)
    if(PLATFORM_WINDOWS)
        if(CURL_INCLUDE_DIR AND CURL_LIB_DIR)
            set(ENABLE_CURL_CLIENT 1)
        else()
            set(ENABLE_WINDOWS_CLIENT 1)
        endif()
    elseif(PLATFORM_LINUX OR PLATFORM_APPLE OR PLATFORM_ANDROID)
        set(ENABLE_CURL_CLIENT 1)
    endif()

    if(ENABLE_CURL_CLIENT)
        if(CURL_INCLUDE_DIR AND CURL_LIB_DIR)
            if(NOT IS_DIRECTORY "${CURL_INCLUDE_DIR}")
                message(FATAL_ERROR "Curl header location (${CURL_INCLUDE_DIR}) is not a valid directory")
            endif()

            if(NOT EXISTS "${CURL_INCLUDE_DIR}/curl/curl.h")
                message(FATAL_ERROR "Curl header location (${CURL_INCLUDE_DIR}) is an invalid curl installation")
            endif()

            if(NOT IS_DIRECTORY "${CURL_LIB_DIR}")
                message(FATAL_ERROR "Curl library location (${CURL_LIB_DIR}) is not a valid directory")
            endif()

            #TODO: platform-specific lib check

        elseif(PLATFORM_ANDROID)
            set(BUILD_CURL 1)
        endif()

        add_definitions(-DENABLE_CURL_CLIENT)
        message(STATUS "Http client: Curl")
        if(TEST_CERT_PATH)
            message(STATUS "Setting curl cert path to ${TEST_CERT_PATH}")
            add_definitions(-DTEST_CERT_PATH="\"${TEST_CERT_PATH}\"")
        endif()
    elseif(ENABLE_WINDOWS_CLIENT)
        add_definitions(-DENABLE_WINDOWS_CLIENT)
        message(STATUS "Http client: WinHttp")
    else()
        message(FATAL_ERROR "No http client available for target platform and client injection not enabled (-DNO_HTTP_CLIENT=ON)")
    endif()
else()
    message(STATUS "You will need to inject an http client implementation before making any http requests!")
endif()


# Encryption control
# After this section runs, the encryption implementation is technically platform-independent (ie we use the enable #defines rather than a mess of platform #defines)
set(ENABLE_BCRYPT_ENCRYPTION 0)
set(ENABLE_OPENSSL_ENCRYPTION 0)
set(ENABLE_COMMONCRYPTO_ENCRYPTION 0)
set(ENABLE_INJECTED_ENCRYPTION 0)
if(NOT NO_ENCRYPTION)
    if(PLATFORM_WINDOWS)
        set(ENABLE_BCRYPT_ENCRYPTION 1)
    elseif(PLATFORM_LINUX OR PLATFORM_ANDROID)
        set(ENABLE_OPENSSL_ENCRYPTION 1)
    elseif(PLATFORM_APPLE)
        set(ENABLE_COMMONCRYPTO_ENCRYPTION 1)
    else()
        message(FATAL_ERROR "No encryption available for target platform and injection not enabled (-DNO_ENCRYPTION=1)")
    endif()

    if(ENABLE_OPENSSL_ENCRYPTION)
        if(OPENSSL_INCLUDE_DIR AND OPENSSL_LIB_DIR)
            if(NOT IS_DIRECTORY "${OPENSSL_INCLUDE_DIR}")
                message(FATAL_ERROR "Openssl header location (${OPENSSL_INCLUDE_DIR}) is not a valid directory")
            endif()

            if(NOT EXISTS "${OPENSSL_INCLUDE_DIR}/openssl/opensslconf.h")
                message(FATAL_ERROR "Openssl header location (${OPENSSL_INCLUDE_DIR}) is an invalid openssl installation")
            endif()

            if(NOT IS_DIRECTORY "${OPENSSL_LIB_DIR}")
                message(FATAL_ERROR "Openssl library location (${OPENSSL_LIB_DIR}) is not a valid directory")
            endif()

            #TODO: platform-specific lib existence check

        elseif(PLATFORM_ANDROID)
            set(BUILD_OPENSSL 1)
        endif()
    endif()
else()
    set(ENABLE_INJECTED_ENCRYPTION 1)
endif()


if(ENABLE_BCRYPT_ENCRYPTION)
    add_definitions(-DENABLE_BCRYPT_ENCRYPTION)
    message(STATUS "Encryption: Bcrypt")
elseif(ENABLE_OPENSSL_ENCRYPTION)
    add_definitions(-DENABLE_OPENSSL_ENCRYPTION)
    message(STATUS "Encryption: Openssl")
elseif(ENABLE_COMMONCRYPTO_ENCRYPTION)
    add_definitions(-DENABLE_COMMONCRYPTO_ENCRYPTION)
    message(STATUS "Encryption: CommonCrypto")
elseif(ENABLE_INJECTED_ENCRYPTION)
    add_definitions(-DENABLE_INJECTED_ENCRYPTION)
    message(STATUS "Encryption: None")
    message(STATUS "You will need to inject an encryption implementation before making any http requests!")
endif()

project(aws-sdk-cpp-all)

# install setup
# This install section must come after the initial "project(..)" declaration since that's when the compiler settings are discovered; prior to that CMAKE_SIZEOF_VOID_P is empty
# install syntax (after building): cmake -DCMAKE_INSTALL_CONFIG_NAME=<Release/Debug> -DCMAKE_INSTALL_PREFIX=<install_root> -P cmake_install.cmake
if(PLATFORM_WINDOWS OR PLATFORM_LINUX)
    if(CMAKE_SIZEOF_VOID_P EQUAL 8)
        set(SDK_INSTALL_BINARY_PREFIX "${SDK_INSTALL_BINARY_PREFIX}/intel64")
    else()
        set(SDK_INSTALL_BINARY_PREFIX "${SDK_INSTALL_BINARY_PREFIX}/ia32")
    endif()
elseif(PLATFORM_ANDROID)
    if("${ANDROID_ABI}" STREQUAL "")
        message(FATAL_ERROR "No ABI set for Android build")
    endif()

    set(SDK_INSTALL_BINARY_PREFIX "${SDK_INSTALL_BINARY_PREFIX}/${ANDROID_ABI}")
endif()

message(STATUS "Install binary prefix: ${SDK_INSTALL_BINARY_PREFIX}")

if((BUILD_CURL AND NOT BUILD_OPENSSL) OR (NOT BUILD_CURL AND BUILD_OPENSSL))
    message(FATAL_ERROR "Inconsistent external library import settings for a platform that requires both curl and openssl. \
                         Curl and Openssl must both either be external imports or internally built as part of the SDK.")
endif()

if(ENABLE_OPENSSL_ENCRYPTION AND OPENSSL_INCLUDE_DIR AND OPENSSL_LIB_DIR)
    include_directories(${OPENSSL_INCLUDE_DIR})
    link_directories(${OPENSSL_LIB_DIR})
endif()

if(ENABLE_CURL_CLIENT AND CURL_INCLUDE_DIR AND CURL_LIB_DIR)
    include_directories(${CURL_INCLUDE_DIR})
    link_directories(${CURL_LIB_DIR})
endif()

# Compiler recognition
SET(COMPILER_MSVC 0)
SET(COMPILER_GCC 0)

# ToDo: extend as necessary and remove common assumptions
if(MSVC)
    SET(COMPILER_MSVC 1)
else()
    SET(COMPILER_GCC 1)
endif()

# Based on the FORCE_SHARED_CRT and BUILD_SHARED_LIBS options, make sure our compile/link flags bring in the right CRT library
# modified from gtest's version; while only the else clause is actually necessary, do both for completeness/future-proofing
macro(set_msvc_crt_settings)
    if(COMPILER_MSVC)
        foreach (var
                 CMAKE_CXX_FLAGS CMAKE_CXX_FLAGS_DEBUG CMAKE_CXX_FLAGS_RELEASE
                 CMAKE_CXX_FLAGS_MINSIZEREL CMAKE_CXX_FLAGS_RELWITHDEBINFO)
            if(BUILD_SHARED_LIBS OR FORCE_SHARED_CRT)
                string(REPLACE "/MT" "/MD" ${var} "${${var}}")
            else()
                string(REPLACE "/MD" "/MT" ${var} "${${var}}")
            endif()
        endforeach()
    endif()
endmacro()

set_msvc_crt_settings()


# cmake doesn't support maps, so we use list elements as key-value pairs; the ':' becomes a separator between key and value
set(C2J_LIST "")
list(APPEND C2J_LIST "acm:2015-12-08") 
list(APPEND C2J_LIST "apigateway:2015-07-09")
list(APPEND C2J_LIST "autoscaling:2011-01-01")
list(APPEND C2J_LIST "cloudformation:2010-05-15")
list(APPEND C2J_LIST "cloudfront:2016-01-28")
list(APPEND C2J_LIST "cloudhsm:2014-05-30")
list(APPEND C2J_LIST "cloudsearch:2013-01-01")
list(APPEND C2J_LIST "cloudsearchdomain:2013-01-01")
list(APPEND C2J_LIST "cloudtrail:2013-11-01")
list(APPEND C2J_LIST "codecommit:2015-04-13")
list(APPEND C2J_LIST "codedeploy:2014-10-06")
list(APPEND C2J_LIST "codepipeline:2015-07-09")
list(APPEND C2J_LIST "cognito-identity:2014-06-30")
list(APPEND C2J_LIST "cognito-sync:2014-06-30")
list(APPEND C2J_LIST "config:2014-11-12")
list(APPEND C2J_LIST "datapipeline:2012-10-29")
list(APPEND C2J_LIST "devicefarm:2015-06-23")
list(APPEND C2J_LIST "directconnect:2012-10-25")
list(APPEND C2J_LIST "dms:2016-01-01")
list(APPEND C2J_LIST "ds:2015-04-16")
list(APPEND C2J_LIST "dynamodb:2012-08-10")
if(NOT PLATFORM_ANDROID OR NOT CMAKE_HOST_WIN32)  # ec2 isn't building for android on windows atm due to an internal compiler error, TODO: investigate further
    list(APPEND C2J_LIST "ec2:2015-10-01")
endif()
list(APPEND C2J_LIST "ecr:2015-09-21")
list(APPEND C2J_LIST "ecs:2014-11-13")
list(APPEND C2J_LIST "elasticache:2015-02-02")
list(APPEND C2J_LIST "elasticbeanstalk:2010-12-01")
list(APPEND C2J_LIST "elasticfilesystem:2015-02-01")
list(APPEND C2J_LIST "elasticloadbalancing:2012-06-01")
list(APPEND C2J_LIST "elasticmapreduce:2009-03-31")
list(APPEND C2J_LIST "elastictranscoder:2012-09-25")
list(APPEND C2J_LIST "email:2010-12-01")
list(APPEND C2J_LIST "es:2015-01-01")
list(APPEND C2J_LIST "events:2015-10-07")
list(APPEND C2J_LIST "firehose:2015-08-04")
list(APPEND C2J_LIST "gamelift:2015-10-01")
list(APPEND C2J_LIST "glacier:2012-06-01")
list(APPEND C2J_LIST "iam:2010-05-08")
list(APPEND C2J_LIST "importexport:2010-06-01")
list(APPEND C2J_LIST "inspector:2015-08-18")
list(APPEND C2J_LIST "iot:2015-05-28")
list(APPEND C2J_LIST "kinesis:2013-12-02")
list(APPEND C2J_LIST "kms:2014-11-01")
list(APPEND C2J_LIST "lambda:2015-03-31")
list(APPEND C2J_LIST "logs:2014-03-28")
list(APPEND C2J_LIST "machinelearning:2014-12-12")
list(APPEND C2J_LIST "marketplacecommerceanalytics:2015-07-01")
list(APPEND C2J_LIST "meteringmarketplace:2016-01-14")
list(APPEND C2J_LIST "mobileanalytics:2014-06-05")
list(APPEND C2J_LIST "monitoring:2010-08-01")
list(APPEND C2J_LIST "opsworks:2013-02-18")
list(APPEND C2J_LIST "rds:2014-10-31")
list(APPEND C2J_LIST "redshift:2012-12-01")
list(APPEND C2J_LIST "route53:2013-04-01")
list(APPEND C2J_LIST "route53domains:2014-05-15")
list(APPEND C2J_LIST "s3:2006-03-01")
list(APPEND C2J_LIST "sdb:2009-04-15")
list(APPEND C2J_LIST "sns:2010-03-31")
list(APPEND C2J_LIST "sqs:2012-11-05")
list(APPEND C2J_LIST "ssm:2014-11-06")
list(APPEND C2J_LIST "storagegateway:2013-06-30")
list(APPEND C2J_LIST "sts:2011-06-15")
list(APPEND C2J_LIST "support:2013-04-15")
list(APPEND C2J_LIST "swf:2012-01-25")
list(APPEND C2J_LIST "waf:2015-08-24")
list(APPEND C2J_LIST "workspaces:2015-04-08")
list(APPEND C2J_LIST "cognito-idp:2016-04-18")
list(APPEND C2J_LIST "application-autoscaling:2016-02-06")

set(SDK_TEST_PROJECT_LIST "")
list(APPEND SDK_TEST_PROJECT_LIST "cognito-identity:aws-cpp-sdk-cognitoidentity-integration-tests")
list(APPEND SDK_TEST_PROJECT_LIST "dynamodb:aws-cpp-sdk-dynamodb-integration-tests")
list(APPEND SDK_TEST_PROJECT_LIST "identity-management:aws-cpp-sdk-identity-management-tests")
list(APPEND SDK_TEST_PROJECT_LIST "lambda:aws-cpp-sdk-lambda-integration-tests")
list(APPEND SDK_TEST_PROJECT_LIST "s3:aws-cpp-sdk-s3-integration-tests")
list(APPEND SDK_TEST_PROJECT_LIST "sqs:aws-cpp-sdk-sqs-integration-tests")
list(APPEND SDK_TEST_PROJECT_LIST "transfer:aws-cpp-sdk-transfer-tests")

set(SDK_DEPENDENCY_LIST "")
list(APPEND SDK_DEPENDENCY_LIST "access-management:iam")
list(APPEND SDK_DEPENDENCY_LIST "identity-management:cognito-identity")
list(APPEND SDK_DEPENDENCY_LIST "queues:sqs")
list(APPEND SDK_DEPENDENCY_LIST "transfer:s3")

set(TEST_DEPENDENCY_LIST "")
list(APPEND TEST_DEPENDENCY_LIST "identity-management:cognito-identity")
list(APPEND TEST_DEPENDENCY_LIST "lambda:access-management,cognito-identity,iam,kinesis")
list(APPEND TEST_DEPENDENCY_LIST "sqs:access-management,cognito-identity,iam")
list(APPEND TEST_DEPENDENCY_LIST "transfer:s3")

# make a list of the generated clients
set(GENERATED_SERVICE_LIST "")
foreach(GENERATED_C2J_SERVICE IN LISTS C2J_LIST)
    STRING(REGEX REPLACE "([^:]+):.*" "\\1" SERVICE_RESULT ${GENERATED_C2J_SERVICE})
    list(APPEND GENERATED_SERVICE_LIST ${SERVICE_RESULT})
endforeach()

# helper function that that gives primitive map functionality by treating a colon as the key-value separator, while the list semi-colon separates pairs
# to use, pass the list-map in as a third parameter (see helper functions below)
function(get_map_element KEY VALUE_VAR)
    foreach(ELEMENT_PAIR ${ARGN})
        STRING(REGEX REPLACE "([^:]+):.*" "\\1" KEY_RESULT ${ELEMENT_PAIR})
        if(${KEY_RESULT} STREQUAL ${KEY} )
            STRING(REGEX REPLACE "[^:]+:(.*)" "\\1" VALUE_RESULT ${ELEMENT_PAIR})
            set(${VALUE_VAR} "${VALUE_RESULT}" PARENT_SCOPE)
            return()
        endif()
    endforeach()
    set(${VALUE_VAR} "" PARENT_SCOPE)
endfunction(get_map_element)

# a bunch of key-value retrieval functions for the list-maps we defined above
function(get_c2j_date_for_service SERVICE_NAME C2J_DATE_VAR)
    get_map_element(${SERVICE_NAME} TEMP_VAR ${C2J_LIST})
    set(${C2J_DATE_VAR} "${TEMP_VAR}" PARENT_SCOPE)
endfunction()

function(get_test_project_for_service SERVICE_NAME TEST_PROJECT_NAME_VAR)
    get_map_element(${SERVICE_NAME} TEMP_VAR ${SDK_TEST_PROJECT_LIST})
    set(${TEST_PROJECT_NAME_VAR} "${TEMP_VAR}" PARENT_SCOPE)
endfunction()

function(get_dependencies_for_sdk PROJECT_NAME DEPENDENCY_LIST_VAR)
    get_map_element(${PROJECT_NAME} TEMP_VAR ${SDK_DEPENDENCY_LIST})
    set(${DEPENDENCY_LIST_VAR} "${TEMP_VAR}" PARENT_SCOPE)
endfunction()

function(get_dependencies_for_test TEST_NAME DEPENDENCY_LIST_VAR)
    get_map_element(${TEST_NAME} TEMP_VAR ${TEST_DEPENDENCY_LIST})
    set(${DEPENDENCY_LIST_VAR} "${TEMP_VAR}" PARENT_SCOPE)
endfunction()

# returns all sdks, including itself, that depend on the supplied sdk
function(get_sdks_depending_on SDK_NAME DEPENDING_SDKS_VAR)
    set(TEMP_SDK_LIST "${SDK_NAME}")
    foreach(SDK_DEP ${SDK_DEPENDENCY_LIST})
        STRING(REGEX REPLACE "([^:]+):.*" "\\1" KEY_RESULT ${SDK_DEP})
        STRING(REGEX REPLACE "[^:]+:(.*)" "\\1" VALUE_RESULT ${SDK_DEP})
        STRING(REPLACE "," ";" LIST_RESULT ${VALUE_RESULT})
        list(FIND LIST_RESULT ${SDK_NAME} FIND_INDEX)
        if(FIND_INDEX GREATER -1)
            list(APPEND TEMP_SDK_LIST ${KEY_RESULT})
        endif()
    endforeach()

    SET(${DEPENDING_SDKS_VAR} "${TEMP_SDK_LIST}" PARENT_SCOPE)
endfunction()

# when building a fixed target set, missing SDKs are an error
# when building "everything", we forgive missing SDKs; should this become an option instead?
if(BUILD_ONLY)
    set(SDK_BUILD_LIST ${BUILD_ONLY})

    foreach(TARGET IN LISTS BUILD_ONLY)
        message(STATUS "Considering ${TARGET}")
        get_dependencies_for_sdk(${TARGET} DEPENDENCY_LIST)
        if(DEPENDENCY_LIST)
            STRING(REPLACE "," ";" LIST_RESULT ${DEPENDENCY_LIST})
            foreach(DEPENDENCY IN LISTS LIST_RESULT)
                list(APPEND SDK_BUILD_LIST ${DEPENDENCY})
            endforeach()
        endif()

        get_dependencies_for_test(${TARGET} DEPENDENCY_LIST)
        if(DEPENDENCY_LIST)
            STRING(REPLACE "," ";" LIST_RESULT ${DEPENDENCY_LIST})
            foreach(DEPENDENCY IN LISTS LIST_RESULT)
                list(APPEND SDK_BUILD_LIST ${DEPENDENCY})
            endforeach()
        endif()
    endforeach()

    LIST(REMOVE_DUPLICATES SDK_BUILD_LIST)

    # make sure all the sdks/c2js are present; a missing sdk-directory or c2j file is a build error when building a manually-specified set
    foreach(SDK IN LISTS SDK_BUILD_LIST)
        SET(SDK_DIR "aws-cpp-sdk-${SDK}")
        if(NOT IS_DIRECTORY "${CMAKE_CURRENT_SOURCE_DIR}/${SDK_DIR}")
            message(FATAL "${SDK} is required for build, but ${SDK_DIR} directory is missing!")
        endif()

        get_c2j_date_for_service(${SDK} SDK_C2J_DATE)
        SET(SDK_C2J_FILE "${CMAKE_CURRENT_SOURCE_DIR}/code-generation/api-descriptions/${SDK}-${SDK_C2J_DATE}.normal.json")
        if(REGENERATE_CLIENTS AND SDK_C2J_DATE AND NOT (EXISTS ${SDK_C2J_FILE}))
            message(FATAL "${SDK} is required for build, but C2J file '${SDK_C2J_FILE}' is missing!")
        endif()
    endforeach()
else()
    set(TEMP_SDK_BUILD_LIST ${GENERATED_SERVICE_LIST})
    list(APPEND TEMP_SDK_BUILD_LIST "access-management")
    list(APPEND TEMP_SDK_BUILD_LIST "identity-management")
    list(APPEND TEMP_SDK_BUILD_LIST "queues")
    list(APPEND TEMP_SDK_BUILD_LIST "transfer")

    set(SDK_BUILD_LIST ${TEMP_SDK_BUILD_LIST})

    # remove any missing targets from the build list, factoring in dependencies appropriately
    foreach(SDK IN LISTS TEMP_SDK_BUILD_LIST)
        SET(REMOVE_SDK 0)

        get_c2j_date_for_service(${SDK} SDK_C2J_DATE)
        SET(SDK_C2J_FILE "${CMAKE_CURRENT_SOURCE_DIR}/code-generation/api-descriptions/${SDK}-${SDK_C2J_DATE}.normal.json")
        if(REGENERATE_CLIENTS AND SDK_C2J_DATE AND NOT (EXISTS ${SDK_C2J_FILE}))
            SET(REMOVE_SDK 1)
        endif()

        SET(SDK_DIR "aws-cpp-sdk-${SDK}")
        if(NOT REGENERATE_CLIENTS OR NOT SDK_C2J_DATE)
            if(NOT IS_DIRECTORY "${CMAKE_CURRENT_SOURCE_DIR}/${SDK_DIR}")
                SET(REMOVE_SDK 1)
            endif()
        endif()

        if(REMOVE_SDK)
            get_sdks_depending_on(${SDK} REMOVE_LIST)
            foreach(REMOVE_SDK IN LISTS REMOVE_LIST)
                list(REMOVE_ITEM SDK_BUILD_LIST ${REMOVE_SDK})
            endforeach()
        endif()
    endforeach()
endif()

# SDK_BUILD_LIST is now a list of present SDKs that can be processed unconditionally

if(ADD_CUSTOM_CLIENTS OR REGENERATE_CLIENTS)
    execute_process(
        COMMAND ${PYTHON_CMD} scripts/generate_sdks.py --prepareTools
            WORKING_DIRECTORY ${CMAKE_CURRENT_SOURCE_DIR}
    )
endif()

if(REGENERATE_CLIENTS)
    message(STATUS "Regenerating clients that have been selected for build.")

    execute_process( COMMAND ${PYTHON_CMD} scripts/wipe_generated_code.py  WORKING_DIRECTORY ${CMAKE_CURRENT_SOURCE_DIR} )

    foreach(SDK IN LISTS SDK_BUILD_LIST)
        get_c2j_date_for_service(${SDK} C2J_DATE)
        if(C2J_DATE)
            execute_process(
                COMMAND ${PYTHON_CMD} scripts/generate_sdks.py --serviceName ${SDK} --apiVersion ${C2J_DATE} --outputLocation ./
                WORKING_DIRECTORY ${CMAKE_CURRENT_SOURCE_DIR}
            )
        endif()
    endforeach()
endif()


macro(copyDlls exeName)
    if(PLATFORM_WINDOWS AND BUILD_SHARED_LIBS)
        foreach(arg ${ARGN})
            add_custom_command(TARGET ${exeName}
                    POST_BUILD
                    COMMAND ${CMAKE_COMMAND} -E copy_if_different
                    "${CMAKE_BINARY_DIR}/${arg}/$<CONFIGURATION>/${arg}.dll"
                    ${CMAKE_CURRENT_BINARY_DIR}/$<CONFIGURATION>/)
        endforeach()
    endif()
endmacro()

# this function is based on the unity build function described at: https://cheind.wordpress.com/2009/12/10/reducing-compilation-time-unity-builds/
function(enable_unity_build UNITY_SUFFIX SOURCE_FILES)
    set(files ${${SOURCE_FILES}})

    # Generate a unique filename for the unity build translation unit
    set(unity_build_file ${CMAKE_CURRENT_BINARY_DIR}/ub_${UNITY_SUFFIX}.cpp)

    # Exclude all translation units from compilation
    set_source_files_properties(${files} PROPERTIES HEADER_FILE_ONLY true)

    # Open the ub file
    FILE(WRITE ${unity_build_file} "// Unity Build generated by CMake\n")

    # Add include statement for each translation unit
    foreach(source_file ${files} )
        FILE( APPEND ${unity_build_file} "#include <${source_file}>\n")
    endforeach(source_file)

    # Complement list of translation units with the name of ub
    set(${SOURCE_FILES} ${${SOURCE_FILES}} ${unity_build_file} PARENT_SCOPE)
endfunction(enable_unity_build)


# In Windows, this dumps the CL and LINK command lines to the output - makes it much easier to
# check that CMake is passing in the right defines, paths, etc...
#
# set( CMAKE_VERBOSE_MAKEFILE 1 )

# Setup the project configurations.

get_filename_component(AWS_NATIVE_SDK_ROOT "${CMAKE_CURRENT_SOURCE_DIR}" ABSOLUTE)

set(CMAKE_CONFIGURATION_TYPES
        Debug                   # Setup for easy debugging. No optimizations.
        DebugOpt                # An optimized version of Debug.
        Release                 # Fully optimized, no debugging information.
        RelWithDebInfo          # A debuggable version of Release.
        MinSizeRel              # Like Release, but optimized for memory rather than speed.
        )

# pass this flag to the jsoncpp amalgamated source
add_definitions(-DJSON_USE_EXCEPTION=0)

if(NOT PLATFORM_WINDOWS)
    SET(CMAKE_CXX_FLAGS "${CMAKE_CXX_FLAGS} -std=c++11")
    SET(CMAKE_CXX_FLAGS "${CMAKE_CXX_FLAGS} -fno-exceptions")
    if(NOT BUILD_SHARED_LIBS)
        SET(CMAKE_CXX_FLAGS "${CMAKE_CXX_FLAGS} -fPIC")
    endif()
endif()

# warning control
if(PLATFORM_WINDOWS)
    if(MSVC)
        # some of the clients are exceeding the 16-bit code section limit when building x64 debug, so use /bigobj when we build
        set(CMAKE_CXX_FLAGS "${CMAKE_CXX_FLAGS} /bigobj")

        # warnings as errors, max warning level (4)
        if(NOT CMAKE_CXX_FLAGS MATCHES "/WX")
            set(CMAKE_CXX_FLAGS "${CMAKE_CXX_FLAGS} /WX")
        endif()

        # taken from http://stackoverflow.com/questions/2368811/how-to-set-warning-level-in-cmake
        if(CMAKE_CXX_FLAGS MATCHES "/W[0-4]")
            string(REGEX REPLACE "/W[0-4]" "/W4" CMAKE_CXX_FLAGS "${CMAKE_CXX_FLAGS}")
        else()
            set(CMAKE_CXX_FLAGS "${CMAKE_CXX_FLAGS} /W4")
        endif()

        #remove bogus errors at generation time if these variables haven't been manually set
        if(NOT CMAKE_CONFIGURATION_TYPES)
            set(CMAKE_CONFIGURATION_TYPES "Debug;Release;MinSizeRel;RelWithDebInfo")
        endif()
    
        if(NOT CMAKE_CXX_FLAGS_DEBUGOPT)
            set(CMAKE_CXX_FLAGS_DEBUGOPT "")
        endif()

        if(NOT CMAKE_EXE_LINKER_FLAGS_DEBUGOPT)
            set(CMAKE_EXE_LINKER_FLAGS_DEBUGOPT "")
        endif()

        if(NOT CMAKE_SHARED_LINKER_FLAGS_DEBUGOPT)
            set(CMAKE_SHARED_LINKER_FLAGS_DEBUGOPT "")
        endif()
    endif()
elseif(PLATFORM_LINUX OR PLATFORM_ANDROID OR PLATFORM_APPLE)
    # max warning level, warnings are errors, turn off unused private field. We have one for an empty class.    
    set(CMAKE_CXX_FLAGS "${CMAKE_CXX_FLAGS} -Wall -Werror -pedantic -Wextra")

    if(CMAKE_CXX_COMPILER_ID MATCHES "Clang")
        set(CMAKE_CXX_FLAGS "${CMAKE_CXX_FLAGS} -Wno-unused-private-field")
    endif()
endif()

if(PLATFORM_WINDOWS)
    if(NOT ENABLE_RTTI)
        string(REGEX REPLACE "/GR " " " CMAKE_CXX_FLAGS "${CMAKE_CXX_FLAGS}")
        set(CMAKE_CXX_FLAGS "${CMAKE_CXX_FLAGS} /GR-")
    endif()
else()
    set(CMAKE_CXX_FLAGS "${CMAKE_CXX_FLAGS} -fno-exceptions")
    if(MINIMIZE_SIZE)
        set(CMAKE_CXX_FLAGS_RELEASE "${CMAKE_CXX_FLAGS_RELEASE} -s")
    endif()
    if(NOT ENABLE_RTTI)
        set(CMAKE_CXX_FLAGS "${CMAKE_CXX_FLAGS} -fno-rtti")
    endif()
endif()

set(CORE_DIR "${CMAKE_CURRENT_SOURCE_DIR}/aws-cpp-sdk-core/")

# The NDK does not provide any http or crypto functionality out of the box; we build versions of zlib, openssl, and curl to account for this.
if(BUILD_CURL OR BUILD_OPENSSL)
    include(ExternalProject)

    set(EXTERNAL_CXX_FLAGS "-fno-exceptions -fno-rtti -Wno-unused-private-field")
    set(EXTERNAL_C_FLAGS "")

    set(BASE_SDK_DIR ${CMAKE_SOURCE_DIR} CACHE STRING "Android build" FORCE)
    set(EXTERNAL_PROJECTS_DIR ${CMAKE_SOURCE_DIR}/external CACHE STRING "Android build" FORCE)

    # we patch the install process for each dependency to match what we need for 3rd party installation
    set(EXTERNAL_INSTALL_DIR ${CMAKE_SOURCE_DIR}/external)

    set(ZLIB_SOURCE_DIR ${CMAKE_SOURCE_DIR}/zlib CACHE INTERNAL "zlib source dir")
    set(ZLIB_INSTALL_DIR ${EXTERNAL_INSTALL_DIR}/zlib CACHE INTERNAL "zlib install dir")
    set(ZLIB_INCLUDE_DIR ${ZLIB_INSTALL_DIR}/include/zlib CACHE INTERNAL "zlib include dir")
    set(ZLIB_LIBRARY_DIR ${ZLIB_INSTALL_DIR}/lib/${SDK_INSTALL_BINARY_PREFIX}/${CMAKE_BUILD_TYPE} CACHE INTERNAL "zlib library dir")
    #set(ZLIB_DEFINES "-msse2 -mfpmath=sse" CACHE INTERNAL "zlib defines")

    set( ZLIB_INCLUDE_FLAGS "-isystem ${ZLIB_INCLUDE_DIR}" CACHE INTERNAL "compiler flags to find zlib includes")
    set( ZLIB_LINKER_FLAGS "-L${ZLIB_LIBRARY_DIR}" CACHE INTERNAL "linker flags to find zlib")

    #zlib
    #based on http://stackoverflow.com/questions/16842218/how-to-use-cmake-externalproject-add-or-alternatives-in-a-cross-platform-way
    #likely, some of the things here are unnecessary
    ExternalProject_Add(ZLIB
        SOURCE_DIR ${ZLIB_SOURCE_DIR}
        URL http://zlib.net/zlib-1.2.8.tar.gz
        URL_HASH "SHA256=36658cb768a54c1d4dec43c3116c27ed893e88b02ecfcb44f2166f9c0b7f2a0d"
        PATCH_COMMAND patch CMakeLists.txt < ${CMAKE_SOURCE_DIR}/android-build/patches/zlib/CMakeLists.patch
        CMAKE_ARGS
        -DCMAKE_TOOLCHAIN_FILE=${CMAKE_TOOLCHAIN_FILE}
        -DANDROID_NATIVE_API_LEVEL=${ANDROID_NATIVE_API_LEVEL}
        -DANDROID_ABI=${ANDROID_ABI}
        -DANDROID_TOOLCHAIN_NAME=${ANDROID_TOOLCHAIN_NAME}
        -DANDROID_STANDALONE_TOOLCHAIN=${ANDROID_STANDALONE_TOOLCHAIN}
        -DANDROID_STL=${ANDROID_STL}
        -DCMAKE_INSTALL_PREFIX=${ZLIB_INSTALL_DIR}
        -DCMAKE_CXX_FLAGS=${EXTERNAL_CXX_FLAGS}
        -DCMAKE_C_FLAGS=${EXTERNAL_C_FLAGS}
        -DCMAKE_BUILD_TYPE=${CMAKE_BUILD_TYPE}
        -DSDK_INSTALL_BINARY_PREFIX=${SDK_INSTALL_BINARY_PREFIX}
        -DBUILD_SHARED_LIBS=0
        )

    if(UNIX)
        set(ZLIB_NAME libz)
    else()
        set(ZLIB_NAME zlib)
    endif()

    add_library(zlib UNKNOWN IMPORTED)
    set_property(TARGET zlib PROPERTY IMPORTED_LOCATION ${ZLIB_LIBRARY_DIR}/${ZLIB_NAME}.a)

    #OpenSSL
    set(OPENSSL_SOURCE_DIR ${CMAKE_SOURCE_DIR}/openssl CACHE INTERNAL "openssl source dir")
    set(OPENSSL_INSTALL_DIR ${EXTERNAL_INSTALL_DIR}/openssl CACHE INTERNAL "openssl install dir")
    set(OPENSSL_INCLUDE_DIR ${OPENSSL_INSTALL_DIR}/include CACHE INTERNAL "openssl include dir")
    set(OPENSSL_LIBRARY_DIR ${OPENSSL_INSTALL_DIR}/lib/${SDK_INSTALL_BINARY_PREFIX}/${CMAKE_BUILD_TYPE} CACHE INTERNAL "openssl library dir")
    set(OPENSSL_CXX_FLAGS "${EXTERNAL_CXX_FLAGS} ${ZLIB_INCLUDE_FLAGS} -fPIE" CACHE INTERNAL "openssl")
    set(OPENSSL_C_FLAGS "${EXTERNAL_C_FLAGS} ${ZLIB_INCLUDE_FLAGS} -fPIE" CACHE INTERNAL "openssl")
    set(OPENSSL_EXE_LINKER_FLAGS "${CMAKE_EXE_LINKER_FLAGS} -fPIE -pie" CACHE INTERNAL "openssl")

    set(OPENSSL_INCLUDE_FLAGS "-isystem ${OPENSSL_INCLUDE_DIR} -isystem ${OPENSSL_INCLUDE_DIR}/openssl" CACHE INTERNAL "compiler flags to find openssl includes")
    set(OPENSSL_LINKER_FLAGS "-L${OPENSSL_LIBRARY_DIR}" CACHE INTERNAL "linker flags to find openssl")

    ExternalProject_Add(OPENSSL
        DEPENDS ZLIB
        SOURCE_DIR ${OPENSSL_SOURCE_DIR}
        GIT_REPOSITORY https://github.com/openssl/openssl.git
        GIT_TAG 902f3f50d051dfd6ebf009d352aaf581195caabf # 1.0.2g
        UPDATE_COMMAND cd ${CMAKE_SOURCE_DIR} && python android-build/configure_openssl_cmake.py
        CMAKE_ARGS
        -DCMAKE_TOOLCHAIN_FILE=${CMAKE_TOOLCHAIN_FILE}
        -DANDROID_NATIVE_API_LEVEL=${ANDROID_NATIVE_API_LEVEL}
        -DANDROID_ABI=${ANDROID_ABI}
        -DANDROID_TOOLCHAIN_NAME=${ANDROID_TOOLCHAIN_NAME}
        -DANDROID_STANDALONE_TOOLCHAIN=${ANDROID_STANDALONE_TOOLCHAIN}
        -DANDROID_STL=${ANDROID_STL}
        -DCMAKE_INSTALL_PREFIX=${OPENSSL_INSTALL_DIR}
        -DCMAKE_CXX_FLAGS=${OPENSSL_CXX_FLAGS}
        -DCMAKE_C_FLAGS=${OPENSSL_C_FLAGS}
        -DCMAKE_EXE_LINKER_FLAGS=${OPENSSL_EXE_LINKER_FLAGS}
        -DCMAKE_BUILD_TYPE=${CMAKE_BUILD_TYPE}
        -DSDK_INSTALL_BINARY_PREFIX=${SDK_INSTALL_BINARY_PREFIX}
        -DBUILD_SHARED_LIBS=0
        )

    add_library(ssl UNKNOWN IMPORTED)
    set_property(TARGET ssl PROPERTY IMPORTED_LOCATION ${OPENSSL_LIBRARY_DIR}/libssl.a)
    add_library(crypto UNKNOWN IMPORTED)
    set_property(TARGET crypto PROPERTY IMPORTED_LOCATION ${OPENSSL_LIBRARY_DIR}/libcrypto.a)

    #curl
    set(CURL_SOURCE_DIR ${CMAKE_SOURCE_DIR}/curl CACHE INTERNAL "libcurl source dir")
    set(CURL_INSTALL_DIR ${EXTERNAL_INSTALL_DIR}/curl CACHE INTERNAL "libcurl install dir")
    set(CURL_INCLUDE_DIR ${CURL_INSTALL_DIR}/include CACHE INTERNAL "libcurl include dir")
    set(CURL_LIBRARY_DIR ${CURL_INSTALL_DIR}/lib/${SDK_INSTALL_BINARY_PREFIX}/${CMAKE_BUILD_TYPE} CACHE INTERNAL "libcurl library dir")

    set( CURL_STATIC_LINKER_FLAGS "${CMAKE_STATIC_LINKER_FLAGS}" CACHE INTERNAL "" )
    set( CURL_SHARED_LINKER_FLAGS "${CMAKE_SHARED_LINKER_FLAGS}" CACHE INTERNAL "" )

    set( CURL_CXX_FLAGS "${EXTERNAL_CXX_FLAGS} ${OPENSSL_INCLUDE_FLAGS} ${ZLIB_INCLUDE_FLAGS} -Wno-unused-value -fPIE ${ZLIB_LINKER_FLAGS} ${OPENSSL_LINKER_FLAGS}" CACHE INTERNAL "")
    set( CURL_C_FLAGS "${EXTERNAL_C_FLAGS}  ${OPENSSL_INCLUDE_FLAGS} ${ZLIB_INCLUDE_FLAGS} -Wno-unused-value -fPIE ${ZLIB_LINKER_FLAGS} ${OPENSSL_LINKER_FLAGS}" CACHE INTERNAL "")
    set( CURL_EXE_LINKER_FLAGS "${CMAKE_EXE_LINKER_FLAGS} -fPIE -pie ${ZLIB_LINKER_FLAGS} ${OPENSSL_LINKER_FLAGS}" CACHE INTERNAL "" )

    ExternalProject_Add(CURL
            DEPENDS ZLIB OPENSSL
            SOURCE_DIR ${CURL_SOURCE_DIR}
            GIT_REPOSITORY https://github.com/bagder/curl.git
            GIT_TAG 9819cec61b00cc872136ea5faf469627b3b87e69  # 7.48.0
            UPDATE_COMMAND ""
            PATCH_COMMAND patch lib/CMakeLists.txt < ${CMAKE_SOURCE_DIR}/android-build/patches/curl/lib/CMakeLists.patch && patch src/CMakeLists.txt < ${CMAKE_SOURCE_DIR}/android-build/patches/curl/src/CMakeLists.patch
            CMAKE_ARGS
            -C ${CMAKE_SOURCE_DIR}/android-build/CurlAndroidCrossCompile.cmake
            -DCMAKE_TOOLCHAIN_FILE=${CMAKE_TOOLCHAIN_FILE}
            -DANDROID_NATIVE_API_LEVEL=${ANDROID_NATIVE_API_LEVEL}
            -DANDROID_ABI=${ANDROID_ABI}
            -DANDROID_TOOLCHAIN_NAME=${ANDROID_TOOLCHAIN_NAME}
            -DANDROID_STANDALONE_TOOLCHAIN=${ANDROID_STANDALONE_TOOLCHAIN}
            -DANDROID_STL=${ANDROID_STL}
            -DCMAKE_INSTALL_PREFIX=${CURL_INSTALL_DIR}
            -DCMAKE_CXX_FLAGS=${CURL_CXX_FLAGS}
            -DCMAKE_C_FLAGS=${CURL_C_FLAGS}
            -DCMAKE_STATIC_LINKER_FLAGS=${CURL_STATIC_LINKER_FLAGS}
            -DCMAKE_SHARED_LINKER_FLAGS=${CURL_SHARED_LINKER_FLAGS}
            -DCMAKE_EXE_LINKER_FLAGS=${CURL_EXE_LINKER_FLAGS}
            -DCMAKE_BUILD_TYPE=${CMAKE_BUILD_TYPE}
            -DOPENSSL_ROOT_DIR=${OPENSSL_SOURCE_DIR}
            -DOPENSSL_INCLUDE_DIR=${OPENSSL_INCLUDE_DIR}
            -DCURL_STATICLIB=ON
            -DBUILD_CURL_EXE=ON
            -DBUILD_CURL_TESTS=OFF
            -DSDK_INSTALL_BINARY_PREFIX=${SDK_INSTALL_BINARY_PREFIX}
            )

    add_library(curl UNKNOWN IMPORTED)
    set_property(TARGET curl PROPERTY IMPORTED_LOCATION ${CURL_LIBRARY_DIR}/libcurl.a)
endif()

# special windows build options:
#   debug info: pdbs with dlls, embedded in static libs
#   release optimisations to purely focus on size, override debug info settings as necessary
if(PLATFORM_WINDOWS)
    if(BUILD_SHARED_LIBS)
        set(CMAKE_CXX_FLAGS_RELEASE "${CMAKE_CXX_FLAGS_RELEASE} /Zi")
        set(CMAKE_SHARED_LINKER_FLAGS_RELEASE "${CMAKE_SHARED_LINKER_FLAGS_RELEASE} /DEBUG /OPT:REF /OPT:ICF")
    else()
        if(CMAKE_CXX_FLAGS MATCHES "/Zi")
            string(REGEX REPLACE "/Zi" "" CMAKE_CXX_FLAGS "${CMAKE_CXX_FLAGS}")
        endif()
        if(CMAKE_CXX_FLAGS_DEBUG MATCHES "/Zi")
            message(STATUS "Clearing pdb setting")
            string(REGEX REPLACE "/Zi" "" CMAKE_CXX_FLAGS_DEBUG "${CMAKE_CXX_FLAGS_DEBUG}")
        endif()

        # put Z7 in config-specific flags so we can strip from release if we're concerned about size
        set(CMAKE_CXX_FLAGS_DEBUG "${CMAKE_CXX_FLAGS_DEBUG} /Z7")
        set(CMAKE_CXX_FLAGS_RELEASE "${CMAKE_CXX_FLAGS_RELEASE} /Z7")
    endif()

    if(MINIMIZE_SIZE)
        # strip debug info from release
        string(REGEX REPLACE "/Z[a-zA-Z0-9]" "" CMAKE_CXX_FLAGS_RELEASE "${CMAKE_CXX_FLAGS_RELEASE}")
        string(REGEX REPLACE "/DEBUG" "" CMAKE_SHARED_LINKER_FLAGS_RELEASE "${CMAKE_SHARED_LINKER_FLAGS_RELEASE}")

        # strip optimization settings and replace with
        string(REGEX REPLACE "/O[a-zA-Z0-9]*" "" CMAKE_CXX_FLAGS_RELEASE "${CMAKE_CXX_FLAGS_RELEASE}")

        # pure size flags
        set(CMAKE_CXX_FLAGS_RELEASE "${CMAKE_CXX_FLAGS_RELEASE} /O1 /Ob0 /Os")
    endif()
endif()


# default libraries to link in per-platform
if(PLATFORM_WINDOWS)
    set(PLATFORM_DEP_LIBS Userenv )
elseif(PLATFORM_LINUX OR PLATFORM_APPLE)
    set(PLATFORM_DEP_LIBS pthread)
elseif(PLATFORM_ANDROID)
    set(PLATFORM_DEP_LIBS log atomic)
endif()

# encryption related libraries
if(ENABLE_BCRYPT_ENCRYPTION)
    set(CRYPTO_LIBS Bcrypt)
elseif(ENABLE_OPENSSL_ENCRYPTION)
    set(CRYPTO_LIBS ssl crypto z )
endif()

# client-related libraries
if(ENABLE_CURL_CLIENT)
    if(PLATFORM_WINDOWS)
        set(CLIENT_LIBS ${CLIENT_LIBS} libcurl)
    else()
        set(CLIENT_LIBS ${CLIENT_LIBS} curl)
    endif()
elseif(ENABLE_WINDOWS_CLIENT)
    set(CLIENT_LIBS ${CLIENT_LIBS} Wininet winhttp)
endif()

LIST(APPEND EXPORTS "")

#sdks
add_subdirectory(aws-cpp-sdk-core)
LIST(APPEND EXPORTS "aws-cpp-sdk-core")
add_subdirectory(testing-resources)
add_subdirectory(aws-cpp-sdk-core-tests)

foreach(SDK IN LISTS SDK_BUILD_LIST)
    SET(SDK_DIR "aws-cpp-sdk-${SDK}")
    add_subdirectory("${SDK_DIR}")
    LIST(APPEND EXPORTS "${SDK_DIR}")
endforeach()

#at this point, if user has specified some customized clients, generate them and add them to the build here.
foreach(custom_client ${ADD_CUSTOM_CLIENTS})
    message(STATUS "${custom_client}")
    STRING(REGEX MATCHALL "serviceName=(.*), ?version=(.*)" CLIENT_MATCHES "${custom_client}")
    SET(C_LEN 0)
    LIST(LENGTH CLIENT_MATCHES C_LEN)
    if(CMAKE_MATCH_COUNT GREATER 0)
        SET(C_SERVICE_NAME ${CMAKE_MATCH_1})
        SET(C_VERSION ${CMAKE_MATCH_2})
        message(STATUS "generating client for ${C_SERVICE_NAME} version ${C_VERSION}")
        execute_process(
            COMMAND ${PYTHON_CMD} scripts/generate_sdks.py --serviceName ${C_SERVICE_NAME} --apiVersion ${C_VERSION} --outputLocation ./
            WORKING_DIRECTORY ${CMAKE_CURRENT_SOURCE_DIR}
        )

        STRING(CONCAT C_DIR "aws-cpp-sdk-" ${C_SERVICE_NAME})
        add_subdirectory(${C_DIR})
    endif()

endforeach(custom_client)

#testing
if(PLATFORM_ANDROID AND NOT BUILD_SHARED_LIBS)
    add_subdirectory(android-unified-tests)
else()
    foreach(SDK IN LISTS SDK_BUILD_LIST)
        get_test_project_for_service(${SDK} TEST_PROJECT)
        if(TEST_PROJECT) 
            # before we add the test, make sure all of its dependencies are present
            set(ADD_TEST 1)
            get_dependencies_for_test(${SDK} DEPENDENCY_LIST)
            if(DEPENDENCY_LIST)
                STRING(REPLACE "," ";" LIST_RESULT ${DEPENDENCY_LIST})
                foreach(DEPENDENCY IN LISTS LIST_RESULT)
                    list(FIND SDK_BUILD_LIST ${DEPENDENCY} DEPENDENCY_INDEX)
                    if(DEPENDENCY_INDEX LESS 0)
                        set(ADD_TEST 0)
                    endif()
                endforeach()
            endif()

            if(ADD_TEST)
                add_subdirectory(${TEST_PROJECT})
            endif()
        endif()
     endforeach()
endif()

export(TARGETS ${EXPORTS} FILE aws-sdk-cpp-config.cmake)<|MERGE_RESOLUTION|>--- conflicted
+++ resolved
@@ -48,14 +48,10 @@
 option(FORCE_SHARED_CRT "If enabled, will unconditionally link the standard libraries in dynamically, otherwise the standard library will be linked in based on the BUILD_SHARED_LIBS setting" ON)
 option(DISABLE_ANDROID_STANDALONE_BUILD "If enabled, the android build will not attempt to generate a standalone toolchain and instead rely on externally passed cmake parameters to specify the complete build environment.  The included toolchain file is still used." OFF)
 option(SIMPLE_INSTALL "If enabled, removes all the additional indirection (platform/cpu/config) in the bin and lib directories on the install step" ON)
-<<<<<<< HEAD
-set(BUILD_ONLY "" CACHE STRING "A semi-colon delimited list of the projects to build.")
-=======
 option(NO_HTTP_CLIENT "If enabled, no platform-default http client will be included in the library.  For the library to be used you will need to provide your own platform-specific implementation" OFF)
 option(NO_ENCRYPTION "If enabled, no platform-default encryption will be included in the library.  For the library to be used you will need to provide your own platform-specific implementations" OFF)
 option(ENABLE_RTTI "Flag to enable/disable rtti within the library" ON)
-
->>>>>>> 785d37fa
+set(BUILD_ONLY "" CACHE STRING "A semi-colon delimited list of the projects to build.")
 
 # backwards compatibility with old command line params
 if("${STATIC_LINKING}" STREQUAL "1")
